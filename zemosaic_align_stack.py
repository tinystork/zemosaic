# zemosaic_align_stack.py

import math
import numpy as np
import os
import importlib.util
import tempfile
import warnings
from dataclasses import dataclass
from typing import Optional

GPU_AVAILABLE = importlib.util.find_spec("cupy") is not None
import traceback
import gc
import logging  # Added for logger fallback
import time
import multiprocessing
from concurrent.futures import ProcessPoolExecutor, ThreadPoolExecutor, as_completed

try:
    from zemosaic_utils import gpu_device_name as _gpu_device_name_helper
except Exception:
    _gpu_device_name_helper = None

# dépendance Photutils
PHOTOUTILS_AVAILABLE = False
DAOStarFinder, FITSFixedWarning, CircularAperture, aperture_photometry, SigmaClip, Background2D, MedianBackground, SourceCatalog = [None]*8 # type: ignore
try:
    from astropy.stats import SigmaClip, gaussian_sigma_to_fwhm # gaussian_sigma_to_fwhm est utile
    from astropy.table import Table
    from photutils.detection import DAOStarFinder
    from photutils.aperture import CircularAperture, aperture_photometry
    from photutils.background import Background2D, MedianBackground
    from photutils.segmentation import detect_sources, SourceCatalog

# ... et _internal_logger
    # Ignorer les avertissements FITSFixedWarning de photutils si besoin
    import warnings
    from astropy.wcs import FITSFixedWarning
    warnings.filterwarnings('ignore', category=FITSFixedWarning)
    
    PHOTOUTILS_AVAILABLE = True
    # print("INFO (zemosaic_align_stack): Photutils importé.")
except ImportError:
    print("AVERT (zemosaic_align_stack): Photutils non disponible. FWHM weighting limité.")

# --- Dépendance Astroalign ---
ASTROALIGN_AVAILABLE = False
astroalign_module = None 
try:
    import astroalign as aa
    astroalign_module = aa
    ASTROALIGN_AVAILABLE = True
    # print("INFO (zemosaic_align_stack): Astroalign importé.") # Log au démarrage du worker principal
except ImportError:
    print("ERREUR CRITIQUE (zemosaic_align_stack): Astroalign non installé. Alignement impossible.")

# --- Dépendance Astropy (pour sigma_clipped_stats) ---
SIGMA_CLIP_AVAILABLE = False
sigma_clipped_stats_func = None
try:
    from astropy.stats import sigma_clipped_stats
    sigma_clipped_stats_func = sigma_clipped_stats
    SIGMA_CLIP_AVAILABLE = True
    # print("INFO (zemosaic_align_stack): Astropy.stats.sigma_clipped_stats importé.")
except ImportError:
    print("AVERT (zemosaic_align_stack): Astropy.stats non disponible. Kappa-sigma stacking limité.")

# --- Dépendance SciPy (pour Winsorize) ---
SCIPY_AVAILABLE = False
winsorize_func = None
try:
    from scipy.stats.mstats import winsorize
    winsorize_func = winsorize
    SCIPY_AVAILABLE = True
    # print("INFO (zemosaic_align_stack): Scipy.stats.mstats.winsorize importé.")
except ImportError:
    print("AVERT (zemosaic_align_stack): Scipy non disponible. Winsorized Sigma Clip non fonctionnel.")

def _iter_row_chunks(total_rows: int, frames: int, width: int, itemsize: int,
                     max_chunk_bytes: int = 256 * 1024 * 1024):
    """Yield slices that limit the memory footprint of (N, H, W) chunks."""

    if total_rows <= 0:
        return

    if max_chunk_bytes <= 0:
        yield slice(0, total_rows)
        return

    bytes_per_row = frames * width * itemsize
    if bytes_per_row <= 0:
        yield slice(0, total_rows)
        return

    rows_per_chunk = max(1, min(total_rows, max_chunk_bytes // bytes_per_row))
    if rows_per_chunk <= 0:
        rows_per_chunk = 1

    for start in range(0, total_rows, rows_per_chunk):
        end = min(total_rows, start + rows_per_chunk)
        yield slice(start, end)


def _has_any_finite(arr: np.ndarray) -> bool:
    """Return True if the array contains at least one finite value."""

    if arr.size == 0:
        return False
    return np.isfinite(arr).any()


def _mask_for_sigma_stats(data: np.ndarray) -> Optional[np.ma.MaskedArray]:
    """Mask invalid entries before ``sigma_clipped_stats`` computations.

    Returns ``None`` when no finite samples remain to avoid triggering
    ``RuntimeWarning`` inside Astropy's nanfunctions helpers.
    """

    masked = np.ma.masked_invalid(data, copy=False)
    valid_count = masked.count()
    if isinstance(valid_count, np.ndarray):
        if not np.any(valid_count):
            return None
    elif valid_count == 0:
        return None
    return masked


def _fill_sigma_result(value):
    """Return a plain ``numpy`` array or scalar from sigma-clipped outputs."""

    if isinstance(value, np.ma.MaskedArray):
        return value.filled(np.nan)
    return value


def _sigma_clipped_stats_safe(data, **kwargs):
    """Wrapper around ``sigma_clipped_stats`` that avoids RuntimeWarnings."""

    if not SIGMA_CLIP_AVAILABLE or sigma_clipped_stats_func is None:
        raise RuntimeError("sigma_clipped_stats is unavailable")

    if data is None:
        return np.nan, np.nan, np.nan

    kwargs = dict(kwargs)
    axis = kwargs.pop("axis", None)

    masked = data if isinstance(data, np.ma.MaskedArray) else np.ma.masked_invalid(data, copy=False)

    if axis is None:
        valid_count = masked.count()
        if isinstance(valid_count, np.ndarray):
            total_valid = int(np.sum(valid_count))
        else:
            total_valid = int(valid_count)
        if total_valid == 0:
            return np.nan, np.nan, np.nan
        with warnings.catch_warnings():
            warnings.simplefilter("ignore", category=RuntimeWarning)
            return sigma_clipped_stats_func(masked, **kwargs)

    if axis == 0:
        if masked.ndim == 0 or masked.shape[0] == 0:
            tail_shape = masked.shape[1:] if masked.ndim > 0 else ()
            nan_arr = np.full(tail_shape, np.nan, dtype=np.float32) if tail_shape else np.nan
            return nan_arr, nan_arr, nan_arr

        lead = masked.shape[0]
        tail_shape = masked.shape[1:]
        mask_array = np.ma.getmaskarray(masked)
        reshaped_data = np.ma.MaskedArray(
            masked.reshape((lead, -1)),
            mask=mask_array.reshape((lead, -1)),
            copy=False,
        )
        valid_counts = reshaped_data.count(axis=0)
        valid_mask = valid_counts > 0
        if not np.any(valid_mask):
            nan_arr = np.full(tail_shape, np.nan, dtype=np.float32)
            return nan_arr, nan_arr, nan_arr

        filtered = reshaped_data[:, valid_mask]
        with warnings.catch_warnings():
            warnings.simplefilter("ignore", category=RuntimeWarning)
            mean_valid, median_valid, std_valid = sigma_clipped_stats_func(
                filtered, axis=0, **kwargs
            )

        def _expand(value):
            base = _fill_sigma_result(value)
            arr = np.asarray(base, dtype=np.float32).reshape(-1)
            if arr.size == 1 and valid_mask.sum() > 1:
                arr = np.full(int(valid_mask.sum()), float(arr[0]), dtype=np.float32)
            return arr

        mean_full = np.full(valid_mask.shape, np.nan, dtype=np.float32)
        median_full = np.full(valid_mask.shape, np.nan, dtype=np.float32)
        std_full = np.full(valid_mask.shape, np.nan, dtype=np.float32)

        mean_full[valid_mask] = _expand(mean_valid)
        median_full[valid_mask] = _expand(median_valid)
        std_full[valid_mask] = _expand(std_valid)

        return (
            mean_full.reshape(tail_shape),
            median_full.reshape(tail_shape),
            std_full.reshape(tail_shape),
        )

    with warnings.catch_warnings():
        warnings.simplefilter("ignore", category=RuntimeWarning)
        return sigma_clipped_stats_func(masked, axis=axis, **kwargs)


def _winsorize_block_numpy(arr_block: np.ndarray, limits: tuple[float, float]) -> np.ndarray:
    """Winsorize a spatial block along axis 0 without modifying the input."""

    low, high = limits
    block = arr_block.astype(np.float32, copy=False)
    result = block.copy()
    if low > 0:
        lower = np.quantile(block, low, axis=0)
        lower = lower.astype(np.float32, copy=False)
        np.maximum(result, lower, out=result)
    if high > 0:
        upper = np.quantile(block, 1.0 - high, axis=0)
        upper = upper.astype(np.float32, copy=False)
        np.minimum(result, upper, out=result)
    return result

ZEMOSAIC_UTILS_AVAILABLE_FOR_RADIAL = False
make_radial_weight_map_func = None
try:
    from zemosaic_utils import make_radial_weight_map
    make_radial_weight_map_func = make_radial_weight_map
    ZEMOSAIC_UTILS_AVAILABLE_FOR_RADIAL = True
except ImportError as e_util_rad:
        print(f"AVERT (zemosaic_align_stack): Radial weighting: Erreur import make_radial_weight_map: {e_util_rad}")

CPU_WINSOR_MEMMAP_THRESHOLD_BYTES = int(
    os.environ.get("ZEMOSAIC_CPU_WINSOR_MEMMAP_THRESHOLD", 3 * 1024**3)
)


def _cleanup_memmap(arr: np.ndarray, path: Optional[str]) -> None:
    """Release resources for a temporary memmap-backed array."""

    if isinstance(arr, np.memmap):
        try:
            arr._mmap.close()  # type: ignore[attr-defined]
        except Exception:
            pass
    if path:
        try:
            os.remove(path)
        except FileNotFoundError:
            pass
        except OSError:
            _internal_logger.debug(
                "CPU winsorized fallback: unable to delete memmap file",
                exc_info=True,
            )


@dataclass
class WinsorStreamingState:
    """Accumulate streaming statistics for winsorized sigma clip."""

    sum_values: np.ndarray
    count_values: np.ndarray
    fallback_sum: np.ndarray
    fallback_count: np.ndarray
    weighted_sum: Optional[np.ndarray] = None
    weighted_weight: Optional[np.ndarray] = None
    total_pixels: int = 0
    kept_pixels: int = 0

    @classmethod
    def create(cls, spatial_shape: tuple[int, ...]) -> "WinsorStreamingState":
        sum_values = np.zeros(spatial_shape, dtype=np.float64)
        count_values = np.zeros(spatial_shape, dtype=np.int64)
        fallback_sum = np.zeros(spatial_shape, dtype=np.float64)
        fallback_count = np.zeros(spatial_shape, dtype=np.int64)
        return cls(sum_values, count_values, fallback_sum, fallback_count)

    def update(
        self,
        processed_chunk: np.ndarray,
        fallback_sum_chunk: np.ndarray,
        fallback_count_chunk: np.ndarray,
        weights_chunk: Optional[np.ndarray] = None,
    ) -> None:
        processed_chunk = np.asarray(processed_chunk, dtype=np.float32)
        chunk_mask = np.isfinite(processed_chunk)
        self.sum_values += np.nansum(processed_chunk, axis=0, dtype=np.float64)
        self.count_values += chunk_mask.sum(axis=0, dtype=np.int64)
        self.total_pixels += int(processed_chunk.size)
        self.kept_pixels += int(np.count_nonzero(chunk_mask))

        self.fallback_sum += np.asarray(fallback_sum_chunk, dtype=np.float64)
        self.fallback_count += np.asarray(fallback_count_chunk, dtype=np.int64)

        if weights_chunk is not None:
            weights_broadcast = _broadcast_weights_for_chunk(weights_chunk, processed_chunk.shape)
            weights_broadcast = np.where(chunk_mask, weights_broadcast, 0.0)
            if self.weighted_sum is None or self.weighted_weight is None:
                self.weighted_sum = np.zeros(processed_chunk.shape[1:], dtype=np.float64)
                self.weighted_weight = np.zeros(processed_chunk.shape[1:], dtype=np.float64)
            self.weighted_sum += np.nansum(processed_chunk * weights_broadcast, axis=0, dtype=np.float64)
            self.weighted_weight += np.sum(weights_broadcast, axis=0, dtype=np.float64)

    def _fallback_mean(self) -> np.ndarray:
        with np.errstate(divide="ignore", invalid="ignore"):
            fallback = np.divide(
                self.fallback_sum,
                self.fallback_count,
                out=np.zeros_like(self.fallback_sum, dtype=np.float64),
                where=self.fallback_count > 0,
            )
        return np.where(self.fallback_count > 0, fallback, np.nan)

    def finalize(self, use_weights: bool) -> tuple[np.ndarray, float]:
        fallback = self._fallback_mean()
        stacked: np.ndarray
        if use_weights and self.weighted_sum is not None and self.weighted_weight is not None:
            with np.errstate(divide="ignore", invalid="ignore"):
                stacked = np.divide(
                    self.weighted_sum,
                    self.weighted_weight,
                    out=np.zeros_like(fallback, dtype=np.float64),
                    where=self.weighted_weight > 0,
                )
            needs_fallback = ~np.isfinite(stacked)
            if np.any(needs_fallback):
                stacked = np.where(needs_fallback, fallback, stacked)
        else:
            with np.errstate(divide="ignore", invalid="ignore"):
                stacked = np.divide(
                    self.sum_values,
                    self.count_values,
                    out=np.zeros_like(fallback, dtype=np.float64),
                    where=self.count_values > 0,
                )
            zero_mask = self.count_values <= 0
            if np.any(zero_mask):
                stacked = np.where(zero_mask, fallback, stacked)
            needs_fallback = ~np.isfinite(stacked)
            if np.any(needs_fallback):
                stacked = np.where(needs_fallback, fallback, stacked)

        rejected_pct = 0.0
        if self.total_pixels > 0:
            rejected_pct = 100.0 * (self.total_pixels - self.kept_pixels) / float(self.total_pixels)

        return stacked.astype(np.float32, copy=False), float(rejected_pct)


def _broadcast_weights_for_chunk(weights_chunk: np.ndarray, target_shape: tuple[int, ...]) -> np.ndarray:
    """Broadcast per-frame weights to match a chunk of stack data."""

    weights_chunk = np.asarray(weights_chunk, dtype=np.float32)
    if weights_chunk.shape[0] != target_shape[0]:
        raise ValueError(
            f"weights shape {weights_chunk.shape} incompatible with chunk leading dimension {target_shape[0]}"
        )
    if weights_chunk.ndim == 1:
        extra_dims = (1,) * (len(target_shape) - 1)
        weights_chunk = weights_chunk.reshape((target_shape[0],) + extra_dims)
    try:
        broadcast = np.broadcast_to(weights_chunk, target_shape)
    except ValueError as exc:
        raise ValueError(
            f"weights shape {weights_chunk.shape} not compatible with frames shape {target_shape}"
        ) from exc
    return broadcast.astype(np.float64, copy=False)


# Optional access to utils for GPU helpers
ZU_AVAILABLE = False
zutils = None
try:
    import zemosaic_utils as zutils  # type: ignore
    ZU_AVAILABLE = True
except Exception:
    ZU_AVAILABLE = False

if ZU_AVAILABLE:
    _ensure_pool = getattr(zutils, "ensure_cupy_pool_initialized", None)
    _free_pools = getattr(zutils, "free_cupy_memory_pools", None)
    _gpu_memory_ok = getattr(zutils, "gpu_memory_sufficient", None)
else:
    _ensure_pool = None
    _free_pools = None
    _gpu_memory_ok = None


def _callable_or_none(func):
    return func if callable(func) else None


def _ensure_gpu_pool():
    func = _callable_or_none(_ensure_pool)
    if func is not None:
        try:
            func()
        except Exception:
            pass


def _free_gpu_pools():
    func = _callable_or_none(_free_pools)
    if func is not None:
        try:
            func()
        except Exception:
            pass


def _gpu_nanpercentile(values: np.ndarray, percentiles):
    """Compute nan-aware percentiles on the GPU and release cached memory."""

    if not GPU_AVAILABLE:
        raise RuntimeError("CuPy is not available")

    arr_gpu = None
    try:
        import cupy as cp  # type: ignore

        _ensure_gpu_pool()
        arr_gpu = cp.asarray(values, dtype=cp.float32)
        result_gpu = cp.nanpercentile(arr_gpu, percentiles)

        if np.isscalar(percentiles):
            return float(result_gpu)

        result_np = cp.asnumpy(result_gpu)
        return np.asarray(result_np, dtype=np.float64)
    finally:
        if arr_gpu is not None:
            del arr_gpu
        _free_gpu_pools()


def _has_gpu_budget(estimated_bytes: int) -> bool:
    func = _callable_or_none(_gpu_memory_ok)
    if func is None:
        return True
    try:
        return bool(func(int(estimated_bytes), safety_fraction=0.75))
    except Exception:
        return True

# --- Import des méthodes de stack CPU provenant du projet Seestar ---
cpu_stack_winsorized = None
cpu_stack_kappa = None
cpu_stack_linear = None
try:
    import importlib.util, os, pathlib
    _sm_path = pathlib.Path(__file__).resolve().parents[1] / 'seestar' / 'core' / 'stack_methods.py'
    if _sm_path.exists():
        spec = importlib.util.spec_from_file_location('seestar_stack_methods', _sm_path)
        _sm = importlib.util.module_from_spec(spec)
        spec.loader.exec_module(_sm)  # type: ignore
        cpu_stack_winsorized = getattr(_sm, '_stack_winsorized_sigma', None)
        cpu_stack_kappa = getattr(_sm, '_stack_kappa_sigma', None)
        cpu_stack_linear = getattr(_sm, '_stack_linear_fit_clip', None)
except Exception as e_import_stack:
    print(f"AVERT (zemosaic_align_stack): Optional import of external stack_methods failed: {e_import_stack}")

# --- Implementations GPU simplifiées des méthodes de stack ---
def gpu_stack_winsorized(
    frames,
    *,
    kappa=3.0,
    winsor_limits=(0.05, 0.05),
    apply_rewinsor=True,
    progress_callback=None,
    winsor_max_workers=1,
    **unused,
):
    import cupy as cp

    frames_np = [np.asarray(f, dtype=np.float32) for f in frames]
    if not frames_np:
        raise ValueError("No frames provided")

    per_frame_bytes = frames_np[0].nbytes
    estimated_bytes = per_frame_bytes * len(frames_np) * 4
    if not _has_gpu_budget(estimated_bytes):
        raise RuntimeError("GPU winsorized clip: insufficient memory budget")

    _ensure_gpu_pool()

    try:
        arr = cp.stack([cp.asarray(f) for f in frames_np], axis=0)
        low_q = cp.quantile(arr, winsor_limits[0], axis=0)
        high_q = cp.quantile(arr, 1.0 - winsor_limits[1], axis=0)
        arr_w = cp.clip(arr, low_q, high_q)
        mean = cp.nanmean(arr_w, axis=0)
        std = cp.nanstd(arr_w, axis=0)
        mask = cp.abs(arr - mean) < kappa * std
        if apply_rewinsor:
            arr_clip = cp.where(mask, arr, arr_w)
        else:
            arr_clip = cp.where(mask, arr, cp.nan)
        result = cp.nanmean(arr_clip, axis=0)
        rejected = 100.0 * float(mask.size - cp.count_nonzero(mask)) / float(mask.size)
        return cp.asnumpy(result.astype(cp.float32)), float(rejected)
    finally:
        _free_gpu_pools()

def gpu_stack_kappa(frames, *, sigma_low=3.0, sigma_high=3.0, progress_callback=None, **unused):
    import cupy as cp

    frames_np = [np.asarray(f, dtype=np.float32) for f in frames]
    if not frames_np:
        raise ValueError("No frames provided")

    per_frame_bytes = frames_np[0].nbytes
    estimated_bytes = per_frame_bytes * len(frames_np) * 3
    if not _has_gpu_budget(estimated_bytes):
        raise RuntimeError("GPU kappa clip: insufficient memory budget")

    _ensure_gpu_pool()

    try:
        arr = cp.stack([cp.asarray(f) for f in frames_np], axis=0)
        med = cp.nanmedian(arr, axis=0)
        std = cp.nanstd(arr, axis=0)
        low = med - sigma_low * std
        high = med + sigma_high * std
        mask = (arr >= low) & (arr <= high)
        arr_clip = cp.where(mask, arr, cp.nan)
        result = cp.nanmean(arr_clip, axis=0)
        rejected = 100.0 * float(mask.size - cp.count_nonzero(mask)) / float(mask.size)
        return cp.asnumpy(result.astype(cp.float32)), float(rejected)
    finally:
        _free_gpu_pools()


def gpu_stack_linear(frames, *, sigma=3.0, progress_callback=None, **unused):
    import cupy as cp

    frames_np = [np.asarray(f, dtype=np.float32) for f in frames]
    if not frames_np:
        raise ValueError("No frames provided")

    per_frame_bytes = frames_np[0].nbytes
    estimated_bytes = per_frame_bytes * len(frames_np) * 4
    if not _has_gpu_budget(estimated_bytes):
        raise RuntimeError("GPU linear clip: insufficient memory budget")

    _ensure_gpu_pool()

    try:
        arr = cp.stack([cp.asarray(f) for f in frames_np], axis=0)
        med = cp.nanmedian(arr, axis=0)
        resid = arr - med
        med_r = cp.nanmedian(resid, axis=0)
        std_r = cp.nanstd(resid, axis=0)
        mask = cp.abs(resid - med_r) <= sigma * std_r
        arr_clip = cp.where(mask, arr, cp.nan)
        result = cp.nanmean(arr_clip, axis=0)
        rejected = 100.0 * float(mask.size - cp.count_nonzero(mask)) / float(mask.size)
        return cp.asnumpy(result.astype(cp.float32)), float(rejected)
    finally:
        _free_gpu_pools()


def normalize_frames_linear_fit(frames):
    """Normalize frames by fitting a linear transform to the first frame."""

    import numpy as np

    if not frames:
        return []

    ref = np.asarray(frames[0], dtype=np.float32)
    normed = [ref]
    if ref.size == 0:
        return [np.asarray(f, dtype=np.float32) for f in frames]

    for f in frames[1:]:
        arr = np.asarray(f, dtype=np.float32)
        x = arr.reshape(-1).astype(np.float64)
        y = ref.reshape(-1).astype(np.float64)
        mask = np.isfinite(x) & np.isfinite(y)
        if mask.sum() < 1024:
            normed.append(arr)
            continue
        try:
            a, b = np.polyfit(x[mask], y[mask], 1)
            normed.append((arr * a + b).astype(np.float32))
        except Exception:
            normed.append(arr)
    return normed


def normalize_frames_sky_mean(frames):
    """Scale frames so that their mean sky level matches the global mean."""

    import numpy as np

    if not frames:
        return []

    normed = []
    sky_levels = [np.nanmean(np.asarray(f, dtype=np.float32)) for f in frames]
    ref_mean = np.nanmean(sky_levels) if sky_levels else np.nan
    for f, m in zip(frames, sky_levels):
        arr = np.asarray(f, dtype=np.float32)
        if not np.isfinite(m) or m <= 0 or not np.isfinite(ref_mean):
            normed.append(arr)
            continue
        scale = float(ref_mean) / float(m)
        normed.append((arr * scale).astype(np.float32))
    return normed


def compute_weights_noise_variance(frames):
    """Compute inverse variance weights for a sequence of frames."""

    import numpy as np

    if not frames:
        return np.asarray([], dtype=np.float32)

    variances = []
    for f in frames:
        arr = np.asarray(f, dtype=np.float32)
        variances.append(np.nanvar(arr) + 1e-6)
    return np.asarray([1.0 / v for v in variances], dtype=np.float32)


def compute_weights_noise_fwhm(frames):
    """Estimate weights from star FWHM measurements, fallback to variance."""

    import numpy as np

    def _to_luminance(frame: np.ndarray) -> np.ndarray:
        if frame.ndim == 2:
            return frame
        if frame.ndim == 3 and frame.shape[-1] in (3, 4):
            return np.nanmean(frame, axis=-1)
        return frame.reshape(frame.shape[0], frame.shape[1]) if frame.ndim > 2 else frame

    try:
        from photutils.detection import DAOStarFinder
        from astropy.stats import sigma_clipped_stats
    except Exception:
        return compute_weights_noise_variance(frames)

    weights = []
    for f in frames:
        arr = np.asarray(f, dtype=np.float32)
        image_2d = _to_luminance(arr)
        try:
            mean, median, std = sigma_clipped_stats(image_2d, sigma=3.0)
            daofind = DAOStarFinder(fwhm=3.0, threshold=5.0 * std)
            sources = daofind(image_2d - median)
            if sources is None or len(sources) == 0:
                weights.append(1.0)
                continue
            mean_fwhm = np.nanmean(sources['fwhm'])
            if not np.isfinite(mean_fwhm):
                weights.append(1.0)
            else:
                weights.append(1.0 / (mean_fwhm + 1e-3))
        except Exception:
            weights.append(1.0)
    if not weights:
        return compute_weights_noise_variance(frames)
    return np.asarray(weights, dtype=np.float32)


def _coerce_winsor_limits(value) -> tuple[float, float]:
    """Return a validated ``(low, high)`` winsorization tuple.

    Accepts ``None``, scalars, comma-delimited strings or iterables with two
    numeric values. Falls back to ``(0.05, 0.05)`` if parsing fails or the
    limits fall outside ``[0, 0.5)`` or their sum exceeds 1.0."""

    default_limits = (0.05, 0.05)
    if value is None:
        return default_limits
    if isinstance(value, str):
        parts = value.split(",")
        if len(parts) == 2:
            try:
                value = (float(parts[0].strip()), float(parts[1].strip()))
            except ValueError:
                return default_limits
        else:
            return default_limits
    if isinstance(value, (int, float)):
        coerced = float(value)
        if 0.0 <= coerced < 0.5:
            return (coerced, coerced)
        return default_limits
    try:
        low, high = value  # type: ignore[misc]
        low = float(low)
        high = float(high)
    except Exception:
        return default_limits
    if not (0.0 <= low < 0.5 and 0.0 <= high < 0.5):
        return default_limits
    if (low + high) >= 1.0:
        return default_limits
    return (low, high)


def stack_winsorized_sigma_clip(frames, weights=None, zconfig=None, **kwargs):
    """
    Wrapper calling GPU or CPU winsorized sigma clip, with robust GPU guards.

    - La voie GPU ignore les `weights` (non supportés).
    - Si la voie GPU échoue ou produit une sortie suspecte, fallback CPU.
    - La voie CPU accepte `weights` en mot-clé si fournis.
    """
    # --- validations légères d'entrée ---
    if frames is None:
        raise ValueError("frames is None")
    import numpy as _np
    frames_list = list(frames)
    if not frames_list:
        raise ValueError("frames is empty")
    sample = _np.asarray(frames_list[0])
    if sample.ndim not in (2, 3):
        raise ValueError(f"each frame must be (H,W) or (H,W,C); got shape {sample.shape}")
    expected_shape = sample.shape
    # Harmonize shapes for GPU/CPU paths without forcing eager float32 copies
    aligned_frames: list[_np.ndarray] = []
    for frame in frames_list:
        arr = _np.asarray(frame)
        if arr.shape != expected_shape:
            continue
        aligned_frames.append(arr)
    frames_list = aligned_frames
    if not frames_list:
        raise ValueError("frames is empty after shape harmonization")
    sample = _np.asarray(frames_list[0])
    if len(frames_list) < 3:
        _internal_logger.warning("Winsorized clip needs >=3 images; forcing CPU.")
        use_gpu = False
    else:
        if zconfig:
            use_gpu = bool(
                getattr(zconfig, 'use_gpu', False)
                or getattr(zconfig, 'use_gpu_phase3', False)
                or getattr(zconfig, 'use_gpu_phase5', False)
            )
        else:
            use_gpu = False

    max_frames_per_pass = kwargs.pop("winsor_max_frames_per_pass", None)
    if max_frames_per_pass is None and zconfig is not None:
        max_frames_per_pass = getattr(zconfig, "winsor_max_frames_per_pass", 0)
    try:
        max_frames_per_pass = int(max_frames_per_pass)
    except (TypeError, ValueError):
        max_frames_per_pass = 0
    if max_frames_per_pass < 0:
        max_frames_per_pass = 0

    winsor_limits = _coerce_winsor_limits(kwargs.get("winsor_limits"))
    kwargs["winsor_limits"] = winsor_limits

    def _stack_winsor_streaming(limit: int) -> tuple[_np.ndarray, float]:
        nonlocal frames_list

        if weights is not None:
            weights_array_full = _np.asarray(weights, dtype=_np.float32)
            if weights_array_full.shape[0] != len(frames_list):
                raise ValueError(
                    f"weights shape {weights_array_full.shape} incompatible with frame count {len(frames_list)}"
                )
        else:
            weights_array_full = None

        winsor_limits_stream = winsor_limits
        kappa = kwargs.get("kappa", 3.0)
        apply_rewinsor = kwargs.get("apply_rewinsor", True)
        winsor_max_workers = kwargs.get("winsor_max_workers", 1)
        progress_callback = kwargs.get("progress_callback")

        state = WinsorStreamingState.create(sample.shape)

        total_frames = len(frames_list)
        for start in range(0, total_frames, limit):
            stop = min(total_frames, start + limit)
            chunk = [_np.asarray(f, dtype=_np.float32) for f in frames_list[start:stop]]
            if not chunk:
                continue
            chunk_arr = _np.stack(chunk, axis=0)
            weights_chunk = None
            if weights_array_full is not None:
                weights_chunk = weights_array_full[start:stop]

            state, _ = _reject_outliers_winsorized_sigma_clip(
                stacked_array_NHDWC=chunk_arr,
                winsor_limits_tuple=winsor_limits_stream,
                sigma_low=float(kappa),
                sigma_high=float(kappa),
                progress_callback=progress_callback,
                max_workers=int(winsor_max_workers or 1),
                apply_rewinsor=bool(apply_rewinsor),
                weights_chunk=weights_chunk,
                streaming_state=state,
            )

            # Libérer les références intermédiaires au plus tôt
            del chunk_arr, chunk

        stacked_stream, rejected_pct = state.finalize(weights_array_full is not None)
        return stacked_stream, rejected_pct

    gpu_callable = callable(globals().get("gpu_stack_winsorized", None))
    gpu_requested = use_gpu and GPU_AVAILABLE and gpu_callable
    gpu_kwargs = {
        key: kwargs[key]
        for key in ("kappa", "winsor_limits", "apply_rewinsor")
        if key in kwargs
    }

    total_frames = len(frames_list)
    if max_frames_per_pass and total_frames > max_frames_per_pass and not gpu_requested:
        _internal_logger.info(
            "Winsorized streaming enabled for %d frames (limit %d).",
            total_frames,
            max_frames_per_pass,
        )
        return _stack_winsor_streaming(max_frames_per_pass)
    elif max_frames_per_pass and total_frames > max_frames_per_pass and gpu_requested:
        _internal_logger.info(
            "INFO (align_stack): Ignoring winsor_max_frames_per_pass=%d to honor GPU path for %d frames.",
            max_frames_per_pass,
            total_frames,
        )

    # --- GPU path (poids ignorés) ---
    if gpu_requested:
        try:
            if weights is not None:
                _internal_logger.warning("GPU winsorized clip: 'weights' not supported; ignoring provided weights.")
            gpu_name = "Unknown GPU"
            try:
                if callable(_gpu_device_name_helper):
                    gpu_name = _gpu_device_name_helper()
            except Exception:
                gpu_name = "Unknown GPU"
            _internal_logger.info(
                "INFO (align_stack): GPU winsorized stack engaged for Phase 3 (%s)",
                gpu_name,
            )
            _internal_logger.info(
                "INFO (align_stack): GPU winsorized sigma clip engaged. Device: %s",
                gpu_name,
            )

            sample_size = int(sample.size)
            per_frame_bytes = sample_size * _np.dtype(_np.float32).itemsize
            estimated_bytes = per_frame_bytes * total_frames * 4

            def _run_gpu(sub_frames):
                gpu_out_local = gpu_stack_winsorized(sub_frames, **gpu_kwargs)
                if gpu_out_local is None:
                    raise RuntimeError("GPU returned None")
                if isinstance(gpu_out_local, (list, tuple)) and len(gpu_out_local) >= 1:
                    img = gpu_out_local[0]
                    rej_pct = float(gpu_out_local[1]) if len(gpu_out_local) > 1 else 0.0
                else:
                    img = gpu_out_local
                    rej_pct = 0.0
                img_arr = _np.asarray(img)
                exp_shape = sample.shape
                if img_arr.shape != exp_shape:
                    raise RuntimeError(f"GPU returned shape {img_arr.shape}, expected {exp_shape}")
                if not _np.any(_np.isfinite(img_arr)):
                    raise RuntimeError("GPU output has no finite values")
                finite_ratio_local = _np.isfinite(img_arr).mean()
                if finite_ratio_local < 0.9:
                    raise RuntimeError(
                        f"GPU output has too many NaN/Inf (finite_ratio={finite_ratio_local:.2%})"
                    )
                return img_arr.astype(_np.float32, copy=False), rej_pct

            if not _has_gpu_budget(estimated_bytes):
                chunk_size = max(3, total_frames // 2)
                while chunk_size >= 3:
                    chunk_estimate = per_frame_bytes * chunk_size * 4
                    if _has_gpu_budget(chunk_estimate):
                        break
                    new_size = max(3, chunk_size // 2)
                    if new_size == chunk_size:
                        chunk_size -= 1
                    else:
                        chunk_size = new_size
                if chunk_size >= 3 and chunk_size < total_frames:
                    ranges = []
                    start_idx = 0
                    while start_idx < total_frames:
                        end_idx = min(total_frames, start_idx + chunk_size)
                        if (total_frames - end_idx) < 3 and end_idx != total_frames:
                            end_idx = total_frames
                        ranges.append((start_idx, end_idx))
                        start_idx = end_idx
                    num_sublots = len(ranges)
                    _internal_logger.warning(
                        "WARN (align_stack): GPU memory borderline; splitting batch into %d sublots.",
                        num_sublots,
                    )
                    accum = None
                    total_weight = 0
                    total_rej = 0.0
                    for start, end in ranges:
                        sub = frames_list[start:end]
                        if len(sub) < 3:
                            continue
                        img_chunk, rej_chunk = _run_gpu(sub)
                        weight = len(sub)
                        if accum is None:
                            accum = img_chunk.astype(_np.float64) * weight
                        else:
                            accum += img_chunk.astype(_np.float64) * weight
                        total_weight += weight
                        total_rej += rej_chunk * weight
                    if accum is not None and total_weight:
                        final_gpu = (accum / float(total_weight)).astype(_np.float32)
                        return final_gpu, float(total_rej / float(total_weight))
                else:
                    _internal_logger.warning(
                        "WARN (align_stack): GPU memory insufficient even after chunking attempts.")

<<<<<<< HEAD
            gpu_kwargs.setdefault("winsor_limits", winsor_limits)
=======
>>>>>>> 01dcbb2f
            gpu_img, gpu_rej = _run_gpu(frames_list)
            return gpu_img, float(gpu_rej)

        except Exception as e:
            _internal_logger.error(
                "ERROR (align_stack): GPU stacking failed, falling back to CPU winsorized clip.",
                exc_info=True,
            )
            if max_frames_per_pass and total_frames > max_frames_per_pass:
                _internal_logger.info(
                    "Winsorized streaming fallback engaged for %d frames (limit %d) after GPU failure.",
                    total_frames,
                    max_frames_per_pass,
                )
                return _stack_winsor_streaming(max_frames_per_pass)

    # --- CPU path ---
    if not callable(globals().get("cpu_stack_winsorized", None)):
        raise RuntimeError("CPU stack_winsorized function unavailable")

    if weights is not None:
        kwargs["weights"] = weights  # mot-clé seulement

    kwargs["winsor_limits"] = winsor_limits

    return cpu_stack_winsorized(frames_list, **kwargs)


def stack_kappa_sigma_clip(frames, zconfig=None, **kwargs):
    """Wrapper calling GPU or CPU kappa-sigma clip.

    Honors a generic ``use_gpu`` flag on ``zconfig`` if present, otherwise
    falls back to the legacy ``use_gpu_phase5`` flag used by the GUI.
    """
    use_gpu = (getattr(zconfig, 'use_gpu', getattr(zconfig, 'use_gpu_phase5', False))
               if zconfig else False)
    if use_gpu and GPU_AVAILABLE:
        try:
            return gpu_stack_kappa(frames, **kwargs)
        except Exception:
            _internal_logger.warning("GPU kappa clip failed, fallback CPU", exc_info=True)
    if cpu_stack_kappa:
        return cpu_stack_kappa(frames, **kwargs)
    return _cpu_stack_kappa_fallback(frames, **kwargs)


def stack_linear_fit_clip(frames, zconfig=None, **kwargs):
    """Wrapper calling GPU or CPU linear fit clip.

    Honors a generic ``use_gpu`` flag on ``zconfig`` if present, otherwise
    falls back to the legacy ``use_gpu_phase5`` flag used by the GUI.
    """
    use_gpu = (getattr(zconfig, 'use_gpu', getattr(zconfig, 'use_gpu_phase5', False))
               if zconfig else False)
    if use_gpu and GPU_AVAILABLE:
        try:
            return gpu_stack_linear(frames, **kwargs)
        except Exception:
            _internal_logger.warning("GPU linear clip failed, fallback CPU", exc_info=True)
    if cpu_stack_linear:
        return cpu_stack_linear(frames, **kwargs)
    return _cpu_stack_linear_fallback(frames, **kwargs)


# Fallback logger for cases where progress_callback might not be available
# or for internal print-like debugging within this module if necessary.
_internal_logger = logging.getLogger("ZeMosaicAlignStackInternal")
if not _internal_logger.hasHandlers():
    _internal_logger.setLevel(logging.DEBUG)
    # Add a null handler to prevent "No handler found" warnings if not configured elsewhere
    # _internal_logger.addHandler(logging.NullHandler()) # Or configure a basic one if needed for standalone tests.



def _calculate_robust_stats_for_linear_fit(image_data_2d_float32: np.ndarray,
                                           low_percentile: float = 25.0,
                                           high_percentile: float = 90.0,
                                           progress_callback: callable = None,
                                           use_gpu: bool = False):
    """
    Calcule des statistiques robustes (deux points de percentiles) pour une image 2D (un canal).
    Utilisé par la normalisation par ajustement linéaire pour estimer le fond de ciel et
    un point légèrement au-dessus, tout en essayant d'éviter les étoiles brillantes.

    Args:
        image_data_2d_float32 (np.ndarray): Image 2D (un canal), dtype float32.
        low_percentile (float): Percentile inférieur (ex: 25.0 pour le fond de ciel).
        high_percentile (float): Percentile supérieur (ex: 90.0 pour un point au-dessus du fond).
        progress_callback (callable, optional): Fonction de callback pour les logs.

    Returns:
        tuple[float, float]: (stat_low, stat_high). Retourne (0.0, 1.0) en cas d'erreur majeure.
    """
    # Define a local alias for the callback for brevity and safety
    # Uses _internal_logger as a fallback if progress_callback is None
    _pcb = lambda msg_key, lvl="DEBUG_VERY_DETAIL", **kwargs: \
        progress_callback(msg_key, None, lvl, **kwargs) if progress_callback else _internal_logger.debug(f"PCB_FALLBACK_{lvl}: {msg_key} {kwargs}")

    if not isinstance(image_data_2d_float32, np.ndarray) or image_data_2d_float32.ndim != 2:
        _pcb("stathelper_error_invalid_input_for_stats", lvl="WARN",
             shape=image_data_2d_float32.shape if hasattr(image_data_2d_float32, 'shape') else 'N/A',
             ndim=image_data_2d_float32.ndim if hasattr(image_data_2d_float32, 'ndim') else 'N/A')
        return 0.0, 1.0 # Fallback pour une entrée clairement incorrecte

    if image_data_2d_float32.size == 0:
        _pcb("stathelper_error_empty_image_for_stats", lvl="WARN")
        return 0.0, 1.0

    # Assurer que les données sont finies pour le calcul des percentiles
    # np.nanpercentile gère déjà les NaNs, mais il est bon de savoir si tout est non-fini.
    finite_data = image_data_2d_float32[np.isfinite(image_data_2d_float32)]
    if finite_data.size == 0:
        _pcb("stathelper_warn_all_nan_or_inf_for_stats", lvl="WARN")
        return 0.0, 1.0 # Pas de données valides pour calculer les percentiles

    try:
        # Prefer GPU percentiles when requested and available
        if use_gpu and GPU_AVAILABLE:
            try:
                if ZU_AVAILABLE and hasattr(zutils, "_percentiles_gpu"):
                    stat_low, stat_high = zutils._percentiles_gpu(
                        image_data_2d_float32, low_percentile, high_percentile
                    )  # type: ignore[attr-defined]
                else:
                    stats = _gpu_nanpercentile(
                        image_data_2d_float32,
                        [low_percentile, high_percentile],
                    )
                    stat_low, stat_high = float(stats[0]), float(stats[1])
            except Exception:
                stat_low = float(np.nanpercentile(image_data_2d_float32, low_percentile))
                stat_high = float(np.nanpercentile(image_data_2d_float32, high_percentile))
        else:
            stat_low = float(np.nanpercentile(image_data_2d_float32, low_percentile))
            stat_high = float(np.nanpercentile(image_data_2d_float32, high_percentile))
        # _pcb(f"stathelper_debug_percentiles_calculated: low_p={low_percentile}% -> {stat_low:.3g}, high_p={high_percentile}% -> {stat_high:.3g}", lvl="DEBUG_VERY_DETAIL")

    except Exception as e_perc:
        _pcb(f"stathelper_error_percentile_calc: {e_perc}", lvl="WARN")
        # Fallback très simple si nanpercentile échoue pour une raison imprévue
        # (normalement, ne devrait pas arriver si finite_data n'est pas vide)
        # Utilise les min/max des données finies comme un pis-aller.
        if finite_data.size > 0 : # Double check, bien que déjà fait avant
             stat_low = float(np.min(finite_data))
             stat_high = float(np.max(finite_data))
             _pcb(f"stathelper_warn_percentile_exception_fallback_minmax: low={stat_low:.3g}, high={stat_high:.3g}", lvl="WARN")
        else: # Ne devrait jamais être atteint si la logique précédente est correcte
            return 0.0, 1.0


    # Gérer le cas où l'image est (presque) plate
    if abs(stat_high - stat_low) < 1e-5: # 1e-5 est un seuil arbitraire, pourrait être ajusté
        _pcb(f"stathelper_warn_stats_nearly_equal: low={stat_low:.3g}, high={stat_high:.3g}. L'image est peut-être plate ou a peu de dynamique dans les percentiles choisis.", lvl="DEBUG_DETAIL")
        # Si les stats sont égales, cela signifie que la plage entre low_percentile et high_percentile est très étroite.
        # Cela peut arriver avec des images avec peu de signal ou très bruitées où les percentiles tombent au même endroit.
        # On retourne quand même ces valeurs, la logique appelante devra gérer cela (ex: a = 1, b = offset).

    return stat_low, stat_high



def align_images_in_group(image_data_list: list,
                          reference_image_index: int = 0,
                          detection_sigma: float = 3.0,
                          min_area: int = 5,
                          propagate_mask: bool = False,
                          progress_callback: callable = None) -> tuple[list, list[int]]:
    """
    Aligne une liste d'images (données NumPy HWC, float32, ADU) sur une image de référence
    de ce même groupe en utilisant astroalign.
    """
    # Define a local alias for the callback
    _pcb = lambda msg_key, lvl="INFO_DETAIL", **kwargs: \
        progress_callback(msg_key, None, lvl, **kwargs) if progress_callback else _internal_logger.debug(f"PCB_FALLBACK_{lvl}: {msg_key} {kwargs}")

    # Internal GPU FFT phase-correlation aligner (translation only)
    def _fft_phase_shift(src2d: np.ndarray, ref2d: np.ndarray) -> tuple[int, int, float]:
        """Return (dy, dx, confidence_ratio). Uses CuPy if available, else NumPy."""
        # Use luminance-like for safety (2D already)
        if src2d.shape != ref2d.shape:
            return 0, 0, 0.0
        h, w = src2d.shape
        use_gpu = GPU_AVAILABLE
        try:
            if use_gpu:
                import cupy as cp  # type: ignore
                a = cp.asarray(src2d, dtype=cp.float32)
                b = cp.asarray(ref2d, dtype=cp.float32)
                # Remove DC to help stability
                a = a - cp.nanmean(a)
                b = b - cp.nanmean(b)
                Fa = cp.fft.fftn(a)
                Fb = cp.fft.fftn(b)
                R = Fa * cp.conj(Fb)
                denom = cp.maximum(cp.abs(R), 1e-12)
                Rn = R / denom
                r = cp.fft.ifftn(Rn).real
                peak_val = float(cp.max(r))
                peak_idx = tuple(int(x) for x in cp.unravel_index(int(cp.argmax(r)), r.shape))
                med_val = float(cp.median(r)) if r.size > 0 else 0.0
                py, px = peak_idx
                dy = py if py <= h // 2 else py - h
                dx = px if px <= w // 2 else px - w
                conf = (peak_val / max(1e-6, med_val + 1e-6)) if np.isfinite(med_val) else (peak_val / 1e-6)
                return int(dy), int(dx), float(conf)
            else:
                a = src2d.astype(np.float32) - np.nanmean(src2d.astype(np.float32))
                b = ref2d.astype(np.float32) - np.nanmean(ref2d.astype(np.float32))
                Fa = np.fft.fftn(a)
                Fb = np.fft.fftn(b)
                R = Fa * np.conj(Fb)
                denom = np.maximum(np.abs(R), 1e-12)
                Rn = R / denom
                r = np.fft.ifftn(Rn).real
                peak_val = float(np.max(r))
                py, px = np.unravel_index(int(np.argmax(r)), r.shape)
                med_val = float(np.median(r)) if r.size > 0 else 0.0
                dy = py if py <= h // 2 else py - h
                dx = px if px <= w // 2 else px - w
                conf = (peak_val / max(1e-6, med_val + 1e-6)) if np.isfinite(med_val) else (peak_val / 1e-6)
                return int(dy), int(dx), float(conf)
        except Exception:
            return 0, 0, 0.0

    def _apply_integer_shift_hw_or_hwc(img: np.ndarray, dy: int, dx: int) -> np.ndarray:
        if dy == 0 and dx == 0:
            return img.copy()
        h, w = img.shape[:2]
        out = np.zeros_like(img, dtype=np.float32)
        ys = slice(max(0, dy), min(h, h + dy))
        yt = slice(max(0, -dy), max(0, -dy) + (ys.stop - ys.start))
        xs = slice(max(0, dx), min(w, w + dx))
        xt = slice(max(0, -dx), max(0, -dx) + (xs.stop - xs.start))
        if img.ndim == 2:
            out[yt, xt] = img[ys, xs]
        else:
            out[yt, xt, :] = img[ys, xs, :]
        return out

    if not ASTROALIGN_AVAILABLE or astroalign_module is None:
        _pcb("aligngroup_error_astroalign_unavailable", lvl="WARN")
        # We'll still try FFT phase-correlation if possible
        if not image_data_list or not (0 <= reference_image_index < len(image_data_list)):
            empty = [None] * len(image_data_list)
            return empty, list(range(len(empty)))
        ref = image_data_list[reference_image_index]
        if ref is None:
            empty = [None] * len(image_data_list)
            return empty, list(range(len(empty)))
        if ref.ndim == 3 and ref.shape[-1] == 3:
            ref_lum = 0.299 * ref[..., 0] + 0.587 * ref[..., 1] + 0.114 * ref[..., 2]
        else:
            ref_lum = ref.astype(np.float32, copy=False)
        aligned = [None] * len(image_data_list)
        for i, src in enumerate(image_data_list):
            if src is None:
                continue
            if i == reference_image_index:
                aligned[i] = ref.astype(np.float32, copy=True)
                continue
            src_lum = (0.299 * src[..., 0] + 0.587 * src[..., 1] + 0.114 * src[..., 2]).astype(np.float32) if (src.ndim == 3 and src.shape[-1] == 3) else src.astype(np.float32)
            dy, dx, conf = _fft_phase_shift(src_lum, ref_lum)
            if abs(dy) > 0 or abs(dx) > 0:
                aligned[i] = _apply_integer_shift_hw_or_hwc(src.astype(np.float32, copy=False), dy, dx)
            else:
                aligned[i] = src.astype(np.float32, copy=True)
        failed_idx = [idx for idx, img in enumerate(aligned) if img is None]
        return aligned, failed_idx

    if not image_data_list or not (0 <= reference_image_index < len(image_data_list)):
        _pcb("aligngroup_error_invalid_input_list_or_ref_index", lvl="ERROR", ref_idx=reference_image_index)
        empty = [None] * len(image_data_list)
        return empty, list(range(len(empty)))

    reference_image_adu = image_data_list[reference_image_index]
    if reference_image_adu is None:
        _pcb("aligngroup_error_ref_image_none", lvl="ERROR", ref_idx=reference_image_index)
        empty = [None] * len(image_data_list)
        return empty, list(range(len(empty)))
    
    if reference_image_adu.dtype != np.float32:
        _pcb(f"AlignGroup: Image de référence (index {reference_image_index}) convertie en float32.", lvl="DEBUG_DETAIL")
        reference_image_adu = reference_image_adu.astype(np.float32)

    _pcb(f"AlignGroup: Alignement intra-tuile sur réf. idx {reference_image_index} (shape {reference_image_adu.shape}).", lvl="DEBUG")
    aligned_images = [None] * len(image_data_list)

    for i, source_image_adu_orig in enumerate(image_data_list):
        if source_image_adu_orig is None:
            _pcb(f"AlignGroup: Image source {i} est None, ignorée.", lvl="WARN")
            continue

        source_image_adu = source_image_adu_orig.astype(np.float32, copy=False) 

        if i == reference_image_index:
            aligned_images[i] = reference_image_adu.copy() 
            _pcb(f"AlignGroup: Image {i} est la référence, copiée.", lvl="DEBUG_DETAIL")
            continue

        _pcb(f"AlignGroup: Alignement image {i} (shape {source_image_adu.shape}) sur référence...", lvl="DEBUG_DETAIL")
        try:
            # Try GPU FFT phase correlation first for robust global translation
            try_fft = True
            if try_fft:
                src_lum = (0.299 * source_image_adu[..., 0] + 0.587 * source_image_adu[..., 1] + 0.114 * source_image_adu[..., 2]).astype(np.float32) if (source_image_adu.ndim == 3 and source_image_adu.shape[-1] == 3) else source_image_adu
                ref_lum = (0.299 * reference_image_adu[..., 0] + 0.587 * reference_image_adu[..., 1] + 0.114 * reference_image_adu[..., 2]).astype(np.float32) if (reference_image_adu.ndim == 3 and reference_image_adu.shape[-1] == 3) else reference_image_adu
                dy, dx, conf = _fft_phase_shift(src_lum, ref_lum)
                if abs(dy) + abs(dx) > 0 and conf >= 3.0:  # heuristic confidence
                    aligned_images[i] = _apply_integer_shift_hw_or_hwc(source_image_adu, dy, dx)
                    _pcb(f"AlignGroup: FFT shift applied (dy={dy}, dx={dx}, conf={conf:.2f}).", lvl="DEBUG_DETAIL")
                    continue
            # Fall back to astroalign for fine/affine alignment
            # Garantir des buffers writables/contigus pour astroalign afin d'éviter
            # "ValueError: buffer source array is read-only" avec des memmaps read-only
            src_for_aa = (
                source_image_adu if (getattr(source_image_adu, 'flags', None)
                                     and source_image_adu.flags.writeable
                                     and source_image_adu.flags.c_contiguous)
                else np.array(source_image_adu, dtype=np.float32, copy=True, order='C')
            )
            ref_for_aa = (
                reference_image_adu if (getattr(reference_image_adu, 'flags', None)
                                        and reference_image_adu.flags.writeable
                                        and reference_image_adu.flags.c_contiguous)
                else np.array(reference_image_adu, dtype=np.float32, copy=True, order='C')
            )
            aligned_image_output, footprint_mask = astroalign_module.register(
                source=src_for_aa, target=ref_for_aa,
                detection_sigma=detection_sigma, min_area=min_area,
                propagate_mask=propagate_mask
            )
            if aligned_image_output is not None:
                if aligned_image_output.shape != reference_image_adu.shape:
                    _pcb("aligngroup_warn_shape_mismatch_after_align", lvl="WARN", img_idx=i, 
                              aligned_shape=aligned_image_output.shape, ref_shape=reference_image_adu.shape)
                    aligned_images[i] = None
                else:
                    aligned_images[i] = aligned_image_output.astype(np.float32)
                    _pcb(f"AlignGroup: Image {i} alignée.", lvl="DEBUG_DETAIL")
            else:
                _pcb("aligngroup_warn_register_returned_none", lvl="WARN", img_idx=i)
                aligned_images[i] = None
        except astroalign_module.MaxIterError:
            _pcb("aligngroup_warn_max_iter_error", lvl="WARN", img_idx=i)
            aligned_images[i] = None
        except ValueError as ve:
            _pcb("aligngroup_warn_value_error", lvl="WARN", img_idx=i, error=str(ve))
            aligned_images[i] = None
        except Exception as e_align:
            _pcb("aligngroup_error_exception_aligning", lvl="ERROR", img_idx=i, error_type=type(e_align).__name__, error_msg=str(e_align))
            _pcb(f"AlignGroup Traceback: {traceback.format_exc()}", lvl="DEBUG_DETAIL")
            aligned_images[i] = None
    failed_indices = [idx for idx, img in enumerate(aligned_images) if img is None]
    return aligned_images, failed_indices



def _normalize_images_linear_fit(image_list_hwc_float32: list[np.ndarray],
                                 reference_index: int = 0,
                                 low_percentile: float = 25.0,
                                 high_percentile: float = 90.0,
                                 progress_callback: callable = None,
                                 use_gpu: bool = False):
    _pcb = lambda msg_key, lvl="INFO_DETAIL", **kwargs: \
        progress_callback(msg_key, None, lvl, **kwargs) if progress_callback else _internal_logger.debug(f"PCB_FALLBACK_{lvl}: {msg_key} {kwargs}")
    _pcb("norm_linear_fit_starting", lvl="DEBUG", num_images=len(image_list_hwc_float32), ref_idx=reference_index, low_p=low_percentile, high_p=high_percentile)
    if not image_list_hwc_float32:
        _pcb("norm_linear_fit_error_no_images", lvl="WARN"); return []
    if not (0 <= reference_index < len(image_list_hwc_float32) and image_list_hwc_float32[reference_index] is not None):
        _pcb("norm_linear_fit_error_invalid_ref_index_or_ref_none", lvl="ERROR", ref_idx=reference_index)
        return [img.copy() if img is not None else None for img in image_list_hwc_float32]

    ref_image_hwc_float32 = image_list_hwc_float32[reference_index]
    if ref_image_hwc_float32.dtype != np.float32:
        ref_image_hwc_float32 = ref_image_hwc_float32.astype(np.float32, copy=False)
    is_color = ref_image_hwc_float32.ndim == 3 and ref_image_hwc_float32.shape[-1] == 3
    num_channels = 3 if is_color else 1
    normalized_image_list = [None] * len(image_list_hwc_float32)
    ref_stats_per_channel = []
    for c_idx_ref in range(num_channels):
        ref_channel_2d = ref_image_hwc_float32[..., c_idx_ref] if is_color else ref_image_hwc_float32
        ref_low, ref_high = _calculate_robust_stats_for_linear_fit(ref_channel_2d, low_percentile, high_percentile, progress_callback, use_gpu=use_gpu)
        ref_stats_per_channel.append((ref_low, ref_high))
        _pcb(f"NormLinFit: Réf. Canal {c_idx_ref}: StatLow={ref_low:.3g}, StatHigh={ref_high:.3g}", lvl="DEBUG_DETAIL")
        if abs(ref_high - ref_low) < 1e-5:
             _pcb(f"NormLinFit: AVERT Réf. Canal {c_idx_ref} est (presque) plat.", lvl="WARN")

    for i, src_image_hwc_orig_float32 in enumerate(image_list_hwc_float32):
        if src_image_hwc_orig_float32 is None: continue
        if i == reference_index:
            normalized_image_list[i] = ref_image_hwc_float32.copy()
            continue
        src_image_hwc_float32 = src_image_hwc_orig_float32
        if src_image_hwc_float32.dtype != np.float32:
            src_image_hwc_float32 = src_image_hwc_float32.astype(np.float32, copy=True)
        else:
            src_image_hwc_float32 = src_image_hwc_float32.copy()
        if src_image_hwc_float32.shape != ref_image_hwc_float32.shape:
            _pcb(f"NormLinFit: AVERT Img {i} shape {src_image_hwc_float32.shape} != réf {ref_image_hwc_float32.shape}. Ignorée.", lvl="WARN")
            continue
        for c_idx_src in range(num_channels):
            src_channel_2d = src_image_hwc_float32[..., c_idx_src] if is_color else src_image_hwc_float32
            ref_low, ref_high = ref_stats_per_channel[c_idx_src]
            src_low, src_high = _calculate_robust_stats_for_linear_fit(src_channel_2d, low_percentile, high_percentile, progress_callback, use_gpu=use_gpu)
            a = 1.0; b = 0.0
            delta_src = src_high - src_low; delta_ref = ref_high - ref_low
            if abs(delta_src) > 1e-5:
                if abs(delta_ref) > 1e-5: a = delta_ref / delta_src; b = ref_low - a * src_low
                else: b = ref_low - src_low # a=1
            else:
                if abs(delta_ref) > 1e-5: a = 0.0; b = ref_low
                else: b = ref_low - src_low # a=1
            if abs(a - 1.0) > 1e-3 or abs(b) > 1e-3 * max(abs(ref_low), abs(src_low), 1.0):
                 _pcb(f"NormLinFit: Img {i} C{c_idx_src}: Src(L/H)=({src_low:.3g}/{src_high:.3g}) -> Coeffs a={a:.3f}, b={b:.3f}", lvl="DEBUG_DETAIL")
            transformed_channel = a * src_channel_2d + b
            if is_color: src_image_hwc_float32[..., c_idx_src] = transformed_channel
            else: src_image_hwc_float32 = transformed_channel
        normalized_image_list[i] = src_image_hwc_float32
    _pcb("norm_linear_fit_finished", lvl="DEBUG", num_normalized_successfully=sum(1 for img in normalized_image_list if img is not None))
    return normalized_image_list



# Dans zemosaic_align_stack.py

def _normalize_images_sky_mean(image_list: list[np.ndarray | None], 
                               reference_index: int = 0,
                               sky_percentile: float = 25.0, # Percentile pour estimer le fond de ciel
                               progress_callback: callable = None,
                               use_gpu: bool = False) -> list[np.ndarray | None]:
    """
    Normalise une liste d'images en ajustant leur fond de ciel moyen (estimé par percentile)
    pour correspondre à celui de l'image de référence.
    Opère sur la luminance pour les images couleur.
    """
    _pcb = lambda msg_key, lvl="INFO_DETAIL", **kwargs: \
        progress_callback(msg_key, None, lvl, **kwargs) if progress_callback else _internal_logger.debug(f"PCB_FALLBACK_{lvl}: {msg_key} {kwargs}")

    if not image_list:
        _pcb("norm_skymean_error_no_images", lvl="WARN")
        return []
    
    if not (0 <= reference_index < len(image_list) and image_list[reference_index] is not None):
        _pcb("norm_skymean_error_invalid_ref", lvl="ERROR", ref_idx=reference_index)
        # Retourner une copie des images originales si la référence est invalide
        return [img.copy() if img is not None else None for img in image_list]

    _pcb(f"NormSkyMean: Début normalisation par fond de ciel (percentile {sky_percentile}%) sur réf. idx {reference_index}.", lvl="DEBUG")
    
    ref_image_adu = image_list[reference_index]
    # S'assurer que l'image de référence est en float32 pour les calculs
    if ref_image_adu.dtype != np.float32:
        ref_image_adu_float = ref_image_adu.astype(np.float32, copy=True)
    else:
        ref_image_adu_float = ref_image_adu # Pas besoin de copier si déjà float32 et on ne le modifie pas directement

    # --- Calculer le fond de ciel de référence ---
    ref_sky_level = None
    target_data_for_ref_sky = None
    if ref_image_adu_float.ndim == 3 and ref_image_adu_float.shape[-1] == 3: # Couleur HWC
        luminance_ref = 0.299 * ref_image_adu_float[..., 0] + \
                        0.587 * ref_image_adu_float[..., 1] + \
                        0.114 * ref_image_adu_float[..., 2]
        target_data_for_ref_sky = luminance_ref
    elif ref_image_adu_float.ndim == 2: # Monochrome HW
        target_data_for_ref_sky = ref_image_adu_float
    
    if target_data_for_ref_sky is not None and target_data_for_ref_sky.size > 0:
        try:
            # Utiliser nanpercentile pour être robuste aux NaNs potentiels
            if use_gpu and GPU_AVAILABLE:
                try:
                    ref_sky_level = float(
                        _gpu_nanpercentile(target_data_for_ref_sky, sky_percentile)
                    )
                except Exception:
                    ref_sky_level = float(
                        np.nanpercentile(target_data_for_ref_sky, sky_percentile)
                    )
            else:
                ref_sky_level = np.nanpercentile(target_data_for_ref_sky, sky_percentile)
            _pcb(f"NormSkyMean: Fond de ciel de référence (img idx {reference_index}) estimé à {ref_sky_level:.3g}", lvl="DEBUG_DETAIL")
        except Exception as e_perc_ref:
            _pcb(f"NormSkyMean: Erreur calcul percentile réf: {e_perc_ref}", lvl="WARN")
            # Si échec, on ne peut pas normaliser, retourner les images telles quelles (ou des copies)
            return [img.copy() if img is not None else None for img in image_list]
    else:
        _pcb("NormSkyMean: Impossible de déterminer les données pour le fond de ciel de référence.", lvl="WARN")
        return [img.copy() if img is not None else None for img in image_list]

    if ref_sky_level is None or not np.isfinite(ref_sky_level):
        _pcb(f"NormSkyMean: Fond de ciel de référence invalide ({ref_sky_level}). Normalisation annulée.", lvl="ERROR")
        return [img.copy() if img is not None else None for img in image_list]

    # --- Normaliser chaque image ---
    normalized_image_list = [None] * len(image_list)
    for i, current_image_adu in enumerate(image_list):
        if current_image_adu is None:
            normalized_image_list[i] = None
            continue

        # Faire une copie pour la modification, s'assurer qu'elle est float32
        if current_image_adu.dtype != np.float32:
            img_to_normalize_float = current_image_adu.astype(np.float32, copy=True)
        else:
            img_to_normalize_float = current_image_adu.copy() # Toujours copier pour modifier

        if i == reference_index:
            normalized_image_list[i] = img_to_normalize_float # C'est déjà la référence (ou sa copie float32)
            _pcb(f"NormSkyMean: Image {i} est la référence, copiée.", lvl="DEBUG_VERY_DETAIL")
            continue

        target_data_for_current_sky = None
        is_current_color = img_to_normalize_float.ndim == 3 and img_to_normalize_float.shape[-1] == 3
        if is_current_color:
            luminance_current = 0.299 * img_to_normalize_float[..., 0] + \
                                0.587 * img_to_normalize_float[..., 1] + \
                                0.114 * img_to_normalize_float[..., 2]
            target_data_for_current_sky = luminance_current
        elif img_to_normalize_float.ndim == 2:
            target_data_for_current_sky = img_to_normalize_float
        
        current_sky_level = None
        if target_data_for_current_sky is not None and target_data_for_current_sky.size > 0 :
            try:
                if use_gpu and GPU_AVAILABLE:
                    try:
                        current_sky_level = float(
                            _gpu_nanpercentile(target_data_for_current_sky, sky_percentile)
                        )
                    except Exception:
                        current_sky_level = float(
                            np.nanpercentile(target_data_for_current_sky, sky_percentile)
                        )
                else:
                    current_sky_level = np.nanpercentile(target_data_for_current_sky, sky_percentile)
            except Exception as e_perc_curr:
                 _pcb(f"NormSkyMean: Erreur calcul percentile image {i}: {e_perc_curr}. Image non normalisée.", lvl="WARN")
                 normalized_image_list[i] = img_to_normalize_float # Retourner la copie non modifiée
                 continue
        
        if current_sky_level is not None and np.isfinite(current_sky_level):
            offset = ref_sky_level - current_sky_level
            img_to_normalize_float += offset # Appliquer l'offset à tous les canaux si couleur, ou à l'image si mono
            normalized_image_list[i] = img_to_normalize_float
            _pcb(f"NormSkyMean: Image {i}, fond_ciel={current_sky_level:.3g}, offset_appliqué={offset:.3g}", lvl="DEBUG_VERY_DETAIL")
        else:
            _pcb(f"NormSkyMean: Fond de ciel invalide pour image {i} ({current_sky_level}). Image non normalisée.", lvl="WARN")
            normalized_image_list[i] = img_to_normalize_float # Retourner la copie non modifiée

    _pcb("NormSkyMean: Normalisation par fond de ciel terminée.", lvl="DEBUG")
    return normalized_image_list



def _calculate_image_weights_noise_variance(image_list: list[np.ndarray | None], 
                                            progress_callback: callable = None) -> list[np.ndarray | None]:
    """
    Calcule les poids pour une liste d'images basés sur l'inverse de la variance du bruit.
    Le bruit est estimé à partir des statistiques sigma-clippées.
    Pour les images couleur, les poids sont calculés et appliqués PAR CANAL.
    Retourne une liste de tableaux de poids (HWC ou HW), de même forme que les images d'entrée.
    """
    _pcb = lambda msg_key, lvl="INFO_DETAIL", **kwargs: \
        progress_callback(msg_key, None, lvl, **kwargs) if progress_callback else _internal_logger.debug(f"PCB_FALLBACK_{lvl}: {msg_key} {kwargs}")

    if not image_list:
        _pcb("weight_noisevar_error_no_images", lvl="WARN")
        return []

    if not SIGMA_CLIP_AVAILABLE or sigma_clipped_stats_func is None:
        _pcb("weight_noisevar_warn_astropy_stats_unavailable", lvl="WARN")
        weights = []
        for img in image_list:
            if img is not None:
                weights.append(np.ones_like(img, dtype=np.float32))
            else:
                weights.append(None)
        return weights

    # Va stocker pour chaque image valide:
    # - Pour les images couleur: une liste [var_R, var_G, var_B]
    # - Pour les images monochrome: une liste [var_Mono]
    variances_per_image_channels = [] 
    valid_image_indices = []

    _pcb(f"WeightNoiseVar: Début calcul des poids (par canal si couleur) pour {len(image_list)} images.", lvl="DEBUG")

    for i, image_data_adu in enumerate(image_list):
        if image_data_adu is None:
            continue # Sera géré à la fin
        
        if image_data_adu.size == 0:
            _pcb(f"WeightNoiseVar: Image {i} est vide, poids non calculé pour celle-ci.", lvl="WARN")
            continue

        img_for_stats = image_data_adu
        if image_data_adu.dtype != np.float32:
            # Il est crucial de faire une copie si on change le type pour ne pas modifier l'original dans image_list
            img_for_stats = image_data_adu.astype(np.float32, copy=True) 

        current_image_channel_variances = []
        num_channels_in_image = 0

        if img_for_stats.ndim == 3 and img_for_stats.shape[-1] == 3: # Image couleur HWC
            num_channels_in_image = img_for_stats.shape[-1]
            for c_idx in range(num_channels_in_image):
                channel_data = img_for_stats[..., c_idx]
                if channel_data.size == 0:
                    _pcb(f"WeightNoiseVar: Image {i}, Canal {c_idx} vide.", lvl="WARN")
                    current_image_channel_variances.append(np.inf) # Poids sera quasi nul
                    continue
                channel_masked = _mask_for_sigma_stats(channel_data)
                if channel_masked is None:
                    _pcb(
                        f"WeightNoiseVar: Image {i}, Canal {c_idx} sans données finies.",
                        lvl="WARN",
                    )
                    current_image_channel_variances.append(np.inf)
                    continue
                try:
                    # Utiliser sigma_lower, sigma_upper pour un écrêtage plus robuste
                    _, _, stddev_ch = _sigma_clipped_stats_safe(
                        channel_masked, sigma_lower=3.0, sigma_upper=3.0, maxiters=5
                    )
                    stddev_ch = _fill_sigma_result(stddev_ch)
                    if stddev_ch is not None and np.isfinite(stddev_ch) and stddev_ch > 1e-9: # 1e-9 pour éviter variance nulle
                        current_image_channel_variances.append(stddev_ch**2)
                    else:
                        _pcb(f"WeightNoiseVar: Image {i}, Canal {c_idx}, stddev invalide ({stddev_ch}). Variance Inf.", lvl="WARN")
                        current_image_channel_variances.append(np.inf)
                except Exception as e_stats_ch:
                    _pcb(f"WeightNoiseVar: Erreur stats image {i}, canal {c_idx}: {e_stats_ch}", lvl="WARN")
                    current_image_channel_variances.append(np.inf)
            
        elif img_for_stats.ndim == 2: # Image monochrome HW
            num_channels_in_image = 1 # Conceptuellement
            if img_for_stats.size == 0:
                _pcb(f"WeightNoiseVar: Image monochrome {i} vide.", lvl="WARN")
                current_image_channel_variances.append(np.inf)
            else:
                img_masked = _mask_for_sigma_stats(img_for_stats)
                if img_masked is None:
                    _pcb(
                        f"WeightNoiseVar: Image monochrome {i} sans données finies.",
                        lvl="WARN",
                    )
                    current_image_channel_variances.append(np.inf)
                    continue
                try:
                    _, _, stddev = _sigma_clipped_stats_safe(
                        img_masked, sigma_lower=3.0, sigma_upper=3.0, maxiters=5
                    )
                    stddev = _fill_sigma_result(stddev)
                    if stddev is not None and np.isfinite(stddev) and stddev > 1e-9:
                        current_image_channel_variances.append(stddev**2)
                    else:
                        _pcb(f"WeightNoiseVar: Image monochrome {i}, stddev invalide ({stddev}). Variance Inf.", lvl="WARN")
                        current_image_channel_variances.append(np.inf)
                except Exception as e_stats_mono:
                    _pcb(f"WeightNoiseVar: Erreur stats image monochrome {i}: {e_stats_mono}", lvl="WARN")
                    current_image_channel_variances.append(np.inf)
        else:
            _pcb(f"WeightNoiseVar: Image {i} a une forme non supportée ({img_for_stats.shape}).", lvl="WARN")
            continue # Passe à l'image suivante
        
        # Si on a réussi à calculer des variances pour les canaux de cette image
        if len(current_image_channel_variances) == num_channels_in_image and num_channels_in_image > 0:
            variances_per_image_channels.append(current_image_channel_variances)
            valid_image_indices.append(i)
        elif num_channels_in_image > 0 : # Si on s'attendait à des canaux mais on n'a pas toutes les variances
             _pcb(f"WeightNoiseVar: N'a pas pu calculer toutes les variances de canal pour l'image {i}.", lvl="WARN")


    if not variances_per_image_channels:
        _pcb("weight_noisevar_warn_no_variances_calculated_at_all", lvl="WARN")
        return [np.ones_like(img, dtype=np.float32) if img is not None else None for img in image_list]

    all_finite_variances = []
    for var_list_for_img in variances_per_image_channels:
        for var_val in var_list_for_img:
            if np.isfinite(var_val) and var_val > 1e-18: # Seuil très bas pour variance valide
                all_finite_variances.append(var_val)
    
    min_overall_variance = np.min(all_finite_variances) if all_finite_variances else 1e-9
    if min_overall_variance <= 0: min_overall_variance = 1e-9 # Assurer qu'elle est positive

    _pcb(f"WeightNoiseVar: Variance minimale globale trouvée: {min_overall_variance:.3g}", lvl="DEBUG_DETAIL")

    output_weights_list = [None] * len(image_list)

    for idx_in_valid_arrays, original_image_idx in enumerate(valid_image_indices):
        original_img_data_shape_ref = image_list[original_image_idx] # Pour obtenir la shape HWC ou HW
        if original_img_data_shape_ref is None: continue # Ne devrait pas arriver

        variances_for_current_img = variances_per_image_channels[idx_in_valid_arrays]
        
        # Créer le tableau de poids pour cette image, de la même forme
        weights_for_this_img_array = np.zeros_like(original_img_data_shape_ref, dtype=np.float32)

        if original_img_data_shape_ref.ndim == 3 and len(variances_for_current_img) == original_img_data_shape_ref.shape[-1]: # Couleur
            for c_idx in range(original_img_data_shape_ref.shape[-1]):
                variance_ch = variances_for_current_img[c_idx]
                if np.isfinite(variance_ch) and variance_ch > 1e-18:
                    calculated_weight = min_overall_variance / variance_ch
                else:
                    calculated_weight = 1e-6 # Poids très faible si variance du canal est invalide ou nulle
                weights_for_this_img_array[..., c_idx] = calculated_weight
                # _pcb(f"WeightNoiseVar: Img {original_image_idx}, Ch {c_idx}, Var={variance_ch:.2e}, PoidsRel={calculated_weight:.3f}", lvl="DEBUG_VERY_DETAIL")
        
        elif original_img_data_shape_ref.ndim == 2 and len(variances_for_current_img) == 1: # Monochrome
            variance_mono = variances_for_current_img[0]
            if np.isfinite(variance_mono) and variance_mono > 1e-18:
                calculated_weight = min_overall_variance / variance_mono
            else:
                calculated_weight = 1e-6
            weights_for_this_img_array[:] = calculated_weight # Appliquer à tous les pixels de l'image HW
            # _pcb(f"WeightNoiseVar: Img {original_image_idx} (Mono), Var={variance_mono:.2e}, PoidsRel={calculated_weight:.3f}", lvl="DEBUG_VERY_DETAIL")
        
        output_weights_list[original_image_idx] = weights_for_this_img_array

    # Pour les images qui n'ont pas pu être traitées (initialement None, ou erreur en cours de route)
    for i in range(len(image_list)):
        if output_weights_list[i] is None and image_list[i] is not None:
            _pcb(f"WeightNoiseVar: Image {i} (pas de poids valide calc.), fallback sur poids uniforme 1.0.", lvl="DEBUG_DETAIL")
            output_weights_list[i] = np.ones_like(image_list[i], dtype=np.float32)
            
    num_actual_weights = sum(1 for w_arr in output_weights_list if w_arr is not None)
    _pcb(f"WeightNoiseVar: Calcul des poids (par canal si couleur) terminé. {num_actual_weights}/{len(image_list)} tableaux de poids retournés.", lvl="DEBUG")
    return output_weights_list



def _estimate_initial_fwhm(data_2d: np.ndarray, progress_callback: callable = None) -> float:
    """
    Tente d'estimer une FWHM initiale à partir des données 2D.
    Utilise la segmentation et les propriétés des sources.
    """
    _pcb_est = lambda msg_key, lvl="INFO_DETAIL", **kwargs: \
        progress_callback(msg_key, None, lvl, **kwargs) if progress_callback else _internal_logger.debug(f"PCB_FALLBACK_{lvl}: {msg_key} {kwargs}")

    default_fwhm = 4.0 # Valeur de secours
    if data_2d.size < 1000: # Pas assez de données pour une estimation fiable
        _pcb_est("fwhm_est_data_insufficient", lvl="DEBUG_DETAIL", returned_fwhm=default_fwhm)
        return default_fwhm

    if not _has_any_finite(data_2d):
        _pcb_est("fwhm_est_no_finite_data", lvl="DEBUG_DETAIL", returned_fwhm=default_fwhm)
        return default_fwhm

    try:
        masked_data = _mask_for_sigma_stats(data_2d)
        if masked_data is None:
            _pcb_est("fwhm_est_no_finite_data", lvl="DEBUG_DETAIL", returned_fwhm=default_fwhm)
            return default_fwhm

        # Estimation simple du fond et du bruit pour la segmentation
        _, median, std = _sigma_clipped_stats_safe(masked_data, sigma=3.0, maxiters=5)
        median = _fill_sigma_result(median)
        std = _fill_sigma_result(std)
        if not (np.isfinite(median) and np.isfinite(std) and std > 1e-6):
            _pcb_est("fwhm_est_stats_invalid", lvl="DEBUG_DETAIL", returned_fwhm=default_fwhm)
            return default_fwhm
            
        threshold_seg_est = median + (3.0 * std) # Seuil pour la segmentation
        
        # Segmentation
        segm_map = detect_sources(data_2d, threshold_seg_est, npixels=5) # npixels minimum pour une source
        if segm_map is None:
            _pcb_est("fwhm_est_segmentation_failed", lvl="DEBUG_DETAIL", returned_fwhm=default_fwhm)
            return default_fwhm

        # Catalogue des sources
        cat = SourceCatalog(data_2d, segm_map)
        if not cat or len(cat) == 0:
            _pcb_est("fwhm_est_no_sources_in_catalog", lvl="DEBUG_DETAIL", returned_fwhm=default_fwhm)
            return default_fwhm

        fwhms_from_cat = []
        # On ne prend que les sources "raisonnables" pour l'estimation
        for props in cat:
            try:
                # equivalent_fwhm est une bonne estimation si la source est ~gaussienne
                # On filtre sur l'ellipticité pour ne garder que les sources rondes
                if props.eccentricity is not None and props.eccentricity < 0.5 and \
                   props.equivalent_fwhm is not None and np.isfinite(props.equivalent_fwhm) and \
                   1.0 < props.equivalent_fwhm < 20.0: # FWHM doit être dans une plage plausible
                    fwhms_from_cat.append(props.equivalent_fwhm.value)
            except AttributeError: # Certaines propriétés peuvent manquer
                continue
            if len(fwhms_from_cat) >= 100: # Limiter le nombre de sources pour l'estimation
                break
        
        if not fwhms_from_cat:
            _pcb_est("fwhm_est_no_valid_fwhm_from_cat", lvl="DEBUG_DETAIL", returned_fwhm=default_fwhm)
            return default_fwhm
            
        estimated_fwhm = np.nanmedian(fwhms_from_cat)
        if np.isfinite(estimated_fwhm) and 1.0 < estimated_fwhm < 15.0:
            _pcb_est("fwhm_est_success", lvl="DEBUG_DETAIL", estimated_fwhm=float(estimated_fwhm))
            return float(estimated_fwhm)
        else:
            _pcb_est("fwhm_est_median_invalid", lvl="DEBUG_DETAIL", median_fwhm=estimated_fwhm, returned_fwhm=default_fwhm)
            return default_fwhm

    except Exception as e_est:
        _pcb_est("fwhm_est_exception", lvl="WARN", error=str(e_est), returned_fwhm=default_fwhm)
        return default_fwhm


def _calculate_image_weights_noise_fwhm(image_list: list[np.ndarray | None], 
                                        progress_callback: callable = None) -> list[np.ndarray | None]:
    """
    Calcule les poids pour une liste d'images basés sur l'inverse de la FWHM moyenne des étoiles.
    Tente d'estimer une FWHM initiale pour la détection de sources.
    """
    _pcb = lambda msg_key, lvl="INFO_DETAIL", **kwargs: \
        progress_callback(msg_key, None, lvl, **kwargs) if progress_callback else _internal_logger.debug(f"PCB_FALLBACK_{lvl}: {msg_key} {kwargs}")

    if not image_list:
        _pcb("weight_fwhm_error_no_images", lvl="WARN")
        return []

    if not PHOTOUTILS_AVAILABLE or not SIGMA_CLIP_AVAILABLE:
        missing_fwhm_deps = []
        if not PHOTOUTILS_AVAILABLE: missing_fwhm_deps.append("Photutils")
        if not SIGMA_CLIP_AVAILABLE: missing_fwhm_deps.append("Astropy.stats (SigmaClip)")
        _pcb("weight_fwhm_warn_deps_unavailable", lvl="WARN", missing=", ".join(missing_fwhm_deps))
        return [np.ones_like(img, dtype=np.float32) if img is not None else None for img in image_list]

    fwhm_values_per_image = [] 
    valid_image_indices_fwhm = []

    _pcb(f"WeightFWHM: Début calcul des poids FWHM pour {len(image_list)} images.", lvl="DEBUG")

    for i, image_data_adu in enumerate(image_list):
        if image_data_adu is None:
            continue
        
        if image_data_adu.size == 0:
            _pcb("weight_fwhm_img_empty", lvl="WARN", img_idx=i)
            continue

        img_for_fwhm_calc = image_data_adu
        if image_data_adu.dtype != np.float32:
            img_for_fwhm_calc = image_data_adu.astype(np.float32, copy=True)

        target_data_for_fwhm = None
        if img_for_fwhm_calc.ndim == 3 and img_for_fwhm_calc.shape[-1] == 3:
            luminance = 0.299 * img_for_fwhm_calc[..., 0] + \
                        0.587 * img_for_fwhm_calc[..., 1] + \
                        0.114 * img_for_fwhm_calc[..., 2]
            target_data_for_fwhm = luminance
        elif img_for_fwhm_calc.ndim == 2:
            target_data_for_fwhm = img_for_fwhm_calc
        else:
            _pcb("weight_fwhm_unsupported_shape", lvl="WARN", img_idx=i, shape=img_for_fwhm_calc.shape)
            continue
        
        if target_data_for_fwhm is None or target_data_for_fwhm.size < 50*50: # Besoin d'une taille minimale
             _pcb("weight_fwhm_insufficient_data", lvl="WARN", img_idx=i)
             continue
        
        try:
            estimated_initial_fwhm = _estimate_initial_fwhm(target_data_for_fwhm, progress_callback)
            _pcb(f"WeightFWHM: Image {i}, FWHM initiale estimée pour détection: {estimated_initial_fwhm:.2f} px", lvl="DEBUG_DETAIL")

            box_size_bg = min(target_data_for_fwhm.shape[0] // 8, target_data_for_fwhm.shape[1] // 8, 50)
            box_size_bg = max(box_size_bg, 16)
            
            sigma_clip_bg_obj = SigmaClip(sigma=3.0) # Renommé pour éviter conflit
            bkg_estimator_obj = MedianBackground()   # Renommé pour éviter conflit
            
            if not np.any(np.isfinite(target_data_for_fwhm)):
                _pcb("weight_fwhm_no_finite_data", lvl="WARN", img_idx=i)
                fwhm_values_per_image.append(np.inf); valid_image_indices_fwhm.append(i); continue
            
            std_data_check = np.nanstd(target_data_for_fwhm)
            if std_data_check < 1e-6 :
                 _pcb("weight_fwhm_image_flat", lvl="DEBUG_DETAIL", img_idx=i, stddev=std_data_check)
                 fwhm_values_per_image.append(np.inf); valid_image_indices_fwhm.append(i); continue

            bkg_obj = None # Pour vérifier si bkg a été défini
            try:
                bkg_obj = Background2D(target_data_for_fwhm, (box_size_bg, box_size_bg), 
                                   filter_size=(3, 3), sigma_clip=sigma_clip_bg_obj, bkg_estimator=bkg_estimator_obj)
                data_subtracted = target_data_for_fwhm - bkg_obj.background
                threshold_daofind_val = 5.0 * bkg_obj.background_rms 
            except (ValueError, TypeError) as ve_bkg:
                _pcb("weight_fwhm_bkg2d_error", lvl="WARN", img_idx=i, error=str(ve_bkg))
                if not _has_any_finite(target_data_for_fwhm):
                    _pcb("weight_fwhm_no_finite_data_after_bkg_fail", lvl="WARN", img_idx=i)
                    fwhm_values_per_image.append(np.inf); valid_image_indices_fwhm.append(i); continue
                masked_target = _mask_for_sigma_stats(target_data_for_fwhm)
                if masked_target is None:
                    _pcb("weight_fwhm_no_valid_pixels_global_stats", lvl="WARN", img_idx=i)
                    fwhm_values_per_image.append(np.inf); valid_image_indices_fwhm.append(i); continue
                _, median_glob, stddev_glob = _sigma_clipped_stats_safe(masked_target, sigma=3.0, maxiters=5)
                median_glob = _fill_sigma_result(median_glob)
                stddev_glob = _fill_sigma_result(stddev_glob)
                if not (np.isfinite(median_glob) and np.isfinite(stddev_glob)):
                    _pcb("weight_fwhm_global_stats_invalid", lvl="WARN", img_idx=i)
                    fwhm_values_per_image.append(np.inf); valid_image_indices_fwhm.append(i); continue
                data_subtracted = target_data_for_fwhm - median_glob
                threshold_daofind_val = 5.0 * stddev_glob

            # S'assurer que threshold_daofind_val est un scalaire positif
            if hasattr(threshold_daofind_val, 'mean'): threshold_daofind_val = np.abs(np.mean(threshold_daofind_val))
            else: threshold_daofind_val = np.abs(threshold_daofind_val)
            if threshold_daofind_val < 1e-5 : threshold_daofind_val = 1e-5 # Minimum seuil

            sources_table = None
            try:
                daofind_obj = DAOStarFinder(fwhm=estimated_initial_fwhm, threshold=threshold_daofind_val,
                                        sharplo=0.2, sharphi=1.0, roundlo=-0.8, roundhi=0.8, sky=0.0)
                sources_table = daofind_obj(data_subtracted)
            except Exception as e_daofind:
                 _pcb("weight_fwhm_daofind_error", lvl="WARN", img_idx=i, error=str(e_daofind))
                 fwhm_values_per_image.append(np.inf); valid_image_indices_fwhm.append(i); continue

            if sources_table is None or len(sources_table) < 5:
                _pcb("weight_fwhm_not_enough_sources_daofind", lvl="DEBUG_DETAIL", img_idx=i, count=len(sources_table) if sources_table is not None else 0)
                fwhm_values_per_image.append(np.inf); valid_image_indices_fwhm.append(i); continue

            # Utilisation de SourceCatalog pour les propriétés morphologiques
            threshold_seg_val = 1.5 * (bkg_obj.background_rms if bkg_obj and hasattr(bkg_obj, 'background_rms') else np.nanstd(data_subtracted))
            if hasattr(threshold_seg_val, 'mean'): threshold_seg_val = np.abs(np.mean(threshold_seg_val))
            else: threshold_seg_val = np.abs(threshold_seg_val)
            if threshold_seg_val < 1e-5 : threshold_seg_val = 1e-5

            segm_map_cat = detect_sources(data_subtracted, threshold_seg_val, npixels=7) # npixels un peu plus grand
            if segm_map_cat is None:
                _pcb("weight_fwhm_segmentation_cat_failed", lvl="DEBUG_DETAIL", img_idx=i)
                fwhm_values_per_image.append(np.inf); valid_image_indices_fwhm.append(i); continue
            
            # Filtrer les sources de DAOStarFinder avant de les passer à SourceCatalog
            h_img_cat, w_img_cat = data_subtracted.shape
            border_margin_cat = int(estimated_initial_fwhm * 2) # Marge basée sur FWHM
            
            # Assurer que les colonnes existent avant de filtrer
            cols_to_check = ['xcentroid', 'ycentroid', 'flux', 'sharpness', 'roundness1', 'roundness2']
            if not all(col in sources_table.colnames for col in cols_to_check):
                _pcb("weight_fwhm_missing_daofind_cols", lvl="WARN", img_idx=i, missing_cols=[c for c in cols_to_check if c not in sources_table.colnames])
                fwhm_values_per_image.append(np.inf); valid_image_indices_fwhm.append(i); continue


            valid_sources_mask_cat = (
                (sources_table['xcentroid'] > border_margin_cat) &
                (sources_table['xcentroid'] < w_img_cat - border_margin_cat) &
                (sources_table['ycentroid'] > border_margin_cat) &
                (sources_table['ycentroid'] < h_img_cat - border_margin_cat) &
                (sources_table['sharpness'] > 0.3) & (sources_table['sharpness'] < 0.95) & # Sources nettes mais pas trop
                (np.abs(sources_table['roundness1']) < 0.3) & (np.abs(sources_table['roundness2']) < 0.3) # Assez rondes
            )
            filtered_sources_table = sources_table[valid_sources_mask_cat]
            
            if not filtered_sources_table or len(filtered_sources_table) < 3:
                _pcb("weight_fwhm_not_enough_sources_after_filter_dao", lvl="DEBUG_DETAIL", img_idx=i)
                fwhm_values_per_image.append(np.inf); valid_image_indices_fwhm.append(i); continue

            # Trier par flux et prendre les N plus brillantes
            filtered_sources_table.sort('flux', reverse=True)
            top_sources_table = filtered_sources_table[:100] # Limiter aux 100 plus brillantes
            
            # Passer les positions des sources détectées par DAOStarFinder à SourceCatalog
            try:
                cat_obj = SourceCatalog(data_subtracted, segm_map_cat, sources=top_sources_table)
            except Exception as e_scat: # SourceCatalog peut échouer si segm_map_cat est incompatible avec sources
                 _pcb("weight_fwhm_sourcecatalog_init_error", lvl="WARN", img_idx=i, error=str(e_scat))
                 fwhm_values_per_image.append(np.inf); valid_image_indices_fwhm.append(i); continue


            if not cat_obj or len(cat_obj) == 0:
                _pcb("weight_fwhm_no_sources_in_final_catalog", lvl="DEBUG_DETAIL", img_idx=i)
                fwhm_values_per_image.append(np.inf); valid_image_indices_fwhm.append(i); continue

            fwhms_this_image = []
            for source_props in cat_obj:
                try:
                    # equivalent_fwhm est disponible et généralement fiable pour les sources bien segmentées.
                    # On pourrait aussi utiliser (semimajor_axis_sigma + semiminor_axis_sigma) / 2 * gaussian_sigma_to_fwhm
                    fwhm_val = source_props.equivalent_fwhm # C'est déjà une FWHM en pixels
                    if fwhm_val is not None and np.isfinite(fwhm_val) and \
                       0.8 < fwhm_val < (estimated_initial_fwhm * 2.5): # Doit être dans une plage raisonnable
                        fwhms_this_image.append(fwhm_val)
                except AttributeError: continue
                except Exception: continue
            
            if not fwhms_this_image:
                _pcb("weight_fwhm_no_valid_fwhm_from_catalog_props", lvl="DEBUG_DETAIL", img_idx=i)
                fwhm_values_per_image.append(np.inf); valid_image_indices_fwhm.append(i); continue

            median_fwhm_val = np.nanmedian(fwhms_this_image)
            if np.isfinite(median_fwhm_val) and 0.7 < median_fwhm_val < 20.0: # FWHM doit être > ~0.7 pixel et < 20
                fwhm_values_per_image.append(median_fwhm_val)
                valid_image_indices_fwhm.append(i)
                _pcb("weight_fwhm_success", lvl="DEBUG_DETAIL", img_idx=i, median_fwhm=median_fwhm_val, num_stars=len(fwhms_this_image))
            else:
                _pcb("weight_fwhm_median_fwhm_invalid", lvl="WARN", img_idx=i, median_fwhm=median_fwhm_val)
                fwhm_values_per_image.append(np.inf); valid_image_indices_fwhm.append(i)

        except Exception as e_fwhm_main_loop:
            _pcb("weight_fwhm_mainloop_exception", lvl="ERROR", img_idx=i, error=str(e_fwhm_main_loop))
            _internal_logger.error(f"Traceback FWHM image {i}:", exc_info=True)
            fwhm_values_per_image.append(np.inf); valid_image_indices_fwhm.append(i)


    # --- Fin de la boucle sur les images ---

    if not fwhm_values_per_image: # Si aucune FWHM n'a pu être calculée pour aucune image
        _pcb("weight_fwhm_warn_no_fwhm_values_overall", lvl="WARN")
        return [np.ones_like(img, dtype=np.float32) if img is not None else None for img in image_list]

    finite_fwhms_all = [f for f in fwhm_values_per_image if np.isfinite(f) and f > 0.1] # 0.1 seuil très bas
    if not finite_fwhms_all:
        _pcb("weight_fwhm_warn_all_fwhm_are_infinite", lvl="WARN")
        return [np.ones_like(img, dtype=np.float32) if img is not None else None for img in image_list]

    min_overall_valid_fwhm = np.min(finite_fwhms_all)
    if min_overall_valid_fwhm < 0.5 : min_overall_valid_fwhm = 0.5 # FWHM minimale raisonnable

    _pcb(f"WeightFWHM: FWHM minimale globale valide: {min_overall_valid_fwhm:.2f} px", lvl="DEBUG_DETAIL")

    final_calculated_weights_scalar_fwhm = {}
    for idx_in_valid_list, original_idx in enumerate(valid_image_indices_fwhm):
        fwhm_current_image = fwhm_values_per_image[idx_in_valid_list]
        weight_val = 1e-6 # Poids par défaut très faible
        if np.isfinite(fwhm_current_image) and fwhm_current_image > 0.1:
            # Poids = (min_FWHM / FWHM_image) ^ N. Ici N=1.
            # Cela donne un poids de 1 à la meilleure image, <1 aux autres.
            # Si FWHM_image est plus petit que min_overall_valid_fwhm (ne devrait pas arriver), clamp à 1.
            weight_val = min_overall_valid_fwhm / max(fwhm_current_image, min_overall_valid_fwhm)
        final_calculated_weights_scalar_fwhm[original_idx] = weight_val
        _pcb(f"WeightFWHM: Img idx_orig={original_idx}, FWHM={fwhm_current_image:.2f}, PoidsRelFinal={weight_val:.3f}", lvl="DEBUG_DETAIL")

    output_weights_list_fwhm = [None] * len(image_list)
    for i, original_image_data in enumerate(image_list):
        if original_image_data is None:
            output_weights_list_fwhm[i] = None
        elif i in final_calculated_weights_scalar_fwhm:
            scalar_w_fwhm = final_calculated_weights_scalar_fwhm[i]
            output_weights_list_fwhm[i] = np.full_like(original_image_data, scalar_w_fwhm, dtype=np.float32)
        else: 
            _pcb("weight_fwhm_fallback_weight_one", lvl="DEBUG_DETAIL", img_idx=i)
            output_weights_list_fwhm[i] = np.ones_like(original_image_data, dtype=np.float32)
            
    num_actual_weights_fwhm = sum(1 for w_arr in output_weights_list_fwhm if w_arr is not None)
    _pcb(f"WeightFWHM: Calcul des poids FWHM terminé. {num_actual_weights_fwhm}/{len(image_list)} tableaux de poids retournés.", lvl="DEBUG")
    return output_weights_list_fwhm

def _reject_outliers_kappa_sigma(stacked_array_NHDWC, sigma_low, sigma_high, progress_callback=None):
    _pcb = lambda msg_key, lvl="INFO_DETAIL", **kwargs: \
        progress_callback(msg_key, None, lvl, **kwargs) if progress_callback else _internal_logger.debug(f"PCB_FALLBACK_{lvl}: {msg_key} {kwargs}")
    
    _pcb(f"RejKappaSigma: Rejet Kappa-Sigma (low={sigma_low}, high={sigma_high}).", lvl="DEBUG")
    if not SIGMA_CLIP_AVAILABLE or sigma_clipped_stats_func is None:
        _pcb("stackhelper_warn_kappa_sigma_astropy_unavailable", lvl="WARN")
        return stacked_array_NHDWC, np.ones_like(stacked_array_NHDWC, dtype=bool) 
    
    rejection_mask = np.ones_like(stacked_array_NHDWC, dtype=bool)
    output_data_with_nans = stacked_array_NHDWC.copy()

    if stacked_array_NHDWC.ndim == 4: # Couleur (N, H, W, C)
        total_steps = stacked_array_NHDWC.shape[3]
        start_time = time.time()
        last_time = start_time
        step_times = []
        for c in range(total_steps):
            channel_data = stacked_array_NHDWC[..., c]
            channel_masked = _mask_for_sigma_stats(channel_data)
            if channel_masked is None:
                _pcb(
                    "stack_kappa_warn_empty_channel_after_mask",
                    lvl="WARN",
                    channel=c,
                )
                rejection_mask[..., c] = False
                output_data_with_nans[..., c] = np.nan
                if progress_callback:
                    try:
                        progress_callback("stack_kappa", c + 1, total_steps)
                    except Exception:
                        pass
                continue
            try:
                _, median_ch, stddev_ch = _sigma_clipped_stats_safe(channel_masked, sigma_lower=sigma_low, sigma_upper=sigma_high, axis=0, maxiters=5)
            except TypeError:
                _, median_ch, stddev_ch = _sigma_clipped_stats_safe(channel_masked, sigma=max(sigma_low, sigma_high), axis=0, maxiters=5)
            median_ch = _fill_sigma_result(median_ch)
            stddev_ch = _fill_sigma_result(stddev_ch)
            lower_bound = median_ch - sigma_low * stddev_ch; upper_bound = median_ch + sigma_high * stddev_ch
            channel_rejection_this_iter = (channel_data < lower_bound) | (channel_data > upper_bound)
            rejection_mask[..., c] = ~channel_rejection_this_iter
            output_data_with_nans[channel_rejection_this_iter, c] = np.nan
            now = time.time()
            step_times.append(now - last_time)
            last_time = now
            if progress_callback:
                try:
                    progress_callback("stack_kappa", c + 1, total_steps)
                except Exception:
                    pass
    elif stacked_array_NHDWC.ndim == 3: # Monochrome (N, H, W)
        if not _has_any_finite(stacked_array_NHDWC):
            _pcb("stack_kappa_warn_empty_stack_after_mask", lvl="WARN")
            return output_data_with_nans, rejection_mask
        stacked_masked = _mask_for_sigma_stats(stacked_array_NHDWC)
        if stacked_masked is None:
            _pcb("stack_kappa_warn_empty_stack_after_mask", lvl="WARN")
            return output_data_with_nans, rejection_mask
        try: _, median_img, stddev_img = _sigma_clipped_stats_safe(stacked_masked, sigma_lower=sigma_low, sigma_upper=sigma_high, axis=0, maxiters=5)
        except TypeError: _, median_img, stddev_img = _sigma_clipped_stats_safe(stacked_masked, sigma=max(sigma_low, sigma_high), axis=0, maxiters=5)
        median_img = _fill_sigma_result(median_img)
        stddev_img = _fill_sigma_result(stddev_img)
        lower_bound = median_img - sigma_low * stddev_img; upper_bound = median_img + sigma_high * stddev_img
        stats_rejection_this_iter = (stacked_array_NHDWC < lower_bound) | (stacked_array_NHDWC > upper_bound)
        rejection_mask = ~stats_rejection_this_iter
        output_data_with_nans[stats_rejection_this_iter] = np.nan
        if progress_callback:
            try:
                progress_callback("stack_kappa", 1, 1)
            except Exception:
                pass
    else:
        _pcb("stackhelper_error_kappa_sigma_unexpected_shape", lvl="ERROR", shape=stacked_array_NHDWC.shape)
        return stacked_array_NHDWC, rejection_mask
    num_rejected = np.sum(~rejection_mask)
    _pcb("stackhelper_info_kappa_sigma_rejected_pixels", lvl="INFO_DETAIL", num_rejected=num_rejected)
    return output_data_with_nans, rejection_mask


def _apply_winsor_single(args):
    """Helper for parallel winsorization.

    Ensures winsorization is applied along the image axis (axis=0) to
    preserve per-pixel statistics. ``scipy.stats.mstats.winsorize`` flattens
    the array when no axis is provided which would incorrectly clip signal
    across the entire stack.
    """
    arr, limits = args
    # NumPy-based vectorized winsorization for efficiency
    return _winsorize_axis0_numpy(arr, limits)


def parallel_rejwinsor(channels, limits, max_workers, progress_callback=None):
    """Apply winsorization in parallel on a list of arrays."""
    args_list = [(ch, limits) for ch in channels]

    if max_workers <= 1 or len(args_list) <= 1:
        results = []
        start_time = time.time()
        last_time = start_time
        for idx, a in enumerate(args_list, start=1):
            results.append(_apply_winsor_single(a))
            if progress_callback:
                now = time.time()
                progress_callback("stack_winsorized", idx, len(args_list))
                last_time = now
        return results

    results = [None] * len(args_list)

    # Avoid ProcessPool on Windows to prevent heavy memory duplication and startup overhead
    parent_is_daemon = multiprocessing.current_process().daemon
    use_threads = parent_is_daemon or (os.name == 'nt')
    Executor = ThreadPoolExecutor if use_threads else ProcessPoolExecutor

    # Clamp workers to number of channels
    eff_workers = max(1, min(int(max_workers or 1), len(args_list)))

    with Executor(max_workers=eff_workers) as exe:
        futures = {exe.submit(_apply_winsor_single, a): i for i, a in enumerate(args_list)}
        total = len(futures)
        done = 0
        start_time = time.time()
        last_time = start_time
        step_times = []
        for fut in as_completed(futures):
            idx = futures[fut]
            results[idx] = fut.result()
            done += 1
            if progress_callback:
                now = time.time()
                step_times.append(now - last_time)
                last_time = now
                progress_callback("stack_winsorized", done, total)

    return results



def _reject_outliers_winsorized_sigma_clip(
    stacked_array_NHDWC: np.ndarray,
    winsor_limits_tuple: tuple[float, float],  # (low_cut_fraction, high_cut_fraction)
    sigma_low: float,
    sigma_high: float,
    progress_callback: callable = None,
    max_workers: int = 1,
    apply_rewinsor: bool = True,
    weights_chunk: Optional[np.ndarray] = None,
    streaming_state: Optional[WinsorStreamingState] = None,
) -> tuple[np.ndarray | WinsorStreamingState, Optional[np.ndarray]]:
    """
    Rejette les outliers en utilisant un Winsorized Sigma Clip.
    1. Winsorize les données le long de l'axe des images.
    2. Calcule les statistiques sigma-clippées sur les données winsorisées.
    3. Rejette les pixels des données *originales* basés sur ces statistiques.

    Args:
        stacked_array_NHDWC: Tableau des images empilées (N, H, W, C) ou (N, H, W).
        winsor_limits_tuple: Tuple de fractions (0-0.5) pour écrêter en bas et en haut.
        sigma_low: Nombre de sigmas pour le seuil inférieur de rejet.
        sigma_high: Nombre de sigmas pour le seuil supérieur de rejet.
        progress_callback: Fonction de callback pour les logs.
        max_workers: Nombre maximum de travailleurs parallèles pour la winsorisation.
            Typiquement issu de ``run_cfg.winsor_worker_limit``.
        apply_rewinsor: Si True, remplace les pixels rejetés par les valeurs winsorisées
            ("rewinsorisation"). Sinon, les pixels rejetés restent NaN.
        weights_chunk: Poids optionnels pour les images du bloc courant (alignés sur l'axe 0).
        streaming_state: Accumulateur de streaming. Si fourni, la fonction agrège les
            statistiques dans cet objet et retourne ``streaming_state`` en première valeur
            au lieu d'un tableau complet.

    Returns:
        tuple[np.ndarray | WinsorStreamingState, Optional[np.ndarray]]:
            - output_data_with_nans ou l'accumulateur de streaming si ``streaming_state`` est fourni.
            - rejection_mask: Masque booléen (True où les pixels sont gardés) ou ``None`` si le masque complet
              n'est pas construit pour réduire l'empreinte mémoire.
    """
    _pcb = lambda msg_key, lvl="INFO_DETAIL", **kwargs: \
        progress_callback(msg_key, None, lvl, **kwargs) if progress_callback else _internal_logger.debug(f"PCB_FALLBACK_{lvl}: {msg_key} {kwargs}")

    if not (SCIPY_AVAILABLE and winsorize_func and SIGMA_CLIP_AVAILABLE and sigma_clipped_stats_func):
        missing_deps = []
        if not SCIPY_AVAILABLE or not winsorize_func: missing_deps.append("Scipy (winsorize)")
        if not SIGMA_CLIP_AVAILABLE or not sigma_clipped_stats_func: missing_deps.append("Astropy.stats (sigma_clipped_stats)")
        _pcb("reject_winsor_warn_deps_unavailable", lvl="WARN", missing=", ".join(missing_deps))
        # Retourner les données originales sans rejet si les dépendances manquent
        data_view = stacked_array_NHDWC.astype(np.float32, copy=False)
        fallback_sum_chunk = np.nansum(data_view, axis=0, dtype=np.float64)
        fallback_count_chunk = np.isfinite(data_view).sum(axis=0, dtype=np.int64)
        if streaming_state is not None:
            streaming_state.update(
                processed_chunk=data_view,
                fallback_sum_chunk=fallback_sum_chunk,
                fallback_count_chunk=fallback_count_chunk,
                weights_chunk=weights_chunk,
            )
            return streaming_state, None
        return data_view, None

    _pcb(f"RejWinsor: Début Rejet Winsorized Sigma Clip. Limits={winsor_limits_tuple}, SigmaLow={sigma_low}, SigmaHigh={sigma_high}.", lvl="DEBUG",
         shape=stacked_array_NHDWC.shape)

    # S'assurer que les limites de winsorisation sont valides (doit être déjà fait dans la GUI, mais double check)
    low_cut, high_cut = winsor_limits_tuple
    if not (0.0 <= low_cut < 0.5 and 0.0 <= high_cut < 0.5 and (low_cut + high_cut) < 1.0):
        _pcb("reject_winsor_error_invalid_limits", lvl="ERROR", limits=winsor_limits_tuple)
        return _finalize_result(output_data_with_nans)

    # Copie des données originales pour y insérer les NaN pour les pixels rejetés
    output_data_with_nans = stacked_array_NHDWC.astype(np.float32, copy=False) # Travailler sur float32
    fallback_sum_chunk = np.nansum(output_data_with_nans, axis=0, dtype=np.float64)
    fallback_count_chunk = np.isfinite(output_data_with_nans).sum(axis=0, dtype=np.int64)

    def _finalize_result(result_array: np.ndarray) -> tuple[np.ndarray | WinsorStreamingState, Optional[np.ndarray]]:
        if streaming_state is not None:
            streaming_state.update(
                processed_chunk=result_array,
                fallback_sum_chunk=fallback_sum_chunk,
                fallback_count_chunk=fallback_count_chunk,
                weights_chunk=weights_chunk,
            )
            return streaming_state, None
        return result_array, None
    total_rejected_pixels = 0

    is_color = stacked_array_NHDWC.ndim == 4 and stacked_array_NHDWC.shape[-1] == 3
    num_images_in_stack = stacked_array_NHDWC.shape[0]

    if num_images_in_stack < 3: # Winsorize et sigma-clip ont besoin d'assez de données
        _pcb("reject_winsor_warn_not_enough_images", lvl="WARN", num_images=num_images_in_stack)
        return _finalize_result(output_data_with_nans)

    try:
        if is_color:
            _pcb("RejWinsor: Traitement image couleur (par canal).", lvl="DEBUG_DETAIL")

            orig_channels = [stacked_array_NHDWC[..., idx].astype(np.float32, copy=False)
                             for idx in range(stacked_array_NHDWC.shape[-1])]

            num_images = stacked_array_NHDWC.shape[0]
            height = stacked_array_NHDWC.shape[1]
            width = stacked_array_NHDWC.shape[2]

            for c_idx, original_channel_data_NHW in enumerate(orig_channels):
                rejected_in_channel = 0

                for rows_slice in _iter_row_chunks(height, num_images, width, original_channel_data_NHW.dtype.itemsize):
                    orig_block = original_channel_data_NHW[:, rows_slice, :]
                    wins_block = _winsorize_block_numpy(orig_block, winsor_limits_tuple)

                    wins_masked = _mask_for_sigma_stats(wins_block)
                    if wins_masked is None:
                        _pcb(
                            "reject_winsor_warn_empty_block",
                            lvl="WARN",
                            channel=c_idx,
                        )
                        continue
                    try:
                        _, median_winsorized, stddev_winsorized = _sigma_clipped_stats_safe(
                            wins_masked, sigma=3.0, axis=0, maxiters=5
                        )
                    except TypeError:
                        _, median_winsorized, stddev_winsorized = _sigma_clipped_stats_safe(
                            wins_masked, sigma_lower=3.0, sigma_upper=3.0, axis=0, maxiters=5
                        )

                    median_winsorized = _fill_sigma_result(median_winsorized)
                    stddev_winsorized = _fill_sigma_result(stddev_winsorized)
                    lower_bound = median_winsorized - (sigma_low * stddev_winsorized)
                    upper_bound = median_winsorized + (sigma_high * stddev_winsorized)

                    pixels_to_reject_block = (
                        orig_block < lower_bound[np.newaxis, ...]
                    ) | (
                        orig_block > upper_bound[np.newaxis, ...]
                    )

                    rejected_in_channel += int(np.sum(pixels_to_reject_block))
                    channel_view = output_data_with_nans[:, rows_slice, :, c_idx]
                    channel_view[pixels_to_reject_block] = np.nan

                    if apply_rewinsor:
                        np.copyto(channel_view, wins_block, where=np.isnan(channel_view))

                total_rejected_pixels += rejected_in_channel
                _pcb(
                    f"    RejWinsor: Canal {c_idx}, {rejected_in_channel} pixels rejetés.",
                    lvl="DEBUG_DETAIL",
                )
                time.sleep(0)

                if progress_callback:
                    try:
                        progress_callback("stack_winsorized", c_idx + 1, len(orig_channels))
                    except Exception:
                        pass

        else: # Image monochrome (N, H, W)
            _pcb("reject_winsor_info_mono_progress", lvl="INFO_DETAIL")
            _pcb("RejWinsor: Traitement image monochrome.", lvl="DEBUG_DETAIL")
            original_data_NHW = stacked_array_NHDWC.astype(np.float32, copy=False)
            num_images = original_data_NHW.shape[0]
            height = original_data_NHW.shape[1]
            width = original_data_NHW.shape[2]

            num_rejected_mono = 0

            for rows_slice in _iter_row_chunks(height, num_images, width, original_data_NHW.dtype.itemsize):
                orig_block = original_data_NHW[:, rows_slice, :]
                wins_block = _winsorize_block_numpy(orig_block, winsor_limits_tuple)

                wins_masked = _mask_for_sigma_stats(wins_block)
                if wins_masked is None:
                    _pcb("reject_winsor_warn_empty_block", lvl="WARN", channel="mono")
                    continue
                try:
                    _, median_winsorized, stddev_winsorized = _sigma_clipped_stats_safe(
                        wins_masked, sigma=3.0, axis=0, maxiters=5
                    )
                except TypeError:
                     _, median_winsorized, stddev_winsorized = _sigma_clipped_stats_safe(
                        wins_masked, sigma_lower=3.0, sigma_upper=3.0, axis=0, maxiters=5
                    )

                median_winsorized = _fill_sigma_result(median_winsorized)
                stddev_winsorized = _fill_sigma_result(stddev_winsorized)
                lower_bound = median_winsorized - (sigma_low * stddev_winsorized)
                upper_bound = median_winsorized + (sigma_high * stddev_winsorized)

                pixels_to_reject_block = (
                    orig_block < lower_bound[np.newaxis, ...]
                ) | (
                    orig_block > upper_bound[np.newaxis, ...]
                )

                num_rejected_mono += int(np.sum(pixels_to_reject_block))
                output_block = output_data_with_nans[:, rows_slice, :]
                output_block[pixels_to_reject_block] = np.nan

                if apply_rewinsor:
                    np.copyto(output_block, wins_block, where=np.isnan(output_block))

            total_rejected_pixels += num_rejected_mono
            _pcb(f"  RejWinsor: Monochrome, {num_rejected_mono} pixels rejetés.", lvl="DEBUG_DETAIL")

    except MemoryError as e_mem:
        _pcb("reject_winsor_error_memory", lvl="ERROR", error=str(e_mem))
        _internal_logger.error("MemoryError dans _reject_outliers_winsorized_sigma_clip", exc_info=True)
        # En cas de MemoryError, retourner une vue float32 sans duplication pour éviter un double échec.
        fallback_view = stacked_array_NHDWC.astype(np.float32, copy=False)
        return _finalize_result(fallback_view)
    except Exception as e_winsor:
        _pcb("reject_winsor_error_unexpected", lvl="ERROR", error=str(e_winsor))
        _internal_logger.error("Erreur inattendue dans _reject_outliers_winsorized_sigma_clip", exc_info=True)
        return _finalize_result(stacked_array_NHDWC.astype(np.float32, copy=True))

    _pcb("reject_winsor_info_finished", lvl="INFO_DETAIL", num_rejected=total_rejected_pixels)

    output_data_final = output_data_with_nans
    if apply_rewinsor:
        output_data_final = output_data_with_nans

    return _finalize_result(output_data_final)

def _reject_outliers_linear_fit_clip(
    stacked_array_NHDWC: np.ndarray,
    # Quels paramètres seraient nécessaires ?
    # Probablement des seuils pour le rejet des résidus,
    # peut-être des options pour le type de modèle à ajuster.
    # Pour l'instant, gardons-le simple.
    # sigma_clip_low_resid: float = 3.0, # Exemple de paramètre
    # sigma_clip_high_resid: float = 3.0, # Exemple de paramètre
    progress_callback: callable = None
) -> tuple[np.ndarray, np.ndarray]:
    """
    Rejette les outliers en utilisant un Linear Fit Clipping (PLACEHOLDER).
    Cette méthode vise à modéliser et à soustraire les variations lentes (gradients)
    entre les images et l'image de référence (ex: médiane du stack), puis à rejeter
    les pixels qui s'écartent significativement de ce modèle.

    Args:
        stacked_array_NHDWC: Tableau des images empilées (N, H, W, C) ou (N, H, W).
        progress_callback: Fonction de callback pour les logs.
        // Ajouter d'autres paramètres au besoin.

    Returns:
        tuple[np.ndarray, np.ndarray]:
            - output_data_with_nans ou réwinsorisé selon ``apply_rewinsor``.
            - rejection_mask: Masque booléen (True où les pixels sont gardés).
    """
    _pcb = lambda msg_key, lvl="INFO_DETAIL", **kwargs: \
        progress_callback(msg_key, None, lvl, **kwargs) if progress_callback else _internal_logger.debug(f"PCB_FALLBACK_{lvl}: {msg_key} {kwargs}")

    _pcb("reject_linearfit_warn_not_implemented", lvl="WARN",
         shape=stacked_array_NHDWC.shape)

    # Pour l'instant, cette fonction ne fait rien et retourne les données telles quelles.
    # L'implémentation réelle serait complexe.
    return stacked_array_NHDWC.copy(), np.ones_like(stacked_array_NHDWC, dtype=bool)


# zemosaic_align_stack.py

# ... (imports et autres fonctions restent les mêmes) ...

def stack_aligned_images(
    aligned_image_data_list: list[np.ndarray | None],
    normalize_method: str = 'none',
    weighting_method: str = 'none',
    rejection_algorithm: str = 'kappa_sigma',
    final_combine_method: str = 'mean',
    sigma_clip_low: float = 3.0,
    sigma_clip_high: float = 3.0,
    winsor_limits: tuple[float, float] = (0.05, 0.05),
    minimum_signal_adu_target: float = 0.0,
    apply_radial_weight: bool = False,
    radial_feather_fraction: float = 0.8,
    radial_shape_power: float = 2.0,
    winsor_max_workers: int = 1,
    progress_callback: callable = None,
    zconfig=None
) -> np.ndarray | None:
    """
    Stacke une liste d'images alignées, appliquant normalisation, pondération (qualité + radiale),
    et rejet d'outliers optionnels. VERSION AVEC LOGS DE DEBUG INTENSIFS.
    ``winsor_max_workers`` permet de paralléliser la phase de Winsorisation lors
    du rejet Winsorized Sigma Clip.
    """
    # Wrapper: demote very verbose internal logs so they don't flood the GUI
    def _pcb(msg_key, prog=None, lvl="INFO_DETAIL", **kwargs):
        level = lvl
        try:
            if isinstance(msg_key, str) and msg_key.startswith("STACK_IMG"):
                if isinstance(level, str) and level.upper() in ("ERROR", "INFO"):
                    level = "DEBUG_DETAIL"
        except Exception:
            pass
        if progress_callback:
            return progress_callback(msg_key, prog, level, **kwargs)
        else:
            return _internal_logger.debug(f"PCB_FALLBACK_{level}_{prog}: {msg_key} {kwargs}")

    _pcb("STACK_IMG_ENTRY: Début stack_aligned_images.", lvl="ERROR") # Log d'entrée

    valid_images_to_stack = [img for img in aligned_image_data_list if img is not None and isinstance(img, np.ndarray)]
    if not valid_images_to_stack:
        _pcb("stackimages_warn_no_valid_images", lvl="WARN")
        _pcb("STACK_IMG_EXIT: Retourne None (pas d'images valides).", lvl="ERROR")
        return None

    num_images = len(valid_images_to_stack)
    _pcb("stackimages_info_start_stacking", lvl="INFO",
              num_images=num_images, norm=normalize_method,
              weight=weighting_method, reject=rejection_algorithm,
              combine=final_combine_method, 
              radial_weight_active=apply_radial_weight,
              radial_feather=radial_feather_fraction if apply_radial_weight else "N/A")

    # --- Préparation des images ---
    first_shape = None
    processed_images_for_stack = []
    for idx, img_adu in enumerate(valid_images_to_stack):
        current_img = img_adu 
        if current_img.dtype != np.float32:
            _pcb(f"StackImages: AVERT Image {idx} pas en float32 ({current_img.dtype}), conversion.", lvl="WARN")
            current_img = current_img.astype(np.float32, copy=False)
        if not current_img.flags.c_contiguous:
            current_img = np.ascontiguousarray(current_img, dtype=np.float32)
        
        # Vérification des infinités DÈS LE DÉBUT
        if not np.all(np.isfinite(current_img)):
            _pcb(f"STACK_IMG_PREP: AVERT Image {idx} (shape {current_img.shape}) contient des non-finis AVANT normalisation. Remplacement par 0.", lvl="ERROR")
            current_img = np.nan_to_num(current_img, nan=0.0, posinf=0.0, neginf=0.0)

        if first_shape is None: first_shape = current_img.shape
        elif current_img.shape != first_shape:
            _pcb("stackimages_warn_inconsistent_shape", lvl="WARN", img_index=idx, shape=current_img.shape, ref_shape=first_shape)
            continue 
        processed_images_for_stack.append(current_img)

    if not processed_images_for_stack:
        _pcb("stackimages_error_no_images_after_shape_check", lvl="ERROR")
        _pcb("STACK_IMG_EXIT: Retourne None (pas d'images après check shape).", lvl="ERROR")
        return None
    
    current_images_data_list = processed_images_for_stack # Renommage pour la suite
    _pcb(f"STACK_IMG_PREP: {len(current_images_data_list)} images prêtes pour normalisation.", lvl="ERROR")


    # --- NORMALISATION ---
    use_gpu_norm = False
    try:
        if zconfig is not None:
            use_gpu_norm = bool(getattr(zconfig, 'use_gpu', getattr(zconfig, 'use_gpu_phase5', False)))
    except Exception:
        use_gpu_norm = False
    if normalize_method == 'linear_fit':
        _pcb("STACK_IMG_NORM: Appel _normalize_images_linear_fit.", lvl="ERROR")
        current_images_data_list = _normalize_images_linear_fit(current_images_data_list, progress_callback=progress_callback, use_gpu=use_gpu_norm) # GPU percentiles if enabled
    elif normalize_method == 'sky_mean':
        _pcb("STACK_IMG_NORM: Appel _normalize_images_sky_mean.", lvl="ERROR")
        current_images_data_list = _normalize_images_sky_mean(current_images_data_list, progress_callback=progress_callback, use_gpu=use_gpu_norm)
    # ... (autres méthodes de normalisation si ajoutées) ...
    
    current_images_data_list = [img for img in current_images_data_list if img is not None] # Filtrer si normalisation a échoué pour certaines
    if not current_images_data_list:
        _pcb("stackimages_error_no_images_left_after_normalization_step", lvl="ERROR")
        _pcb("STACK_IMG_EXIT: Retourne None (pas d'images après normalisation).", lvl="ERROR")
        return None

    _pcb(f"STACK_IMG_NORM: {len(current_images_data_list)} images après normalisation. Vérification des non-finis POST-normalisation.", lvl="ERROR")
    temp_list_post_norm = []
    for idx_post_norm, img_post_norm in enumerate(current_images_data_list):
        if img_post_norm is not None:
            if not np.all(np.isfinite(img_post_norm)):
                _pcb(f"STACK_IMG_NORM: AVERT Image post-norm {idx_post_norm} (shape {img_post_norm.shape}) a des non-finis. Remplacement par 0.", lvl="ERROR")
                img_post_norm = np.nan_to_num(img_post_norm, nan=0.0, posinf=0.0, neginf=0.0)
            temp_list_post_norm.append(img_post_norm)
    current_images_data_list = temp_list_post_norm
    del temp_list_post_norm
    if not current_images_data_list: # Double check
        _pcb("STACK_IMG_NORM: Toutes les images sont devenues None après nettoyage post-normalisation.", lvl="ERROR")
        return None


    # --- PONDÉRATION DE QUALITÉ (Bruit/FWHM) ---
    quality_weights_list = None 
    _pcb(f"STACK_IMG_WEIGHT_QUAL: Début calcul poids qualité. Méthode: {weighting_method}", lvl="ERROR")
    if weighting_method == 'noise_variance':
        quality_weights_list = _calculate_image_weights_noise_variance(current_images_data_list, progress_callback=progress_callback)
    elif weighting_method == 'noise_fwhm':
        # ... (logique pour noise_fwhm, potentiellement combiner les deux) ...
        # Pour simplifier le debug actuel, si on veut "noise+fwhm", on pourrait avoir une clé dédiée
        # ou s'assurer que cette section calcule bien les deux et les combine.
        # Pour l'instant, elle calcule FWHM, puis Variance si FWHM a échoué ET si "variance" ou "noise" est dans la clé.
        # Testons d'abord avec 'none' pour la pondération qualité.
        if "fwhm" in weighting_method.lower():
             quality_weights_list = _calculate_image_weights_noise_fwhm(current_images_data_list, progress_callback=progress_callback)
        if ("variance" in weighting_method.lower() or "noise" in weighting_method.lower()) and \
           (quality_weights_list is None or not any(w is not None for w in quality_weights_list)): # Si fwhm a échoué ou n'a pas été demandé
            _pcb(f"STACK_IMG_WEIGHT_QUAL: Tentative calcul poids variance (soit demandé, soit FWHM a échoué).", lvl="ERROR")
            weights_var_temp = _calculate_image_weights_noise_variance(current_images_data_list, progress_callback=progress_callback)
            if quality_weights_list and weights_var_temp and any(w is not None for w in quality_weights_list) and any(w is not None for w in weights_var_temp):
                 _pcb(f"STACK_IMG_WEIGHT_QUAL: Combinaison poids FWHM et Variance.", lvl="ERROR")
                 # Assurer que les listes ont la même taille
                 len_q = len(quality_weights_list)
                 len_v = len(weights_var_temp)
                 # ... (logique de combinaison plus robuste si les longueurs diffèrent, ou erreur) ...
                 if len_q == len_v:
                     quality_weights_list = [ (w_f*w_v if w_f is not None and w_v is not None else (w_f if w_f is not None else w_v)) 
                                             for w_f, w_v in zip(quality_weights_list, weights_var_temp) ]
                 else: _pcb(f"STACK_IMG_WEIGHT_QUAL: ERREUR - Mismatch longueurs poids FWHM ({len_q}) et Variance ({len_v}).", lvl="ERROR")

            elif weights_var_temp:
                quality_weights_list = weights_var_temp
    # ... (autres méthodes de pondération qualité) ...
    _pcb(f"STACK_IMG_WEIGHT_QUAL: Fin calcul poids qualité. quality_weights_list is {'None' if quality_weights_list is None else 'Exists'}.", lvl="ERROR")
    if quality_weights_list and any(w is not None for w in quality_weights_list):
        # Trouver le premier poids non-None pour le log
        first_valid_q_weight = next((w for w in quality_weights_list if w is not None), None)
        if first_valid_q_weight is not None:
             _pcb(f"STACK_IMG_WEIGHT_QUAL: Premier quality_weight non-None - shape: {first_valid_q_weight.shape}, type: {first_valid_q_weight.dtype}, range: [{np.min(first_valid_q_weight):.3g}-{np.max(first_valid_q_weight):.3g}]", lvl="ERROR")


    # --- PONDÉRATION RADIALE ---
    final_radial_weights_list = [None] * len(current_images_data_list)
    _pcb(f"STACK_IMG_WEIGHT_RAD: Début calcul poids radiaux. Apply: {apply_radial_weight}", lvl="ERROR")
    if apply_radial_weight and ZEMOSAIC_UTILS_AVAILABLE_FOR_RADIAL and make_radial_weight_map_func:
        for idx, img_data_HWC in enumerate(current_images_data_list):
            if img_data_HWC is None: continue
            h, w = img_data_HWC.shape[:2]
            try:
                w_radial_2d = make_radial_weight_map_func(h, w, feather_fraction=radial_feather_fraction, shape_power=radial_shape_power)
                if img_data_HWC.ndim == 3:
                    final_radial_weights_list[idx] = np.repeat(w_radial_2d[..., np.newaxis], img_data_HWC.shape[-1], axis=2).astype(np.float32, copy=False)
                elif img_data_HWC.ndim == 2:
                    final_radial_weights_list[idx] = w_radial_2d.astype(np.float32, copy=False)
            except Exception as e_radw_post: # ... log erreur ...
                final_radial_weights_list[idx] = np.ones_like(img_data_HWC, dtype=np.float32)
    _pcb(f"STACK_IMG_WEIGHT_RAD: Fin calcul poids radiaux. final_radial_weights_list is {'None' if final_radial_weights_list is None else 'Exists'}.", lvl="ERROR")
    if final_radial_weights_list and any(w is not None for w in final_radial_weights_list):
        first_valid_r_weight = next((w for w in final_radial_weights_list if w is not None), None)
        if first_valid_r_weight is not None:
            _pcb(f"STACK_IMG_WEIGHT_RAD: Premier final_radial_weight non-None - shape: {first_valid_r_weight.shape}, type: {first_valid_r_weight.dtype}, range: [{np.min(first_valid_r_weight):.3g}-{np.max(first_valid_r_weight):.3g}]", lvl="ERROR")


    # --- COMBINAISON DES POIDS ---
    image_weights_list_combined = [None] * len(current_images_data_list)
    for i in range(len(current_images_data_list)):
        if current_images_data_list[i] is None: continue
        q_w = quality_weights_list[i] if quality_weights_list and i < len(quality_weights_list) and quality_weights_list[i] is not None else None
        r_w = final_radial_weights_list[i] if final_radial_weights_list[i] is not None else None
        if q_w is not None and r_w is not None: image_weights_list_combined[i] = q_w * r_w
        elif q_w is not None: image_weights_list_combined[i] = q_w
        elif r_w is not None: image_weights_list_combined[i] = r_w
        else: image_weights_list_combined[i] = None
    _pcb(f"STACK_IMG_WEIGHT_COMB: Poids combinés. image_weights_list_combined is {'None' if image_weights_list_combined is None else 'Exists'}.", lvl="ERROR")
    if image_weights_list_combined and any(w is not None for w in image_weights_list_combined):
        first_valid_c_weight = next((w for w in image_weights_list_combined if w is not None), None)
        if first_valid_c_weight is not None:
             _pcb(f"STACK_IMG_WEIGHT_COMB: Premier poids combiné non-None - shape: {first_valid_c_weight.shape}, type: {first_valid_c_weight.dtype}, range: [{np.min(first_valid_c_weight):.3g}-{np.max(first_valid_c_weight):.3g}]", lvl="ERROR")


    # --- STACKAGE NUMPY ---
    try:
        # S'assurer que current_images_data_list ne contient que des images valides avant stack
        valid_images_for_numpy_stack = [img for img in current_images_data_list if img is not None]
        if not valid_images_for_numpy_stack:
            _pcb("stackimages_error_no_images_to_stack_before_np_stack", lvl="ERROR")
            _pcb("STACK_IMG_EXIT: Retourne None (pas d'images avant np.stack).", lvl="ERROR")
            return None
            
        stacked_array_NHDWC = np.stack(valid_images_for_numpy_stack, axis=0)
        _pcb(f"STACK_IMG_NP_STACK: stacked_array_NHDWC - shape: {stacked_array_NHDWC.shape}, dtype: {stacked_array_NHDWC.dtype}, range: [{np.min(stacked_array_NHDWC):.2g}-{np.max(stacked_array_NHDWC):.2g}]", lvl="ERROR")

        # Filtrer les poids combinés pour correspondre EXACTEMENT aux images stackées
        filtered_combined_weights = [
            image_weights_list_combined[i] 
            for i, img in enumerate(current_images_data_list) # Itérer sur la liste originale avant filtrage pour garder les bons indices de poids
            if img is not None # Condition pour que l'image soit dans valid_images_for_numpy_stack
        ]
        del current_images_data_list, valid_images_for_numpy_stack # Libérer mémoire
        gc.collect()
    except Exception as e_np_stack:
        _pcb(f"stackimages_error_value_stacking_images: {e_np_stack}", lvl="ERROR")
        _pcb("STACK_IMG_EXIT: Retourne None (erreur np.stack).", lvl="ERROR")
        return None

    weights_array_NHDWC = None
    if filtered_combined_weights and any(w is not None for w in filtered_combined_weights):
        try:
            # Prendre uniquement les poids qui ne sont pas None
            valid_weights_to_stack_numpy = [w for w in filtered_combined_weights if w is not None]
            if not valid_weights_to_stack_numpy:
                _pcb("STACK_IMG_NP_STACK_WEIGHTS: Tous les poids filtrés sont None. weights_array_NHDWC sera None.", lvl="ERROR")
            elif len(valid_weights_to_stack_numpy) != stacked_array_NHDWC.shape[0]:
                 _pcb(f"STACK_IMG_NP_STACK_WEIGHTS: ERREUR - Mismatch nombre poids valides ({len(valid_weights_to_stack_numpy)}) et images stackées ({stacked_array_NHDWC.shape[0]}).", lvl="ERROR")
            else:
                weights_array_NHDWC = np.stack(valid_weights_to_stack_numpy, axis=0)
                if weights_array_NHDWC.shape != stacked_array_NHDWC.shape:
                    _pcb(f"stackimages_warn_combined_weights_shape_mismatch_final. Shape poids: {weights_array_NHDWC.shape}, Shape data: {stacked_array_NHDWC.shape}", lvl="ERROR")
                    weights_array_NHDWC = None 
        except Exception as e_w_stack:
            _pcb(f"stackimages_error_stacking_combined_weights: {e_w_stack}", lvl="ERROR")
            weights_array_NHDWC = None # S'assurer qu'il est None en cas d'erreur
    
    _pcb(f"STACK_IMG_NP_STACK_WEIGHTS: weights_array_NHDWC is {'None' if weights_array_NHDWC is None else 'Exists'}.", lvl="ERROR")
    if weights_array_NHDWC is not None:
         _pcb(f"STACK_IMG_NP_STACK_WEIGHTS: weights_array_NHDWC - shape: {weights_array_NHDWC.shape}, type: {weights_array_NHDWC.dtype}, range: [{np.min(weights_array_NHDWC):.3g}-{np.max(weights_array_NHDWC):.3g}]", lvl="ERROR")

    # ... (Nettoyage des listes de poids intermédiaires) ...
    del quality_weights_list, final_radial_weights_list, image_weights_list_combined, filtered_combined_weights
    gc.collect()

    # --- REJET D'OUTLIERS ---
    _pcb(f"STACK_IMG_REJECT: Début rejet. Algorithme: {rejection_algorithm}", lvl="ERROR")
    data_for_combine = stacked_array_NHDWC 
    rejection_mask = None
    if rejection_algorithm == 'kappa_sigma':
        data_for_combine, rejection_mask = _reject_outliers_kappa_sigma(stacked_array_NHDWC, sigma_clip_low, sigma_clip_high, progress_callback)
    elif rejection_algorithm == 'winsorized_sigma_clip':
        winsor_limits = _coerce_winsor_limits(winsor_limits)
        data_for_combine, rejection_mask = _reject_outliers_winsorized_sigma_clip(
            stacked_array_NHDWC,
            winsor_limits,
            sigma_clip_low,
            sigma_clip_high,
            progress_callback,
            winsor_max_workers,
        )
    # ... (autres algos de rejet) ...
    _pcb(f"STACK_IMG_REJECT: Fin rejet. data_for_combine shape: {data_for_combine.shape}, range: [{np.nanmin(data_for_combine):.2g}-{np.nanmax(data_for_combine):.2g}] (contient NaN)", lvl="ERROR")


    # --- COMBINAISON FINALE ---
    _pcb(f"STACK_IMG_COMBINE: Début combinaison finale. Méthode: {final_combine_method}", lvl="ERROR")
    result_image_adu = None
    try:
        effective_weights_for_combine = weights_array_NHDWC
        if effective_weights_for_combine is not None:
            if rejection_mask is None:
                mask_keep = np.isfinite(data_for_combine)
            else:
                mask_keep = rejection_mask
            _pcb(f"STACK_IMG_COMBINE: Application masque de rejet aux poids.", lvl="ERROR")
            effective_weights_for_combine = np.where(mask_keep, weights_array_NHDWC, 0.0)
            if rejection_mask is None:
                del mask_keep
        
        _pcb(f"STACK_IMG_COMBINE: effective_weights_for_combine is {'None' if effective_weights_for_combine is None else 'Exists'}.", lvl="ERROR")
        if effective_weights_for_combine is not None:
            _pcb(f"STACK_IMG_COMBINE: effective_weights_for_combine - shape: {effective_weights_for_combine.shape}, dtype: {effective_weights_for_combine.dtype}, range: [{np.min(effective_weights_for_combine):.3g}-{np.max(effective_weights_for_combine):.3g}]", lvl="ERROR")


        if final_combine_method == 'mean':
            if effective_weights_for_combine is None:
                _pcb("STACK_IMG_COMBINE_MEAN: Pas de poids effectifs, utilisation np.nanmean.", lvl="ERROR")
                result_image_adu = np.nanmean(data_for_combine, axis=0)
            else:
                if data_for_combine.shape[0] != effective_weights_for_combine.shape[0]:
                    _pcb("stackimages_error_mean_combine_shape_mismatch (data vs effective_weights)", lvl="ERROR", 
                         data_N=data_for_combine.shape[0], weights_N=effective_weights_for_combine.shape[0])
                    result_image_adu = np.nanmean(data_for_combine, axis=0)
                else:
                    data_masked_for_avg = np.nan_to_num(data_for_combine, nan=0.0)
                    _pcb(f"STACK_IMG_COMBINE_MEAN: data_masked_for_avg - shape: {data_masked_for_avg.shape}, dtype: {data_masked_for_avg.dtype}, range: [{np.min(data_masked_for_avg):.2g}-{np.max(data_masked_for_avg):.2g}]", lvl="ERROR")
                    
                    if data_masked_for_avg.shape[0] == 1: # Cas N=1
                        _pcb(f"STACK_IMG_COMBINE_MEAN: N=1. Multiplication directe: data * poids_effectif.", lvl="ERROR")
                        # Log des pixels avant et après
                        img_idx_log, h_log, w_log, c_log = 0,0,0,0 # Pixel (0,0,0) de la première (unique) image
                        _pcb(f"  N=1 PRE-MULT: data_pixel=[{data_masked_for_avg[img_idx_log,h_log,w_log,c_log]:.3g}], weight_pixel=[{effective_weights_for_combine[img_idx_log,h_log,w_log,c_log]:.3g}]", lvl="ERROR")
                        result_image_adu = data_masked_for_avg[0] * effective_weights_for_combine[0]
                        _pcb(f"  N=1 POST-MULT: result_pixel=[{result_image_adu[h_log,w_log,c_log]:.3g}]", lvl="ERROR")
                    else: # Cas N > 1
                        _pcb(f"STACK_IMG_COMBINE_MEAN: N={data_masked_for_avg.shape[0]}. Moyenne pondérée standard.", lvl="ERROR")
                        sum_weighted_data = np.sum(data_masked_for_avg * effective_weights_for_combine, axis=0)
                        sum_weights = np.sum(effective_weights_for_combine, axis=0)
                        _pcb(f"  N>1 POST-SUM: sum_weighted_data range: [{np.min(sum_weighted_data):.2g}-{np.max(sum_weighted_data):.2g}]", lvl="ERROR")
                        _pcb(f"  N>1 POST-SUM: sum_weights range: [{np.min(sum_weights):.2g}-{np.max(sum_weights):.2g}]", lvl="ERROR")
                        
                        # Inspecter un pixel de bord pour sum_weights
                        bh,bw = 0,0 # Bord supérieur gauche
                        if sum_weights.ndim == 3 and sum_weights.shape[0]>bh and sum_weights.shape[1]>bw:
                             _pcb(f"  N>1 POST-SUM: sum_weights[{bh},{bw},0] = {sum_weights[bh,bw,0]:.3g}", lvl="ERROR")
                        
                        result_image_adu = np.divide(sum_weighted_data, sum_weights,
                                                   out=np.zeros_like(sum_weighted_data, dtype=np.float32),
                                                   where=sum_weights > 1e-9)
                        _pcb(f"  N>1 POST-DIVIDE: result_image_adu range: [{np.min(result_image_adu):.2g}-{np.max(result_image_adu):.2g}]", lvl="ERROR")
                        if result_image_adu.ndim == 3 and result_image_adu.shape[0]>bh and result_image_adu.shape[1]>bw:
                             _pcb(f"  N>1 POST-DIVIDE: result_image_adu[{bh},{bw},0] = {result_image_adu[bh,bw,0]:.3g}", lvl="ERROR")


        elif final_combine_method == 'median':
            # ... (logique pour median) ...
            if effective_weights_for_combine is not None:
                _pcb("stackimages_warn_median_with_weights_not_supported_simple", lvl="WARN")
            result_image_adu = np.nanmedian(data_for_combine, axis=0)
        # ... (else pour unknown combine method) ...

        if result_image_adu is not None and not np.all(np.isfinite(result_image_adu)):
            _pcb("STACK_IMG_COMBINE: AVERT - result_image_adu contient des non-finis POST-combinaison. Remplacement par 0.", lvl="ERROR")
            result_image_adu = np.nan_to_num(result_image_adu, nan=0.0, posinf=0.0, neginf=0.0)

    except Exception as e_comb_final:
        _pcb(f"stackimages_error_exception_final_combine: {e_comb_final}", lvl="ERROR")
        _internal_logger.error("Erreur combinaison finale dans stack_aligned_images", exc_info=True)
        _pcb("STACK_IMG_EXIT: Retourne None (erreur combinaison finale).", lvl="ERROR")
        return None
    finally:
        # ... (Nettoyage des gros tableaux) ...
        del data_for_combine, rejection_mask, stacked_array_NHDWC
        if weights_array_NHDWC is not None: del weights_array_NHDWC
        if 'effective_weights_for_combine' in locals() and effective_weights_for_combine is not None: del effective_weights_for_combine
        gc.collect()

    if result_image_adu is None:
        _pcb("stackimages_error_combine_result_none", lvl="ERROR")
        _pcb("STACK_IMG_EXIT: Retourne None (result_image_adu est None après try-except).", lvl="ERROR")
        return None

    _pcb(f"STACK_IMG_OFFSET: Avant offset final. Range: [{np.nanmin(result_image_adu):.2g}-{np.nanmax(result_image_adu):.2g}]", lvl="ERROR")
    # ... (Application de minimum_signal_adu_target) ...
    if result_image_adu is not None and minimum_signal_adu_target > 0.0:
        current_min_val = np.nanmin(result_image_adu)
        if np.isfinite(current_min_val) and current_min_val < minimum_signal_adu_target:
            offset_to_apply = minimum_signal_adu_target - current_min_val
            result_image_adu += offset_to_apply
    
    _pcb(f"STACK_IMG_EXIT: Fin stack_aligned_images. Range final: [{np.nanmin(result_image_adu):.2g}-{np.nanmax(result_image_adu):.2g}]", lvl="ERROR")
    return result_image_adu.astype(np.float32) if result_image_adu is not None else None






# --- CPU fallback implementation appended (in case Seestar stack methods are unavailable) ---
def _cpu_stack_kappa_fallback(
    frames,
    *,
    sigma_low: float = 3.0,
    sigma_high: float = 3.0,
    progress_callback=None,
):
    """CPU kappa-sigma clip fallback.

    Accepts frames of shape (N,H,W) or (N,H,W,C). Returns (stacked, rejected_pct).
    """
    _pcb = lambda m, lvl="DEBUG_DETAIL", **kw: (
        progress_callback(m, None, lvl, **kw) if progress_callback else _internal_logger.debug(m)
    )
    frames_list = [np.asarray(f, dtype=np.float32) for f in frames]
    if not frames_list:
        raise ValueError("frames is empty")
    arr = np.stack(frames_list, axis=0)
    if arr.ndim not in (3, 4):
        raise ValueError(f"frames must be (N,H,W) or (N,H,W,C); got {arr.shape}")
    med = np.nanmedian(arr, axis=0)
    std = np.nanstd(arr, axis=0)
    low = med - float(sigma_low) * std
    high = med + float(sigma_high) * std
    mask = (arr >= low) & (arr <= high)
    arr_clip = np.where(mask, arr, np.nan)
    stacked = np.nanmean(arr_clip, axis=0).astype(np.float32)
    rejected_pct = 100.0 * float(mask.size - np.count_nonzero(mask)) / float(mask.size) if mask.size else 0.0
    _pcb("cpu_kappa_fallback_done", lvl="DEBUG_DETAIL")
    return stacked, rejected_pct


def _cpu_stack_linear_fallback(
    frames,
    *,
    sigma: float = 3.0,
    progress_callback=None,
):
    """CPU linear residual clipping fallback.

    Compute per-pixel residuals to the median, clip within sigma*std of residuals,
    and mean-combine. Returns (stacked, rejected_pct).
    """
    _pcb = lambda m, lvl="DEBUG_DETAIL", **kw: (
        progress_callback(m, None, lvl, **kw) if progress_callback else _internal_logger.debug(m)
    )
    frames_list = [np.asarray(f, dtype=np.float32) for f in frames]
    if not frames_list:
        raise ValueError("frames is empty")
    arr = np.stack(frames_list, axis=0)
    if arr.ndim not in (3, 4):
        raise ValueError(f"frames must be (N,H,W) or (N,H,W,C); got {arr.shape}")
    med = np.nanmedian(arr, axis=0)
    resid = arr - med
    med_r = np.nanmedian(resid, axis=0)
    std_r = np.nanstd(resid, axis=0)
    mask = np.abs(resid - med_r) <= float(sigma) * std_r
    arr_clip = np.where(mask, arr, np.nan)
    stacked = np.nanmean(arr_clip, axis=0).astype(np.float32)
    rejected_pct = 100.0 * float(mask.size - np.count_nonzero(mask)) / float(mask.size) if mask.size else 0.0
    _pcb("cpu_linear_fallback_done", lvl="DEBUG_DETAIL")
    return stacked, rejected_pct
def _cpu_stack_winsorized_fallback(
    frames,
    *,
    kappa: float = 3.0,
    winsor_limits: tuple[float, float] = (0.05, 0.05),
    apply_rewinsor: bool = True,
    weights=None,
    winsor_max_workers: int = 1,
    progress_callback=None,
):
    """
    CPU fallback for winsorized sigma-clip stacking.

    Parameters
    ----------
    frames : array-like
        Stack of frames (N,H,W) or (N,H,W,C).
    kappa : float
        Sigma threshold used for clipping (both lower/upper).
    winsor_limits : (float, float)
        Fractions for lower and upper winsorization on axis 0.
    apply_rewinsor : bool
        If True, replace rejected pixels with winsorized values before averaging.
    weights : array-like or None
        Optional per-frame weights. Accepts shapes (N,), (N,1,1[,1]) or (N,H,W[,C]).
    winsor_max_workers : int
        Parallelism hint for winsor steps (passed through to helper).
    progress_callback : callable or None
        Optional progress logger.

    Returns
    -------
    (np.ndarray, float)
        Stacked image (H,W[,C]) as float32 and rejected percentage.
    """
    # Normalize and validate input frames without forcing a ragged ndarray
    frames_list: list[np.ndarray] = []
    first_shape = None
    dropped = 0
    total_seen = 0
    for f in frames:
        total_seen += 1
        a = np.asarray(f, dtype=np.float32)
        if first_shape is None:
            first_shape = a.shape
        if a.shape != first_shape:
            dropped += 1
            if progress_callback:
                try:
                    progress_callback("stack_winsorized_warn_mismatched_shape_dropped", dropped, 0)
                except Exception:
                    pass
            else:
                _internal_logger.warning(
                    f"Winsorized fallback: frame dropped due to shape mismatch."
                    f" expected {first_shape}, got {a.shape}"
                )
            continue
        frames_list.append(a)

    if not frames_list:
        raise ValueError("No frames with consistent shape to stack in CPU winsorized fallback")

    if dropped:
        total_frames = total_seen if total_seen else (dropped + len(frames_list))
        _internal_logger.warning(
            "Winsorized fallback: using %d frames; dropped %d mismatched (total input %d).",
            len(frames_list),
            dropped,
            total_frames,
        )

    arr_shape = (len(frames_list),) + first_shape  # type: ignore[operator]
    dtype = np.dtype(np.float32)
    estimated_bytes = int(np.prod(arr_shape, dtype=np.int64)) * dtype.itemsize
    memmap_path: Optional[str] = None
    if estimated_bytes >= CPU_WINSOR_MEMMAP_THRESHOLD_BYTES:
        tmp = tempfile.NamedTemporaryFile(prefix="zemosaic_winsor_", suffix=".dat", delete=False)
        memmap_path = tmp.name
        tmp.close()
        arr = np.memmap(memmap_path, mode="w+", dtype=dtype, shape=arr_shape)
        for idx, frame in enumerate(frames_list):
            arr[idx] = frame
        arr.flush()
        _internal_logger.debug(
            "CPU winsorized fallback: frames stored in memmap %s (~%.2f GiB).",
            memmap_path,
            estimated_bytes / (1024**3),
        )
    else:
        arr = np.stack(frames_list, axis=0)
    # Libérer au plus tôt la mémoire retenue par la liste de frames individuelles.
    frames_list.clear()
    if arr.ndim not in (3, 4):
        raise ValueError(f"frames must be (N,H,W) or (N,H,W,C); got shape {arr.shape}")

    result: np.ndarray
    rejected_pct_value: float
    try:
        # Compute reject mask and rewinsorized data using existing helper
        data_with_nans, keep_mask = _reject_outliers_winsorized_sigma_clip(
            stacked_array_NHDWC=arr,
            winsor_limits_tuple=winsor_limits,
            sigma_low=kappa,
            sigma_high=kappa,
            progress_callback=progress_callback,
            max_workers=winsor_max_workers,
            apply_rewinsor=apply_rewinsor,
        )

        # Compute rejection percentage
        if keep_mask is None:
            total = data_with_nans.size
            kept = np.count_nonzero(np.isfinite(data_with_nans))
        else:
            total = keep_mask.size
            kept = np.count_nonzero(keep_mask)
        rejected_pct = 100.0 * float(total - kept) / float(total) if total else 0.0

        # Weighted or unweighted combine along axis 0
        if weights is None:
            stacked = np.nanmean(data_with_nans, axis=0)
        else:
            w = np.asarray(weights, dtype=np.float32)
            # Normalize weight shape to broadcast over (N,H/W[,C])
            if w.ndim == 1 and w.shape[0] == arr.shape[0]:
                # reshape to (N,1,1[,1])
                extra_dims = (1,) * (arr.ndim - 1)
                w = w.reshape((arr.shape[0],) + extra_dims)
            # If weights do not align to arr shape except for axis 0, attempt broadcast
            try:
                bw = np.broadcast_to(w, data_with_nans.shape).astype(np.float32, copy=False)
            except Exception:
                raise ValueError(
                    f"weights shape {w.shape} not compatible with frames shape {arr.shape}"
                )
            # Zero-out weights where value is NaN to exclude rejected pixels when apply_rewinsor=False
            mask_finite = np.isfinite(data_with_nans)
            bw = np.where(mask_finite, bw, 0.0)
            num = np.nansum(bw * data_with_nans, axis=0)
            den = np.sum(bw, axis=0)
            # Avoid division by zero: fallback to nanmean of original frames where den==0
            with np.errstate(invalid="ignore", divide="ignore"):
                stacked = np.where(den > 0, num / den, np.nan)
            # Fill any remaining NaNs with simple nanmean across original frames
            if np.any(~np.isfinite(stacked)):
                stacked_fallback = np.nanmean(arr, axis=0)
                stacked = np.where(np.isfinite(stacked), stacked, stacked_fallback)

        result = stacked.astype(np.float32)
        rejected_pct_value = float(rejected_pct)
    finally:
        # Drop references before cleaning the backing file to ease GC on Windows.
        try:
            del data_with_nans
        except UnboundLocalError:
            pass
        try:
            del keep_mask
        except UnboundLocalError:
            pass
        _cleanup_memmap(arr, memmap_path)
    return result, rejected_pct_value

# Bind fallback if seestar CPU implementation is unavailable
try:
    cpu_stack_winsorized
except NameError:
    cpu_stack_winsorized = None
if cpu_stack_winsorized is None:
    cpu_stack_winsorized = _cpu_stack_winsorized_fallback

# Bind other fallbacks when external Seestar stack methods are unavailable
try:
    cpu_stack_kappa
except NameError:
    cpu_stack_kappa = None
if cpu_stack_kappa is None:
    cpu_stack_kappa = _cpu_stack_kappa_fallback

try:
    cpu_stack_linear
except NameError:
    cpu_stack_linear = None
if cpu_stack_linear is None:
    cpu_stack_linear = _cpu_stack_linear_fallback<|MERGE_RESOLUTION|>--- conflicted
+++ resolved
@@ -934,10 +934,7 @@
                     _internal_logger.warning(
                         "WARN (align_stack): GPU memory insufficient even after chunking attempts.")
 
-<<<<<<< HEAD
             gpu_kwargs.setdefault("winsor_limits", winsor_limits)
-=======
->>>>>>> 01dcbb2f
             gpu_img, gpu_rej = _run_gpu(frames_list)
             return gpu_img, float(gpu_rej)
 
