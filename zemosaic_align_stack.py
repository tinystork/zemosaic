--- conflicted
+++ resolved
@@ -164,23 +164,16 @@
     return cp.asnumpy(result.astype(cp.float32)), float(rejected)
 
 
-<<<<<<< HEAD
+
 def stack_winsorized_sigma_clip(frames, zconfig=None, **kwargs):
     """Wrapper calling GPU or CPU winsorized sigma clip."""
-=======
-def stack_winsorized_sigma_clip(frames, zconfig=None, progress_callback=None, **kwargs):
-    """Wrapper calling GPU or CPU winsorized sigma clip.
-
-    If neither GPU nor the external CPU implementation is available,
-    fall back to the pure NumPy routine used by ``stack_aligned_images``.
-    """
->>>>>>> f9f89304
+
     use_gpu = getattr(zconfig, 'use_gpu_phase5', False) if zconfig else False
     if use_gpu and GPU_AVAILABLE:
         try:
             return gpu_stack_winsorized(frames, **kwargs)
         except Exception:
-<<<<<<< HEAD
+
             _internal_logger.warning("GPU winsorized clip failed, fallback CPU", exc_info=True)
     if cpu_stack_winsorized:
         return cpu_stack_winsorized(frames, **kwargs)
@@ -189,43 +182,13 @@
 
 def stack_kappa_sigma_clip(frames, zconfig=None, **kwargs):
     """Wrapper calling GPU or CPU kappa-sigma clip."""
-=======
-            _internal_logger.warning(
-                "GPU winsorized clip failed, fallback CPU", exc_info=True
-            )
-
-    if cpu_stack_winsorized:
-        return cpu_stack_winsorized(frames, **kwargs)
-
-    _internal_logger.warning(
-        "CPU stack_winsorized function unavailable, using NumPy fallback"
-    )
-    stacked = stack_aligned_images(
-        aligned_image_data_list=frames,
-        normalize_method="none",
-        weighting_method="none",
-        rejection_algorithm="winsorized_sigma_clip",
-        final_combine_method="mean",
-        sigma_clip_low=kwargs.get("kappa", 3.0),
-        sigma_clip_high=kwargs.get("kappa", 3.0),
-        winsor_limits=kwargs.get("winsor_limits", (0.05, 0.05)),
-        progress_callback=progress_callback,
-    )
-    return stacked, 0.0
-
-
-def stack_kappa_sigma_clip(frames, zconfig=None, progress_callback=None, **kwargs):
-    """Wrapper calling GPU or CPU kappa-sigma clip.
-
-    Falls back to a NumPy implementation if the optimised version is missing.
-    """
->>>>>>> f9f89304
+
     use_gpu = getattr(zconfig, 'use_gpu_phase5', False) if zconfig else False
     if use_gpu and GPU_AVAILABLE:
         try:
             return gpu_stack_kappa(frames, **kwargs)
         except Exception:
-<<<<<<< HEAD
+
             _internal_logger.warning("GPU kappa clip failed, fallback CPU", exc_info=True)
     if cpu_stack_kappa:
         return cpu_stack_kappa(frames, **kwargs)
@@ -234,68 +197,18 @@
 
 def stack_linear_fit_clip(frames, zconfig=None, **kwargs):
     """Wrapper calling GPU or CPU linear fit clip."""
-=======
-            _internal_logger.warning(
-                "GPU kappa clip failed, fallback CPU", exc_info=True
-            )
-
-    if cpu_stack_kappa:
-        return cpu_stack_kappa(frames, **kwargs)
-
-    _internal_logger.warning(
-        "CPU stack_kappa function unavailable, using NumPy fallback"
-    )
-    stacked = stack_aligned_images(
-        aligned_image_data_list=frames,
-        normalize_method="none",
-        weighting_method="none",
-        rejection_algorithm="kappa_sigma",
-        final_combine_method="mean",
-        sigma_clip_low=kwargs.get("sigma", kwargs.get("sigma_low", 3.0)),
-        sigma_clip_high=kwargs.get("sigma", kwargs.get("sigma_high", 3.0)),
-        progress_callback=progress_callback,
-    )
-    return stacked, 0.0
-
-
-def stack_linear_fit_clip(frames, zconfig=None, progress_callback=None, **kwargs):
-    """Wrapper calling GPU or CPU linear fit clip.
-
-    If unavailable, use a very basic NumPy implementation.
-    """
->>>>>>> f9f89304
+
     use_gpu = getattr(zconfig, 'use_gpu_phase5', False) if zconfig else False
     if use_gpu and GPU_AVAILABLE:
         try:
             return gpu_stack_linear(frames, **kwargs)
         except Exception:
-<<<<<<< HEAD
+
             _internal_logger.warning("GPU linear clip failed, fallback CPU", exc_info=True)
     if cpu_stack_linear:
         return cpu_stack_linear(frames, **kwargs)
     raise RuntimeError("CPU stack_linear function unavailable")
-=======
-            _internal_logger.warning(
-                "GPU linear clip failed, fallback CPU", exc_info=True
-            )
-
-    if cpu_stack_linear:
-        return cpu_stack_linear(frames, **kwargs)
-
-    _internal_logger.warning(
-        "CPU stack_linear function unavailable, using NumPy fallback"
-    )
-    stacked = stack_aligned_images(
-        aligned_image_data_list=frames,
-        normalize_method="none",
-        weighting_method="none",
-        rejection_algorithm="linear_fit_clip",
-        final_combine_method="mean",
-        sigma_clip_high=kwargs.get("sigma", 3.0),
-        progress_callback=progress_callback,
-    )
-    return stacked, 0.0
->>>>>>> f9f89304
+
 
 
 # Fallback logger for cases where progress_callback might not be available
