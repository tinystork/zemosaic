--- conflicted
+++ resolved
@@ -660,8 +660,6 @@
             result = _cpu_stack_winsorized_fallback(frames_list, **cpu_kwargs)
         else:
             raise
-<<<<<<< HEAD
-=======
 
     if weights_array_full is not None and weight_stats:
         _log_stack_message(
@@ -671,21 +669,8 @@
         )
 
     return result
->>>>>>> 80cffe4a
-
-    if weights_array_full is not None and weight_stats:
-        _log_stack_message(
-            f"[Stack][Winsorized CPU] weight_method='{weight_label_for_log}'; weights: min={weight_stats['min']:.3g} max={weight_stats['max']:.3g}",
-            "INFO",
-            progress_callback,
-        )
-
-    return result
-
-<<<<<<< HEAD
-
-=======
->>>>>>> 80cffe4a
+
+
 def stack_kappa_sigma_clip(frames, weight_method: str = "none", zconfig=None, **kwargs):
     """Wrapper calling GPU or CPU kappa-sigma clip.
 
