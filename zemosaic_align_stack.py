--- conflicted
+++ resolved
@@ -779,7 +779,7 @@
 
     gpu_callable = callable(globals().get("gpu_stack_winsorized", None))
     gpu_requested = use_gpu and GPU_AVAILABLE and gpu_callable
-<<<<<<< HEAD
+
     gpu_kwargs = {
         key: kwargs[key]
         for key in ("kappa", "winsor_limits", "apply_rewinsor")
@@ -799,21 +799,7 @@
             "INFO (align_stack): Ignoring winsor_max_frames_per_pass=%d to honor GPU path for %d frames.",
             max_frames_per_pass,
             total_frames,
-=======
-
-    if max_frames_per_pass and len(frames_list) > max_frames_per_pass and not gpu_requested:
-        _internal_logger.info(
-            "Winsorized streaming enabled for %d frames (limit %d).",
-            len(frames_list),
-            max_frames_per_pass,
-        )
-        return _stack_winsor_streaming(max_frames_per_pass)
-    elif max_frames_per_pass and len(frames_list) > max_frames_per_pass and gpu_requested:
-        _internal_logger.info(
-            "INFO (align_stack): Ignoring winsor_max_frames_per_pass=%d to honor GPU path for %d frames.",
-            max_frames_per_pass,
-            len(frames_list),
->>>>>>> 23b72d07
+
         )
 
     # --- GPU path (poids ignorés) ---
@@ -833,20 +819,13 @@
             )
             _internal_logger.info("INFO (align_stack): GPU winsorized sigma clip engaged. Device: %s", gpu_name)
 
-<<<<<<< HEAD
+
             per_frame_bytes = sample.nbytes
             estimated_bytes = per_frame_bytes * total_frames * 4
 
             def _run_gpu(sub_frames):
                 gpu_out_local = gpu_stack_winsorized(sub_frames, **gpu_kwargs)
-=======
-            frames_np = [_np.asarray(f, dtype=_np.float32) for f in frames_list]
-            per_frame_bytes = frames_np[0].nbytes
-            estimated_bytes = per_frame_bytes * len(frames_np) * 4
-
-            def _run_gpu(sub_frames):
-                gpu_out_local = gpu_stack_winsorized(sub_frames, **kwargs)
->>>>>>> 23b72d07
+
                 if gpu_out_local is None:
                     raise RuntimeError("GPU returned None")
                 if isinstance(gpu_out_local, (list, tuple)) and len(gpu_out_local) >= 1:
@@ -869,11 +848,7 @@
                 return img_arr.astype(_np.float32, copy=False), rej_pct
 
             if not _has_gpu_budget(estimated_bytes):
-<<<<<<< HEAD
                 chunk_size = max(3, total_frames // 2)
-=======
-                chunk_size = max(3, len(frames_np) // 2)
->>>>>>> 23b72d07
                 while chunk_size >= 3:
                     chunk_estimate = per_frame_bytes * chunk_size * 4
                     if _has_gpu_budget(chunk_estimate):
@@ -883,7 +858,6 @@
                         chunk_size -= 1
                     else:
                         chunk_size = new_size
-<<<<<<< HEAD
                 if chunk_size >= 3 and chunk_size < total_frames:
                     ranges = []
                     start_idx = 0
@@ -891,15 +865,6 @@
                         end_idx = min(total_frames, start_idx + chunk_size)
                         if (total_frames - end_idx) < 3 and end_idx != total_frames:
                             end_idx = total_frames
-=======
-                if chunk_size >= 3 and chunk_size < len(frames_np):
-                    ranges = []
-                    start_idx = 0
-                    while start_idx < len(frames_np):
-                        end_idx = min(len(frames_np), start_idx + chunk_size)
-                        if (len(frames_np) - end_idx) < 3 and end_idx != len(frames_np):
-                            end_idx = len(frames_np)
->>>>>>> 23b72d07
                         ranges.append((start_idx, end_idx))
                         start_idx = end_idx
                     num_sublots = len(ranges)
@@ -911,11 +876,7 @@
                     total_weight = 0
                     total_rej = 0.0
                     for start, end in ranges:
-<<<<<<< HEAD
                         sub = frames_list[start:end]
-=======
-                        sub = frames_np[start:end]
->>>>>>> 23b72d07
                         if len(sub) < 3:
                             continue
                         img_chunk, rej_chunk = _run_gpu(sub)
@@ -933,11 +894,7 @@
                     _internal_logger.warning(
                         "WARN (align_stack): GPU memory insufficient even after chunking attempts.")
 
-<<<<<<< HEAD
             gpu_img, gpu_rej = _run_gpu(frames_list)
-=======
-            gpu_img, gpu_rej = _run_gpu(frames_np)
->>>>>>> 23b72d07
             return gpu_img, float(gpu_rej)
 
         except Exception as e:
