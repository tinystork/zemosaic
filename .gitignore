--- conflicted
+++ resolved
@@ -190,10 +190,6 @@
 *.iss
 
 # === ZeMosaic: fichiers temporaires divers ===
-<<<<<<< HEAD
-
-=======
->>>>>>> 759554cf
 # --- Examples de fichiers à ignorer dans le dossier tests ---
 example/
 
