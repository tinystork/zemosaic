# zemosaic_gui.py

import tkinter as tk
from tkinter import ttk, filedialog, messagebox
import threading
import multiprocessing
import os
import traceback
import time
import subprocess
import sys

try:
    import wmi
except ImportError:  # pragma: no cover - wmi may be unavailable on non Windows
    wmi = None

import importlib.util

CUPY_AVAILABLE = importlib.util.find_spec("cupy") is not None
cupy = None
getDeviceProperties = None
getDeviceCount = None

try:
    from PIL import Image, ImageTk # Importe depuis Pillow
    PILLOW_AVAILABLE_FOR_ICON = True
except ImportError:
    PILLOW_AVAILABLE_FOR_ICON = False
    print("AVERT GUI: Pillow (PIL) non installé. L'icône PNG ne peut pas être chargée.")
# --- Import du module de localisation ---
try:
    from locales.zemosaic_localization import ZeMosaicLocalization
    ZEMOSAIC_LOCALIZATION_AVAILABLE = True
except ImportError as e_loc:
    ZEMOSAIC_LOCALIZATION_AVAILABLE = False
    ZeMosaicLocalization = None # Factice
    print(f"ERREUR (zemosaic_gui): Impossible d'importer 'ZeMosaicLocalization': {e_loc}")

# --- Configuration Import ---
try:
    import zemosaic_config 
    ZEMOSAIC_CONFIG_AVAILABLE = True
except ImportError as e_config:
    ZEMOSAIC_CONFIG_AVAILABLE = False
    zemosaic_config = None
    print(f"AVERTISSEMENT (zemosaic_gui): 'zemosaic_config.py' non trouvé: {e_config}")

# --- Worker Import ---
try:
    # Import worker from the same package so relative imports inside it work
    from .zemosaic_worker import (
        run_hierarchical_mosaic,
        run_hierarchical_mosaic_process,
    )
    ZEMOSAIC_WORKER_AVAILABLE = True
except ImportError as e_worker:
    ZEMOSAIC_WORKER_AVAILABLE = False
    run_hierarchical_mosaic = None
    run_hierarchical_mosaic_process = None
    print(f"ERREUR (zemosaic_gui): 'run_hierarchical_mosaic' non trouvé: {e_worker}")

from dataclasses import asdict
from .solver_settings import SolverSettings



class ZeMosaicGUI:
    def __init__(self, root_window):
        self.root = root_window

        # --- DÉFINIR L'ICÔNE DE LA FENÊTRE (AVEC .ICO NATIF) ---
        try:
            base_path = os.path.dirname(os.path.abspath(__file__))
            icon_path = os.path.join(base_path, "icon", "zemosaic.ico")

            if os.path.exists(icon_path):
                self.root.iconbitmap(default=icon_path)
            else:
                print(f"AVERT GUI: Fichier d'icône ICO non trouvé à {icon_path}")
        except tk.TclError:
            print("AVERT GUI: Impossible de définir l'icône ICO (TclError).")
        except Exception as e_icon:
            print(f"AVERT GUI: Erreur lors de la définition de l'icône ICO: {e_icon}")
        # --- FIN DÉFINITION ICÔNE ---


        try:
            self.root.geometry("750x780") # Légère augmentation pour le nouveau widget
            self.root.minsize(700, 630) # Légère augmentation
        except tk.TclError:
            pass

        self.config = {}
        if ZEMOSAIC_CONFIG_AVAILABLE and zemosaic_config:
            self.config = zemosaic_config.load_config()
        else:
            # Dictionnaire de configuration de secours si zemosaic_config.py n'est pas trouvé
            # ou si le chargement échoue.
            self.config = { 
                "astap_executable_path": "", "astap_data_directory_path": "",
                "astap_default_search_radius": 3.0, "astap_default_downsample": 2,
                "astap_default_sensitivity": 100, "language": "en",
                "stacking_normalize_method": "none",
                "stacking_weighting_method": "none",
                "stacking_rejection_algorithm": "kappa_sigma",
                "stacking_kappa_low": 3.0,
                "stacking_kappa_high": 3.0,
                "stacking_winsor_limits": "0.05,0.05",
                "stacking_final_combine_method": "mean",
                "apply_radial_weight": False,
                "radial_feather_fraction": 0.8,
                "radial_shape_power": 2.0,
                "min_radial_weight_floor": 0.0, # Ajouté lors du test du plancher radial
                "final_assembly_method": "reproject_coadd",
                "num_processing_workers": 0 # 0 pour auto, anciennement -1
            }

        # --- GPU Detection helper ---
        def _detect_gpus():
<<<<<<< HEAD
            """Return a list of detected GPUs as ``(display_name, index)`` tuples.

            Detection tries multiple methods so it works on Windows, Linux and
            macOS without requiring the optional ``wmi`` module.
            """

=======
>>>>>>> f9f89304
            controllers = []
            if wmi:
                try:
                    obj = wmi.WMI()
                    controllers = [c.Name for c in obj.Win32_VideoController()]
                except Exception:
                    controllers = []

<<<<<<< HEAD
            if not controllers:
                try:
                    out = subprocess.check_output(
                        ["nvidia-smi", "--query-gpu=name", "--format=csv,noheader"],
                        stderr=subprocess.STDOUT,
                        text=True,
                    )
                    controllers = [l.strip() for l in out.splitlines() if l.strip()]
                except Exception:
                    controllers = []

            nv_cuda = []
            if CUPY_AVAILABLE:
                try:
                    import cupy
                    from cupy.cuda.runtime import getDeviceCount, getDeviceProperties
                    for i in range(getDeviceCount()):
                        name = getDeviceProperties(i)["name"]
                        if isinstance(name, bytes):
                            name = name.decode()
                        nv_cuda.append(name)
                except Exception:
                    nv_cuda = []

            def _simplify(n: str) -> str:
=======
            nv_cuda = []
            try:
                import cupy
                from cupy.cuda.runtime import getDeviceCount, getDeviceProperties
                for i in range(getDeviceCount()):
                    name = getDeviceProperties(i)["name"]
                    if isinstance(name, bytes):
                        name = name.decode()
                    nv_cuda.append(name)
            except Exception:
                nv_cuda = []

            def _simplify(n):
>>>>>>> f9f89304
                return n.lower().replace("laptop gpu", "").strip()

            simple_cuda = [_simplify(n) for n in nv_cuda]
            gpus = []
            for disp in controllers:
                simp = _simplify(disp)
                idx = simple_cuda.index(simp) if simp in simple_cuda else None
                gpus.append((disp, idx))
<<<<<<< HEAD
            if not gpus and nv_cuda:
                gpus = [(name, idx) for idx, name in enumerate(nv_cuda)]

=======
>>>>>>> f9f89304
            gpus.insert(0, ("CPU (no GPU)", None))
            return gpus

        default_lang_from_config = self.config.get("language", 'en')
        if ZEMOSAIC_LOCALIZATION_AVAILABLE and ZeMosaicLocalization:
            self.localizer = ZeMosaicLocalization(language_code=default_lang_from_config)
        else:
            class MockLocalizer:
                def __init__(self, language_code='en'): self.language_code = language_code
                def get(self, key, default_text=None, **kwargs): return default_text if default_text is not None else f"_{key}_"
                def set_language(self, lang_code): self.language_code = lang_code
            self.localizer = MockLocalizer(language_code=default_lang_from_config)
        
        # --- Variable compteur tuile phase 3
        self.master_tile_count_var = tk.StringVar(value="") # Initialement vide
        
        
        # --- Définition des listes de clés pour les ComboBoxes ---
        self.norm_method_keys = ["none", "linear_fit", "sky_mean"]
        self.weight_method_keys = ["none", "noise_variance", "noise_fwhm"]
        self.reject_algo_keys = ["none", "kappa_sigma", "winsorized_sigma_clip", "linear_fit_clip"]
        self.combine_method_keys = ["mean", "median"]
        self.assembly_method_keys = ["reproject_coadd", "incremental"]
        # --- FIN Définition des listes de clés ---

        # --- Tkinter Variables ---
        self.input_dir_var = tk.StringVar()
        self.output_dir_var = tk.StringVar()
        self.astap_exe_path_var = tk.StringVar(value=self.config.get("astap_executable_path", ""))
        self.astap_data_dir_var = tk.StringVar(value=self.config.get("astap_data_directory_path", ""))
        self.astap_search_radius_var = tk.DoubleVar(value=self.config.get("astap_default_search_radius", 3.0))
        self.astap_downsample_var = tk.IntVar(value=self.config.get("astap_default_downsample", 2))
        self.astap_sensitivity_var = tk.IntVar(value=self.config.get("astap_default_sensitivity", 100))
        self.cluster_threshold_var = tk.DoubleVar(value=self.config.get("cluster_panel_threshold", 0.5))
        self.save_final_uint16_var = tk.BooleanVar(value=self.config.get("save_final_as_uint16", False))

        # --- Solver Settings ---
        try:
            self.solver_settings = SolverSettings.load_default()
        except Exception:
            self.solver_settings = SolverSettings()
        self.solver_choice_var = tk.StringVar(value=self.solver_settings.solver_choice)
        self.solver_choice_var.trace_add("write", self._update_solver_frames)
        self.astrometry_api_key_var = tk.StringVar(value=self.solver_settings.api_key)
        self.astrometry_timeout_var = tk.IntVar(value=self.solver_settings.timeout)
        self.astrometry_downsample_var = tk.IntVar(value=self.solver_settings.downsample)
        self.force_lum_var = tk.BooleanVar(value=self.solver_settings.force_lum)
        
        self.is_processing = False
        self.worker_process = None
        self.progress_queue = None
        self.progress_bar_var = tk.DoubleVar(value=0.0)
        self.eta_var = tk.StringVar(value=self._tr("initial_eta_value", "--:--:--"))
        self.elapsed_time_var = tk.StringVar(value=self._tr("initial_elapsed_time", "00:00:00"))
        self._chrono_start_time = None
        self._chrono_after_id = None
        self._stage_times = {}
        
        self.current_language_var = tk.StringVar(value=self.localizer.language_code)
        self.current_language_var.trace_add("write", self._on_language_change)
        
        # --- Variables Tkinter pour les Options de Stacking ---
        self.stacking_normalize_method_var = tk.StringVar(value=self.config.get("stacking_normalize_method", self.norm_method_keys[0]))
        self.stacking_weighting_method_var = tk.StringVar(value=self.config.get("stacking_weighting_method", self.weight_method_keys[0]))
        self.stacking_rejection_algorithm_var = tk.StringVar(value=self.config.get("stacking_rejection_algorithm", self.reject_algo_keys[1]))
        
        self.stacking_kappa_low_var = tk.DoubleVar(value=self.config.get("stacking_kappa_low", 3.0))
        self.stacking_kappa_high_var = tk.DoubleVar(value=self.config.get("stacking_kappa_high", 3.0))
        self.stacking_winsor_limits_str_var = tk.StringVar(value=self.config.get("stacking_winsor_limits", "0.05,0.05"))
        self.stacking_final_combine_method_var = tk.StringVar(value=self.config.get("stacking_final_combine_method", self.combine_method_keys[0]))
        
        # --- PONDÉRATION RADIALE ---
        self.apply_radial_weight_var = tk.BooleanVar(value=self.config.get("apply_radial_weight", False))
        self.radial_feather_fraction_var = tk.DoubleVar(value=self.config.get("radial_feather_fraction", 0.8))
        self.min_radial_weight_floor_var = tk.DoubleVar(value=self.config.get("min_radial_weight_floor", 0.0)) # Ajouté
        # radial_shape_power est géré via self.config directement
        
        # --- METHODE D'ASSEMBLAGE ---
        self.final_assembly_method_var = tk.StringVar(
            value=self.config.get("final_assembly_method", self.assembly_method_keys[0])
        )
        self.final_assembly_method_var.trace_add("write", self._on_assembly_method_change)
        
        # --- NOMBRE DE WORKERS ---
        # Utiliser 0 pour auto, comme convenu. La clé de config est "num_processing_workers".
        # Si la valeur dans config est -1 (ancienne convention pour auto), on la met à 0.
        num_workers_from_config = self.config.get("num_processing_workers", 0)
        if num_workers_from_config == -1:
            num_workers_from_config = 0
        self.num_workers_var = tk.IntVar(value=num_workers_from_config)
        self.winsor_workers_var = tk.IntVar(value=self.config.get("winsor_worker_limit", 6))
        # --- FIN NOMBRE DE WORKERS ---
        # --- NOUVELLES VARIABLES TKINTER POUR LE ROGNAGE ---
        self.apply_master_tile_crop_var = tk.BooleanVar(
            value=self.config.get("apply_master_tile_crop", True) # Désactivé par défaut
        )
        self.master_tile_crop_percent_var = tk.DoubleVar(
            value=self.config.get("master_tile_crop_percent", 18.0) # 18% par côté par défaut si activé
        )
        self.use_memmap_var = tk.BooleanVar(value=self.config.get("coadd_use_memmap", False))
        self.mm_dir_var = tk.StringVar(value=self.config.get("coadd_memmap_dir", ""))
        self.cleanup_memmap_var = tk.BooleanVar(value=self.config.get("coadd_cleanup_memmap", True))
        self.auto_limit_frames_var = tk.BooleanVar(value=self.config.get("auto_limit_frames_per_master_tile", True))
        self.max_raw_per_tile_var = tk.IntVar(value=self.config.get("max_raw_per_master_tile", 0))
        self.use_gpu_phase5_var = tk.BooleanVar(value=self.config.get("use_gpu_phase5", False))
        self._gpus = _detect_gpus()
        self.gpu_selector_var = tk.StringVar(
            value=self.config.get("gpu_selector", self._gpus[0][0] if self._gpus else "")
        )
        # ---  ---

        self.translatable_widgets = {}

        self._build_ui()
        self._update_solver_frames()
        self.root.after_idle(self._update_ui_language) # Déplacé après _build_ui pour que les widgets existent
        #self.root.after_idle(self._update_assembly_dependent_options) # En prévision d'un forçage de combinaisons 
        self.root.after_idle(self._update_rejection_params_state) # Déjà présent, garder

        self.root.protocol("WM_DELETE_WINDOW", self._on_closing)
        self._load_default_paths_for_dev() # Si encore utilisée



    def _tr(self, key, default_text=None, **kwargs):
        if self.localizer:
            # Si default_text n'est pas explicitement None, on le passe au localizer
            # Sinon, le localizer utilisera sa propre logique de fallback (ex: _key_)
            if default_text is not None:
                return self.localizer.get(key, default_text, **kwargs)
            else:
                # Tenter de trouver un fallback anglais générique si la clé n'est pas trouvée
                # dans la langue courante ET si aucun default_text n'est fourni.
                # Cela peut être redondant si ZeMosaicLocalization le fait déjà.
                # Pour l'instant, on laisse le localizer gérer son propre fallback.
                return self.localizer.get(key, **kwargs)

        return default_text if default_text is not None else f"_{key}_" # Fallback très basique

    def _on_language_change(self, *args):
        new_lang = self.current_language_var.get()
        if self.localizer and self.localizer.language_code != new_lang:
            print(f"DEBUG GUI: Langue changée vers '{new_lang}'")
            self.localizer.set_language(new_lang)
            self.config["language"] = new_lang 
            if ZEMOSAIC_CONFIG_AVAILABLE and zemosaic_config:
                zemosaic_config.save_config(self.config)
            self._update_ui_language()


# Dans la classe ZeMosaicGUI de zemosaic_gui.py

    def _refresh_combobox(self, combo: ttk.Combobox,
                          tk_var: tk.StringVar,
                          keys: list[str],
                          tr_prefix: str) -> None:
        """
        Re-populate `combo` with the translated text that corresponds to `keys`
        and make sure the *displayed* value matches the key currently held in
        `tk_var`.
        """
        if not combo or not hasattr(combo, 'winfo_exists') or not combo.winfo_exists():
            # Widget n'existe plus ou n'a pas été correctement initialisé
            return
        if not keys:
            # Pas de clés à afficher, vider le combobox
            try:
                combo["values"] = []
                combo.set("") 
            except tk.TclError: pass # Le widget a pu être détruit entre-temps
            return

        # --- Construction de la liste des valeurs traduites pour le dropdown ---
        try:
            translated_values_for_dropdown = [self._tr(f"{tr_prefix}_{k}") for k in keys]
            combo["values"] = translated_values_for_dropdown
        except tk.TclError:
            # Le widget a pu être détruit pendant la mise à jour des valeurs
            return 

        # --- Synchronisation du texte affiché (combo.set()) avec la clé stockée dans tk_var ---
        current_key_stored_in_tk_var = tk_var.get()
        final_text_to_display = ""

        if current_key_stored_in_tk_var in keys:
            key_for_translation_display = f"{tr_prefix}_{current_key_stored_in_tk_var}"
            final_text_to_display = self._tr(key_for_translation_display)
        else: 
            # La clé stockée dans tk_var n'est pas une clé valide connue pour ce combobox
            # Utiliser la première clé de la liste comme fallback
            if keys: # S'assurer qu'il y a au moins une clé valide
                fallback_key = keys[0]
                tk_var.set(fallback_key) # Mettre à jour le StringVar avec cette clé fallback
                key_for_translation_display_fallback = f"{tr_prefix}_{fallback_key}"
                final_text_to_display = self._tr(key_for_translation_display_fallback)
            # Si 'keys' est vide (ne devrait pas arriver à cause du check plus haut, mais par sécurité)
            # final_text_to_display restera une chaîne vide.

        try:
            combo.set(final_text_to_display)
        except tk.TclError:
            # Le widget a pu être détruit avant que .set() ne soit appelé
            pass

    def _combo_to_key(self, event, combo: ttk.Combobox, tk_var: tk.StringVar, keys: list[str], tr_prefix: str):
        """
        Callback pour mettre à jour le tk_var avec la clé correspondante
        au texte affiché sélectionné dans le combobox.
        """
        displayed_text = combo.get()
        found_key = None
        for k_item in keys:
            if self._tr(f"{tr_prefix}_{k_item}") == displayed_text:
                found_key = k_item
                break
        
        if found_key is not None:
            if tk_var.get() != found_key: # Éviter les écritures inutiles si la clé n'a pas changé
                tk_var.set(found_key)
                # Si le changement de clé doit déclencher une autre action (ex: _update_rejection_params_state)
                if combo == getattr(self, 'reject_algo_combo', None): # Vérifier si c'est le combo de rejet
                     if hasattr(self, '_update_rejection_params_state'):
                        self._update_rejection_params_state()
        # else:
            # print(f"WARN _combo_to_key: Clé non trouvée pour l'affichage '{displayed_text}' et le préfixe '{tr_prefix}'. tk_var non modifié.")

    def _update_solver_frames(self, *args):
        """Show or hide solver-specific frames based on the selected solver."""
        choice = self.solver_choice_var.get()

        if choice == "ASTAP":
            # These frames use the ``pack`` geometry manager, so we must
            # repack them when showing and use ``pack_forget`` to hide them.
            self.astap_cfg_frame.pack(fill=tk.X, pady=(0, 10))
            self.astap_params_frame.pack(fill=tk.X, pady=(0, 10))
            self.astrometry_frame.grid_remove()
        elif choice == "ASTROMETRY":
            self.astap_cfg_frame.pack_forget()
            self.astap_params_frame.pack_forget()
            self.astrometry_frame.grid()
        elif choice == "ANSVR":
            self.astap_cfg_frame.pack_forget()
            self.astap_params_frame.pack_forget()
            self.astrometry_frame.grid_remove()
        else:
            self.astap_cfg_frame.pack_forget()
            self.astap_params_frame.pack_forget()
            self.astrometry_frame.grid_remove()

# Dans la classe ZeMosaicGUI de zemosaic_gui.py

    def _build_ui(self):
        # --- Cadre principal qui contiendra le Canvas et la Scrollbar ---
        main_container_frame = ttk.Frame(self.root)
        main_container_frame.pack(expand=True, fill=tk.BOTH)

        # --- Canvas pour le contenu scrollable ---
        self.main_canvas = tk.Canvas(main_container_frame, borderwidth=0, highlightthickness=0)
        
        # --- Scrollbar Verticale ---
        self.scrollbar_y = ttk.Scrollbar(main_container_frame, orient="vertical", command=self.main_canvas.yview)
        self.main_canvas.configure(yscrollcommand=self.scrollbar_y.set)

        self.scrollbar_y.pack(side=tk.RIGHT, fill=tk.Y)
        self.main_canvas.pack(side=tk.LEFT, fill=tk.BOTH, expand=True)

        # --- Cadre intérieur qui sera scrollé (ancien main_frame) ---
        self.scrollable_content_frame = ttk.Frame(self.main_canvas, padding="10")
        self.canvas_window = self.main_canvas.create_window((0, 0), window=self.scrollable_content_frame, anchor="nw")

        # --- Lier les événements pour le scroll et la redimension ---
        def _on_frame_configure(event=None):
            self.main_canvas.configure(scrollregion=self.main_canvas.bbox("all"))

        def _on_canvas_configure(event=None):
            canvas_width = event.width
            if self.scrollbar_y.winfo_ismapped():
                 canvas_width -= self.scrollbar_y.winfo_width()
            self.main_canvas.itemconfig(self.canvas_window, width=canvas_width)

        self.scrollable_content_frame.bind("<Configure>", _on_frame_configure)
        self.main_canvas.bind("<Configure>", _on_canvas_configure)

        def _on_mousewheel(event):
            if event.num == 4: self.main_canvas.yview_scroll(-1, "units")
            elif event.num == 5: self.main_canvas.yview_scroll(1, "units")
            else: self.main_canvas.yview_scroll(int(-1 * (event.delta / 120)), "units")
        
        self.root.bind_all("<MouseWheel>", _on_mousewheel)
        self.root.bind_all("<Button-4>", _on_mousewheel)
        self.root.bind_all("<Button-5>", _on_mousewheel)

        # === DEBUT DU CONTENU DE L'ANCIEN main_frame (maintenant scrollable_content_frame) ===

        # --- Sélecteur de Langue ---
        lang_select_frame = ttk.Frame(self.scrollable_content_frame)
        lang_select_frame.pack(fill=tk.X, pady=(0,10), padx=5)
        lang_label = ttk.Label(lang_select_frame, text="") 
        lang_label.pack(side=tk.LEFT, padx=(0,5))
        self.translatable_widgets["language_selector_label"] = lang_label
        
        available_langs = ['en', 'fr'] 
        # ... (logique de détection des langues) ...
        if self.localizer and hasattr(self.localizer, 'locales_dir_abs_path') and self.localizer.locales_dir_abs_path:
            try:
                available_langs = sorted([
                    f.split('.')[0] for f in os.listdir(self.localizer.locales_dir_abs_path) 
                    if f.endswith(".json") and os.path.isfile(os.path.join(self.localizer.locales_dir_abs_path, f))
                ])
                if not available_langs: available_langs = ['en','fr'] 
            except FileNotFoundError: available_langs = ['en', 'fr']
            except Exception: available_langs = ['en', 'fr']
        else: available_langs = ['en', 'fr']

        self.language_combo = ttk.Combobox(lang_select_frame, textvariable=self.current_language_var, 
                                           values=available_langs, state="readonly", width=5)
        self.language_combo.pack(side=tk.LEFT)

        # --- Folder Selection Frame ---
        folders_frame = ttk.LabelFrame(self.scrollable_content_frame, text="", padding="10")
        # ... (contenu de folders_frame) ...
        folders_frame.pack(fill=tk.X, pady=(0,10)); folders_frame.columnconfigure(1, weight=1)
        self.translatable_widgets["folders_frame_title"] = folders_frame
        ttk.Label(folders_frame, text="").grid(row=0, column=0, padx=5, pady=5, sticky="w"); self.translatable_widgets["input_folder_label"] = folders_frame.grid_slaves(row=0,column=0)[0]
        ttk.Entry(folders_frame, textvariable=self.input_dir_var, width=60).grid(row=0, column=1, padx=5, pady=5, sticky="ew")
        ttk.Button(folders_frame, text="", command=self._browse_input_dir).grid(row=0, column=2, padx=5, pady=5); self.translatable_widgets["browse_button"] = folders_frame.grid_slaves(row=0,column=2)[0]
        ttk.Label(folders_frame, text="").grid(row=1, column=0, padx=5, pady=5, sticky="w"); self.translatable_widgets["output_folder_label"] = folders_frame.grid_slaves(row=1,column=0)[0]
        ttk.Entry(folders_frame, textvariable=self.output_dir_var, width=60).grid(row=1, column=1, padx=5, pady=5, sticky="ew")
        ttk.Button(folders_frame, text="", command=self._browse_output_dir).grid(row=1, column=2, padx=5, pady=5); self.translatable_widgets["browse_button_output"] = folders_frame.grid_slaves(row=1,column=2)[0]

        ttk.Label(folders_frame, text="").grid(row=2, column=0, padx=5, pady=5, sticky="w"); self.translatable_widgets["save_final_16bit_label"] = folders_frame.grid_slaves(row=2,column=0)[0]
        ttk.Checkbutton(folders_frame, variable=self.save_final_uint16_var).grid(row=2, column=1, padx=5, pady=5, sticky="w")


        # --- ASTAP Configuration Frame ---
        astap_cfg_frame = ttk.LabelFrame(self.scrollable_content_frame, text="", padding="10")
        # ... (contenu de astap_cfg_frame) ...
        astap_cfg_frame.pack(fill=tk.X, pady=(0,10)); astap_cfg_frame.columnconfigure(1, weight=1)
        self.astap_cfg_frame = astap_cfg_frame
        self.translatable_widgets["astap_config_frame_title"] = astap_cfg_frame
        ttk.Label(astap_cfg_frame, text="").grid(row=0, column=0, padx=5, pady=5, sticky="w"); self.translatable_widgets["astap_exe_label"] = astap_cfg_frame.grid_slaves(row=0,column=0)[0]
        ttk.Entry(astap_cfg_frame, textvariable=self.astap_exe_path_var, width=60).grid(row=0, column=1, padx=5, pady=5, sticky="ew")
        ttk.Button(astap_cfg_frame, text="", command=self._browse_and_save_astap_exe).grid(row=0, column=2, padx=5, pady=5); self.translatable_widgets["browse_save_button"] = astap_cfg_frame.grid_slaves(row=0,column=2)[0]
        ttk.Label(astap_cfg_frame, text="").grid(row=1, column=0, padx=5, pady=5, sticky="w"); self.translatable_widgets["astap_data_dir_label"] = astap_cfg_frame.grid_slaves(row=1,column=0)[0]
        ttk.Entry(astap_cfg_frame, textvariable=self.astap_data_dir_var, width=60).grid(row=1, column=1, padx=5, pady=5, sticky="ew")
        ttk.Button(astap_cfg_frame, text="", command=self._browse_and_save_astap_data_dir).grid(row=1, column=2, padx=5, pady=5); self.translatable_widgets["browse_save_button_data"] = astap_cfg_frame.grid_slaves(row=1,column=2)[0]

        # --- Parameters Frame ---
        params_frame = ttk.LabelFrame(self.scrollable_content_frame, text="", padding="10")
        # ... (contenu de params_frame) ...
        params_frame.pack(fill=tk.X, pady=(0,10))
        self.astap_params_frame = params_frame
        self.translatable_widgets["mosaic_astap_params_frame_title"] = params_frame
        param_row_idx = 0 
        ttk.Label(params_frame, text="").grid(row=param_row_idx, column=0, padx=5, pady=3, sticky="w"); self.translatable_widgets["astap_search_radius_label"] = params_frame.grid_slaves(row=param_row_idx,column=0)[0]
        ttk.Spinbox(params_frame, from_=0.1, to=180.0, increment=0.1, textvariable=self.astap_search_radius_var, width=8, format="%.1f").grid(row=param_row_idx, column=1, padx=5, pady=3, sticky="w"); param_row_idx+=1
        ttk.Label(params_frame, text="").grid(row=param_row_idx, column=0, padx=5, pady=3, sticky="w"); self.translatable_widgets["astap_downsample_label"] = params_frame.grid_slaves(row=param_row_idx,column=0)[0]
        ttk.Spinbox(params_frame, from_=0, to=4, increment=1, textvariable=self.astap_downsample_var, width=8).grid(row=param_row_idx, column=1, padx=5, pady=3, sticky="w")
        ttk.Label(params_frame, text="").grid(row=param_row_idx, column=2, padx=5, pady=3, sticky="w"); self.translatable_widgets["astap_downsample_note"] = params_frame.grid_slaves(row=param_row_idx,column=2)[0]; param_row_idx+=1
        ttk.Label(params_frame, text="").grid(row=param_row_idx, column=0, padx=5, pady=3, sticky="w"); self.translatable_widgets["astap_sensitivity_label"] = params_frame.grid_slaves(row=param_row_idx,column=0)[0]
        ttk.Spinbox(params_frame, from_=-25, to_=500, increment=1, textvariable=self.astap_sensitivity_var, width=8).grid(row=param_row_idx, column=1, padx=5, pady=3, sticky="w")
        ttk.Label(params_frame, text="").grid(row=param_row_idx, column=2, padx=5, pady=3, sticky="w"); self.translatable_widgets["astap_sensitivity_note"] = params_frame.grid_slaves(row=param_row_idx,column=2)[0]; param_row_idx+=1
        ttk.Label(params_frame, text="").grid(row=param_row_idx, column=0, padx=5, pady=3, sticky="w"); self.translatable_widgets["panel_clustering_threshold_label"] = params_frame.grid_slaves(row=param_row_idx,column=0)[0]
        ttk.Spinbox(params_frame, from_=0.01, to=5.0, increment=0.01, textvariable=self.cluster_threshold_var, width=8, format="%.2f").grid(row=param_row_idx, column=1, padx=5, pady=3, sticky="w")
        param_row_idx += 1
        ttk.Label(params_frame, text=self._tr("force_lum_label", "Convert to Luminance (mono):")).grid(row=param_row_idx, column=0, padx=5, pady=3, sticky="w"); self.translatable_widgets["force_lum_label"] = params_frame.grid_slaves(row=param_row_idx,column=0)[0]
        ttk.Checkbutton(params_frame, variable=self.force_lum_var).grid(row=param_row_idx, column=1, padx=5, pady=3, sticky="w")

        # --- Solver Selection Frame ---
        solver_frame = ttk.LabelFrame(self.scrollable_content_frame, text=self._tr("solver_frame_title", "Plate Solver"), padding="10")
        solver_frame.pack(fill=tk.X, pady=(0, 10))
        ttk.Label(solver_frame, text=self._tr("solver_choice_label", "Solver:"))\
            .grid(row=0, column=0, padx=5, pady=5, sticky="w")
        self.solver_combo = ttk.Combobox(
            solver_frame,
            textvariable=self.solver_choice_var,
            values=["ASTAP", "ASTROMETRY", "ANSVR", "NONE"],
            state="readonly",
            width=15,
        )
        self.solver_combo.grid(row=0, column=1, padx=5, pady=5, sticky="w")
        self.solver_combo.bind("<<ComboboxSelected>>", lambda e: self._update_solver_frames())

        self.astrometry_frame = ttk.LabelFrame(solver_frame, text=self._tr("astrometry_group_title", "Astrometry.net"), padding="5")
        self.astrometry_frame.grid(row=1, column=0, columnspan=2, padx=5, pady=(5, 0), sticky="ew")
        self.astrometry_frame.columnconfigure(1, weight=1)
        ttk.Label(self.astrometry_frame, text=self._tr("api_key_label", "API Key:"))\
            .grid(row=0, column=0, padx=5, pady=3, sticky="w")
        ttk.Entry(self.astrometry_frame, textvariable=self.astrometry_api_key_var)\
            .grid(row=0, column=1, padx=5, pady=3, sticky="ew")
        ttk.Label(self.astrometry_frame, text=self._tr("timeout_label", "Timeout (s):"))\
            .grid(row=1, column=0, padx=5, pady=3, sticky="w")
        ttk.Spinbox(self.astrometry_frame, from_=10, to=300, textvariable=self.astrometry_timeout_var, width=8)\
            .grid(row=1, column=1, padx=5, pady=3, sticky="w")
        ttk.Label(self.astrometry_frame, text=self._tr("downsample_label", "Blind-solve Downsample:"))\
            .grid(row=2, column=0, padx=5, pady=3, sticky="w")
        ttk.Spinbox(self.astrometry_frame, from_=1, to=8, textvariable=self.astrometry_downsample_var, width=8)\
            .grid(row=2, column=1, padx=5, pady=3, sticky="w")

        self._update_solver_frames()

        # --- Stacking Options Frame ---
        stacking_options_frame = ttk.LabelFrame(self.scrollable_content_frame, text="", padding="10") 
        # ... (contenu de stacking_options_frame avec Normalisation, Pondération, Rejet, Combinaison, Pondération Radiale, Plancher Poids Radial) ...
        stacking_options_frame.pack(fill=tk.X, pady=(0,10))
        self.translatable_widgets["stacking_options_frame_title"] = stacking_options_frame
        stacking_options_frame.columnconfigure(1, weight=1) 
        stk_opt_row = 0
        # Normalisation
        norm_label = ttk.Label(stacking_options_frame, text="")
        norm_label.grid(row=stk_opt_row, column=0, padx=5, pady=3, sticky="w"); self.translatable_widgets["stacking_norm_method_label"] = norm_label
        self.norm_method_combo = ttk.Combobox(stacking_options_frame, values=[], state="readonly", width=25)
        self.norm_method_combo.grid(row=stk_opt_row, column=1, padx=5, pady=3, sticky="ew", columnspan=3)
        self.norm_method_combo.bind("<<ComboboxSelected>>", lambda e, c=self.norm_method_combo, v=self.stacking_normalize_method_var, k_list=self.norm_method_keys, p="norm_method": self._combo_to_key(e, c, v, k_list, p)); stk_opt_row += 1
        # Pondération
        weight_label = ttk.Label(stacking_options_frame, text="")
        weight_label.grid(row=stk_opt_row, column=0, padx=5, pady=3, sticky="w"); self.translatable_widgets["stacking_weight_method_label"] = weight_label
        self.weight_method_combo = ttk.Combobox(stacking_options_frame, values=[], state="readonly", width=25)
        self.weight_method_combo.grid(row=stk_opt_row, column=1, padx=5, pady=3, sticky="ew", columnspan=3)
        self.weight_method_combo.bind("<<ComboboxSelected>>", lambda e, c=self.weight_method_combo, v=self.stacking_weighting_method_var, k_list=self.weight_method_keys, p="weight_method": self._combo_to_key(e, c, v, k_list, p)); stk_opt_row += 1
        # Rejet
        reject_label = ttk.Label(stacking_options_frame, text="")
        reject_label.grid(row=stk_opt_row, column=0, padx=5, pady=3, sticky="w"); self.translatable_widgets["stacking_reject_algo_label"] = reject_label
        self.reject_algo_combo = ttk.Combobox(stacking_options_frame, values=[], state="readonly", width=25)
        self.reject_algo_combo.grid(row=stk_opt_row, column=1, padx=5, pady=3, sticky="ew", columnspan=3)
        self.reject_algo_combo.bind("<<ComboboxSelected>>", lambda e, c=self.reject_algo_combo, v=self.stacking_rejection_algorithm_var, k_list=self.reject_algo_keys, p="reject_algo": self._combo_to_key(e, c, v, k_list, p)); stk_opt_row += 1
        # Kappa
        kappa_params_frame = ttk.Frame(stacking_options_frame) 
        kappa_params_frame.grid(row=stk_opt_row, column=0, columnspan=4, sticky="ew", padx=0, pady=0)
        kappa_low_label = ttk.Label(kappa_params_frame, text=""); kappa_low_label.pack(side=tk.LEFT, padx=(5,2)); self.translatable_widgets["stacking_kappa_low_label"] = kappa_low_label
        self.kappa_low_spinbox = ttk.Spinbox(kappa_params_frame, from_=0.1, to=10.0, increment=0.1, textvariable=self.stacking_kappa_low_var, width=6); self.kappa_low_spinbox.pack(side=tk.LEFT, padx=(0,10))
        kappa_high_label = ttk.Label(kappa_params_frame, text=""); kappa_high_label.pack(side=tk.LEFT, padx=(5,2)); self.translatable_widgets["stacking_kappa_high_label"] = kappa_high_label
        self.kappa_high_spinbox = ttk.Spinbox(kappa_params_frame, from_=0.1, to=10.0, increment=0.1, textvariable=self.stacking_kappa_high_var, width=6); self.kappa_high_spinbox.pack(side=tk.LEFT, padx=(0,5)); stk_opt_row += 1
        # Winsor
        winsor_params_frame = ttk.Frame(stacking_options_frame)
        winsor_params_frame.grid(row=stk_opt_row, column=0, columnspan=4, sticky="ew", padx=0, pady=0)
        winsor_label = ttk.Label(winsor_params_frame, text=""); winsor_label.pack(side=tk.LEFT, padx=(5,2)); self.translatable_widgets["stacking_winsor_limits_label"] = winsor_label
        self.winsor_limits_entry = ttk.Entry(winsor_params_frame, textvariable=self.stacking_winsor_limits_str_var, width=10); self.winsor_limits_entry.pack(side=tk.LEFT, padx=(0,5))
        winsor_note = ttk.Label(winsor_params_frame, text=""); winsor_note.pack(side=tk.LEFT, padx=(5,0)); self.translatable_widgets["stacking_winsor_note"] = winsor_note; stk_opt_row += 1
        # Combinaison Finale MT
        combine_label = ttk.Label(stacking_options_frame, text="")
        combine_label.grid(row=stk_opt_row, column=0, padx=5, pady=3, sticky="w"); self.translatable_widgets["stacking_final_combine_label"] = combine_label
        self.final_combine_combo = ttk.Combobox(stacking_options_frame, values=[], state="readonly", width=25)
        self.final_combine_combo.grid(row=stk_opt_row, column=1, padx=5, pady=3, sticky="ew", columnspan=3)
        self.final_combine_combo.bind("<<ComboboxSelected>>", lambda e, c=self.final_combine_combo, v=self.stacking_final_combine_method_var, k_list=self.combine_method_keys, p="combine_method": self._combo_to_key(e, c, v, k_list, p)); stk_opt_row += 1
        # Pondération Radiale
        self.apply_radial_weight_label = ttk.Label(stacking_options_frame, text="")
        self.apply_radial_weight_label.grid(row=stk_opt_row, column=0, padx=5, pady=3, sticky="w"); self.translatable_widgets["stacking_apply_radial_label"] = self.apply_radial_weight_label
        self.apply_radial_weight_check = ttk.Checkbutton(stacking_options_frame, variable=self.apply_radial_weight_var); self.apply_radial_weight_check.grid(row=stk_opt_row, column=1, padx=5, pady=3, sticky="w"); stk_opt_row += 1
        # Feather Fraction
        self.radial_feather_label = ttk.Label(stacking_options_frame, text="")
        self.radial_feather_label.grid(row=stk_opt_row, column=0, padx=5, pady=3, sticky="w"); self.translatable_widgets["stacking_radial_feather_label"] = self.radial_feather_label
        self.radial_feather_spinbox = ttk.Spinbox(stacking_options_frame, from_=0.1, to=1.0, increment=0.05, textvariable=self.radial_feather_fraction_var, width=8, format="%.2f")
        self.radial_feather_spinbox.grid(row=stk_opt_row, column=1, padx=5, pady=3, sticky="w"); stk_opt_row += 1
        # Min Radial Weight Floor
        self.min_radial_floor_label = ttk.Label(stacking_options_frame, text="")
        self.min_radial_floor_label.grid(row=stk_opt_row, column=0, padx=5, pady=3, sticky="w"); self.translatable_widgets["stacking_min_radial_floor_label"] = self.min_radial_floor_label
        self.min_radial_floor_spinbox = ttk.Spinbox(stacking_options_frame, from_=0.0, to=0.5, increment=0.01, textvariable=self.min_radial_weight_floor_var, width=8, format="%.2f")
        self.min_radial_floor_spinbox.grid(row=stk_opt_row, column=1, padx=5, pady=3, sticky="w")
        min_radial_floor_note = ttk.Label(stacking_options_frame, text=""); min_radial_floor_note.grid(row=stk_opt_row, column=2, padx=5, pady=3, sticky="w"); self.translatable_widgets["stacking_min_radial_floor_note"] = min_radial_floor_note; stk_opt_row += 1

        # Max raw per master tile
        self.max_raw_per_tile_label = ttk.Label(stacking_options_frame, text="")
        self.max_raw_per_tile_label.grid(row=stk_opt_row, column=0, padx=5, pady=3, sticky="w")
        self.translatable_widgets["max_raw_per_master_tile_label"] = self.max_raw_per_tile_label
        self.max_raw_per_tile_spinbox = ttk.Spinbox(
            stacking_options_frame,
            from_=0,
            to=9999,
            increment=1,
            textvariable=self.max_raw_per_tile_var,
            width=8
        )
        self.max_raw_per_tile_spinbox.grid(row=stk_opt_row, column=1, padx=5, pady=3, sticky="w")
        max_raw_note = ttk.Label(stacking_options_frame, text="")
        max_raw_note.grid(row=stk_opt_row, column=2, padx=(10,5), pady=3, sticky="w")
        self.translatable_widgets["max_raw_per_master_tile_note"] = max_raw_note
        stk_opt_row += 1


        # --- AJOUT DU CADRE POUR LES OPTIONS DE PERFORMANCE (NOMBRE DE THREADS) ---
        perf_options_frame = ttk.LabelFrame(self.scrollable_content_frame, text="", padding="10")
        perf_options_frame.pack(fill=tk.X, pady=(5, 10), padx=0) # pack avant "Options d'Assemblage Final"
        self.translatable_widgets["performance_options_frame_title"] = perf_options_frame
        perf_options_frame.columnconfigure(1, weight=0) # Les widgets ne s'étendent pas horizontalement ici
        perf_options_frame.columnconfigure(2, weight=1) # La note peut s'étendre

        # Label et Spinbox pour le nombre de threads
        num_workers_label = ttk.Label(perf_options_frame, text="")
        num_workers_label.grid(row=0, column=0, padx=5, pady=5, sticky="w")
        self.translatable_widgets["num_workers_label"] = num_workers_label
        
        # Déterminer une limite supérieure raisonnable pour le Spinbox
        # os.cpu_count() peut retourner None, donc prévoir un fallback
        cpu_cores = os.cpu_count()
        max_spin_workers = 16 # Plafond par défaut
        if cpu_cores:
            max_spin_workers = max(1, cpu_cores) * 2 # Ex: jusqu'à 2x le nb de coeurs logiques, ou au moins 1*2=2
            if max_spin_workers > 32: max_spin_workers = 32 # Plafonner à 32 pour éviter des valeurs trop grandes
        
        self.num_workers_spinbox = ttk.Spinbox(
            perf_options_frame,
            from_=0,  # 0 pour auto
            to=max_spin_workers,
            increment=1,
            textvariable=self.num_workers_var,
            width=8 # Largeur fixe pour le spinbox
        )
        self.num_workers_spinbox.grid(row=0, column=1, padx=5, pady=5, sticky="w")

        num_workers_note = ttk.Label(perf_options_frame, text="")
        num_workers_note.grid(row=0, column=2, padx=(10,5), pady=5, sticky="ew") # Note avec un peu plus de marge
        self.translatable_widgets["num_workers_note"] = num_workers_note

        winsor_workers_label = ttk.Label(perf_options_frame, text="")
        winsor_workers_label.grid(row=1, column=0, padx=5, pady=5, sticky="w")
        self.translatable_widgets["winsor_workers_label"] = winsor_workers_label

        self.winsor_workers_spinbox = ttk.Spinbox(
            perf_options_frame,
            from_=1,
            to=16,
            increment=1,
            textvariable=self.winsor_workers_var,
            width=8
        )
        self.winsor_workers_spinbox.grid(row=1, column=1, padx=5, pady=5, sticky="w")

        winsor_workers_note = ttk.Label(perf_options_frame, text="")
        winsor_workers_note.grid(row=1, column=2, padx=(10,5), pady=5, sticky="ew")
        self.translatable_widgets["winsor_workers_note"] = winsor_workers_note
        # --- FIN CADRE OPTIONS DE PERFORMANCE ---
        # --- NOUVEAU CADRE : OPTIONS DE ROGNAGE DES TUILES MAÎTRESSES ---
        crop_options_frame = ttk.LabelFrame(self.scrollable_content_frame, text="", padding="10")
        crop_options_frame.pack(fill=tk.X, pady=(5, 10), padx=0)
        self.translatable_widgets["crop_options_frame_title"] = crop_options_frame
        crop_options_frame.columnconfigure(1, weight=0) # Labels et spinbox de largeur fixe
        crop_options_frame.columnconfigure(2, weight=1) # La note peut s'étendre

        crop_opt_row = 0

        # Checkbutton pour activer le rognage
        self.apply_crop_label = ttk.Label(crop_options_frame, text="")
        self.apply_crop_label.grid(row=crop_opt_row, column=0, padx=5, pady=3, sticky="w")
        self.translatable_widgets["apply_master_tile_crop_label"] = self.apply_crop_label
        
        self.apply_crop_check = ttk.Checkbutton(
            crop_options_frame, 
            variable=self.apply_master_tile_crop_var,
            command=self._update_crop_options_state # Pour griser le spinbox si décoché
        )
        self.apply_crop_check.grid(row=crop_opt_row, column=1, padx=5, pady=3, sticky="w")
        crop_opt_row += 1

        # Spinbox pour le pourcentage de rognage
        self.crop_percent_label = ttk.Label(crop_options_frame, text="")
        self.crop_percent_label.grid(row=crop_opt_row, column=0, padx=5, pady=3, sticky="w")
        self.translatable_widgets["master_tile_crop_percent_label"] = self.crop_percent_label

        self.crop_percent_spinbox = ttk.Spinbox(
            crop_options_frame,
            from_=0.0, to=25.0, increment=0.5, # Rogner de 0% à 25% par côté semble raisonnable
            textvariable=self.master_tile_crop_percent_var,
            width=8, format="%.1f"
        )
        self.crop_percent_spinbox.grid(row=crop_opt_row, column=1, padx=5, pady=3, sticky="w")
        
        crop_percent_note = ttk.Label(crop_options_frame, text="")
        crop_percent_note.grid(row=crop_opt_row, column=2, padx=(10,5), pady=3, sticky="ew")
        self.translatable_widgets["master_tile_crop_percent_note"] = crop_percent_note
        crop_opt_row += 1
        # --- FIN  CADRE DE ROGNAGE ---

        # --- Options d'Assemblage Final ---
        final_assembly_options_frame = ttk.LabelFrame(self.scrollable_content_frame, text="", padding="10")
        # ... (contenu de final_assembly_options_frame) ...
        final_assembly_options_frame.pack(fill=tk.X, pady=(0,10), padx=0) # Changé pady top à 0
        self.translatable_widgets["final_assembly_options_frame_title"] = final_assembly_options_frame
        final_assembly_options_frame.columnconfigure(1, weight=1)
        asm_opt_row = 0
        self.final_assembly_method_label = ttk.Label(final_assembly_options_frame, text="")
        self.final_assembly_method_label.grid(row=asm_opt_row, column=0, padx=5, pady=5, sticky="w"); self.translatable_widgets["final_assembly_method_label"] = self.final_assembly_method_label
        self.final_assembly_method_combo = ttk.Combobox(final_assembly_options_frame, values=[], state="readonly", width=40)
        self.final_assembly_method_combo.grid(row=asm_opt_row, column=1, padx=5, pady=5, sticky="ew")
        self.final_assembly_method_combo.bind("<<ComboboxSelected>>", lambda e, c=self.final_assembly_method_combo, v=self.final_assembly_method_var, k_list=self.assembly_method_keys, p="assembly_method": self._combo_to_key(e, c, v, k_list, p)); asm_opt_row += 1

        gpu_chk = ttk.Checkbutton(
            final_assembly_options_frame,
            text=self._tr("use_gpu_phase5", "Use NVIDIA GPU for Phase 5"),
            variable=self.use_gpu_phase5_var,
        )
        gpu_chk.grid(row=asm_opt_row, column=0, sticky="w", padx=5, pady=3, columnspan=2)
        asm_opt_row += 1

        ttk.Label(
            final_assembly_options_frame,
            text=self._tr("gpu_selector_label", "GPU selector:")
        ).grid(row=asm_opt_row, column=0, sticky="e", padx=5, pady=2)
        names = [d for d, _ in self._gpus]
        self.gpu_selector_var.set(names[0] if names else "")
        self.gpu_selector_cb = ttk.Combobox(
            final_assembly_options_frame,
            textvariable=self.gpu_selector_var,
            values=names,
            state="readonly",
            width=30,
        )
        self.gpu_selector_cb.grid(row=asm_opt_row, column=1, sticky="w", padx=5, pady=2)
        self._gpu_selector_label = final_assembly_options_frame.grid_slaves(row=asm_opt_row, column=0)[0]
        self.translatable_widgets["gpu_selector_label"] = self._gpu_selector_label
        self._gpu_selector_label.grid_remove()
        self.gpu_selector_cb.grid_remove()
        asm_opt_row += 1

        def on_gpu_check(*_):
            if self.use_gpu_phase5_var.get():
                self._gpu_selector_label.grid()
                self.gpu_selector_cb.grid()
            else:
                self._gpu_selector_label.grid_remove()
                self.gpu_selector_cb.grid_remove()

        self.use_gpu_phase5_var.trace_add("write", on_gpu_check)
        on_gpu_check()

        self.memmap_frame = ttk.LabelFrame(self.scrollable_content_frame, text=self._tr("gui_memmap_title", "Options memmap (coadd)"))
        self.memmap_frame.pack(fill=tk.X, pady=(0,10))
        self.memmap_frame.columnconfigure(1, weight=1)
        ttk.Checkbutton(self.memmap_frame, text=self._tr("gui_memmap_enable", "Use disk memmap"), variable=self.use_memmap_var).grid(row=0, column=0, sticky="w", padx=5, pady=3)
        ttk.Label(self.memmap_frame, text=self._tr("gui_memmap_dir", "Memmap Folder")).grid(row=1, column=0, sticky="e", padx=5, pady=3)
        ttk.Entry(self.memmap_frame, textvariable=self.mm_dir_var, width=45).grid(row=1, column=1, sticky="we", padx=5, pady=3)
        ttk.Button(self.memmap_frame, text="…", command=self._browse_mm_dir).grid(row=1, column=2, padx=5, pady=3)
        ttk.Checkbutton(self.memmap_frame, text=self._tr("gui_memmap_cleanup", "Delete *.dat when finished"), variable=self.cleanup_memmap_var).grid(row=2, column=0, sticky="w", padx=5, pady=3)
        ttk.Checkbutton(self.memmap_frame, text=self._tr("gui_auto_limit_frames", "Auto limit frames per master tile (system stability)"), variable=self.auto_limit_frames_var).grid(row=3, column=0, sticky="w", padx=5, pady=3, columnspan=2)
        self._on_assembly_method_change()
        

        # --- Launch Button, Progress Bar, Log Frame ---
        self.launch_button = ttk.Button(self.scrollable_content_frame, text="", command=self._start_processing, style="Accent.TButton")
        # ... (contenu launch_button, progress_info_frame, log_frame) ...
        self.launch_button.pack(pady=15, ipady=5); self.translatable_widgets["launch_button"] = self.launch_button
        if not ZEMOSAIC_WORKER_AVAILABLE: self.launch_button.config(state=tk.DISABLED)
        try: style = ttk.Style(); style.configure("Accent.TButton", font=('Segoe UI', 10, 'bold'), padding=5)
        except tk.TclError: print("AVERT GUI: Style 'Accent.TButton' non disponible.")

        progress_info_frame = ttk.Frame(self.scrollable_content_frame, padding=(0, 5, 0, 0))
        progress_info_frame.pack(fill=tk.X, pady=(5,0))
        self.progress_bar_widget = ttk.Progressbar(progress_info_frame, orient="horizontal", length=100, mode="determinate", variable=self.progress_bar_var)
        self.progress_bar_widget.pack(fill=tk.X, expand=True, padx=5, pady=(0,3))
        time_display_subframe = ttk.Frame(progress_info_frame)
        time_display_subframe.pack(fill=tk.X, padx=5)
        ttk.Label(time_display_subframe, text="").pack(side=tk.LEFT, padx=(0,2)); self.translatable_widgets["eta_text_label"] = time_display_subframe.pack_slaves()[0]
        self.eta_label_widget = ttk.Label(time_display_subframe, textvariable=self.eta_var, font=("Segoe UI", 9, "bold"), width=10)
        self.eta_label_widget.pack(side=tk.LEFT, padx=(0,15))
        ttk.Label(time_display_subframe, text="").pack(side=tk.LEFT, padx=(0,2)); self.translatable_widgets["elapsed_text_label"] = time_display_subframe.pack_slaves()[2]
        self.elapsed_time_label_widget = ttk.Label(time_display_subframe, textvariable=self.elapsed_time_var, font=("Segoe UI", 9, "bold"), width=10)
        self.elapsed_time_label_widget.pack(side=tk.LEFT, padx=(0,10))
        self.tile_count_text_label_widget = ttk.Label(time_display_subframe, text="") 
        self.tile_count_text_label_widget.pack(side=tk.LEFT, padx=(0,2))
        self.translatable_widgets["tiles_text_label"] = self.tile_count_text_label_widget # Pour la traduction "Tuiles :"

        self.master_tile_count_label_widget = ttk.Label(time_display_subframe,textvariable=self.master_tile_count_var,font=("Segoe UI", 9, "bold"), width=12 )# Un peu plus large pour "XXX / XXX"    
        self.master_tile_count_label_widget.pack(side=tk.LEFT, padx=(0,5))
        log_frame = ttk.LabelFrame(self.scrollable_content_frame, text="", padding="10")
        log_frame.pack(fill=tk.BOTH, expand=True, pady=(5,5)); self.translatable_widgets["log_frame_title"] = log_frame
        self.log_text = tk.Text(log_frame, wrap=tk.WORD, height=10, state=tk.DISABLED, font=("Consolas", 9))
        log_scrollbar_y_text = ttk.Scrollbar(log_frame, orient="vertical", command=self.log_text.yview)
        log_scrollbar_x_text = ttk.Scrollbar(log_frame, orient="horizontal", command=self.log_text.xview)
        self.log_text.config(yscrollcommand=log_scrollbar_y_text.set, xscrollcommand=log_scrollbar_x_text.set)
        log_scrollbar_y_text.pack(side=tk.RIGHT, fill=tk.Y); log_scrollbar_x_text.pack(side=tk.BOTTOM, fill=tk.X)
        self.log_text.pack(side=tk.LEFT, fill=tk.BOTH, expand=True)


        self.scrollable_content_frame.update_idletasks()
        self.main_canvas.configure(scrollregion=self.main_canvas.bbox("all"))

        # Ces appels sont importants pour l'état initial et la traduction
        # Ils sont déjà dans __init__ après _build_ui, mais un after_idle ici peut être une sécurité.
        # self.root.after_idle(self._update_ui_language) # Déjà appelé depuis __init__
        # self.root.after_idle(self._update_assembly_dependent_options) # Déjà appelé
        # self.root.after_idle(self._update_rejection_params_state) # Déjà appelé

    def _update_ui_language(self):
        if not self.localizer:
            # print("DEBUG GUI: Localizer non disponible dans _update_ui_language.")
            return
        if not (hasattr(self.root, 'winfo_exists') and self.root.winfo_exists()):
            # print("DEBUG GUI: Root window non existante dans _update_ui_language.")
            return

        self.root.title(self._tr("window_title", "ZeMosaic - Hierarchical Mosaicker"))

        # Traduction des widgets standards (Labels, Buttons, Titres de Frames, Onglets etc.)
        for key, widget_info in self.translatable_widgets.items():
            try:
                text_to_set = self._tr(key) # Le _tr gère son propre fallback
                target_widget = widget_info

                # Cas spécifique pour les onglets d'un ttk.Notebook
                if isinstance(widget_info, tuple) and len(widget_info) == 2:
                    notebook_widget, tab_index = widget_info
                    # S'assurer que le Notebook lui-même existe avant de tenter d'accéder à un onglet
                    if hasattr(notebook_widget, 'winfo_exists') and notebook_widget.winfo_exists():
                        try:
                            # Vérifier si l'onglet à cet index existe toujours
                            if tab_index < len(notebook_widget.tabs()):
                                notebook_widget.tab(tab_index, text=f" {text_to_set} ") # Ajouter des espaces pour l'esthétique
                        except tk.TclError:
                            pass # L'onglet a pu être détruit ou le notebook modifié
                    continue # Passer au widget suivant après avoir traité l'onglet

                # Pour les autres widgets, s'assurer qu'ils existent
                if hasattr(target_widget, 'winfo_exists') and target_widget.winfo_exists():
                    if isinstance(target_widget, (ttk.Label, ttk.Button, ttk.Checkbutton, ttk.Radiobutton)):
                        target_widget.config(text=text_to_set)
                    elif isinstance(target_widget, ttk.LabelFrame):
                        target_widget.config(text=text_to_set)
                    # Ajoutez d'autres types de widgets ici si nécessaire
            except tk.TclError:
                # print(f"DEBUG GUI: TclError lors de la mise à jour du widget '{key}'. Il a pu être détruit.")
                pass # Ignorer si le widget n'existe plus
            except Exception as e:
                print(f"DEBUG GUI: Erreur inattendue lors de la mise à jour du widget standard '{key}': {e}")

        # Utiliser _refresh_combobox pour mettre à jour TOUS les comboboxes
        # (Cette partie est déjà correcte dans votre code)
        if hasattr(self, 'norm_method_combo'):
            self._refresh_combobox(self.norm_method_combo, self.stacking_normalize_method_var, self.norm_method_keys, "norm_method")
        if hasattr(self, 'weight_method_combo'):
            self._refresh_combobox(self.weight_method_combo, self.stacking_weighting_method_var, self.weight_method_keys, "weight_method")
        if hasattr(self, 'reject_algo_combo'):
            self._refresh_combobox(self.reject_algo_combo, self.stacking_rejection_algorithm_var, self.reject_algo_keys, "reject_algo")
        if hasattr(self, 'final_combine_combo'):
            self._refresh_combobox(self.final_combine_combo, self.stacking_final_combine_method_var, self.combine_method_keys, "combine_method")
        # --- RAFRAICHISSEMENT DU NOUVEAU COMBOBOX D'ASSEMBLAGE ---
        if hasattr(self, 'final_assembly_method_combo'):
            self._refresh_combobox(self.final_assembly_method_combo, self.final_assembly_method_var, self.assembly_method_keys, "assembly_method")
        # ---  ---
        # Mise à jour des textes ETA et Temps Écoulé (déjà correct)
        if not self.is_processing:
            if hasattr(self, 'eta_label_widget') and self.eta_label_widget.winfo_exists():
                try:
                    self.eta_var.set(self._tr("initial_eta_value", "--:--:--"))
                except tk.TclError: pass
            if hasattr(self, 'elapsed_time_label_widget') and self.elapsed_time_label_widget.winfo_exists():
                try:
                    self.elapsed_time_var.set(self._tr("initial_elapsed_time", "00:00:00"))
                except tk.TclError: pass

        # S'assurer que l'état des paramètres de rejet est mis à jour (déjà correct)
        if hasattr(self, '_update_rejection_params_state'):
            try:
                if self.root.winfo_exists():
                    self.root.after_idle(self._update_rejection_params_state)
            except Exception as e_uras:
                print(f"DEBUG GUI: Erreur appel _update_rejection_params_state via after_idle: {e_uras}")


    def _update_crop_options_state(self, *args):
        """Active ou désactive le spinbox de pourcentage de rognage."""
        if not all(hasattr(self, attr) for attr in [
            'apply_master_tile_crop_var',
            'crop_percent_spinbox'
        ]):
            return # Widgets pas encore prêts

        try:
            if self.apply_master_tile_crop_var.get():
                self.crop_percent_spinbox.config(state=tk.NORMAL)
            else:
                self.crop_percent_spinbox.config(state=tk.DISABLED)
        except tk.TclError:
            pass # Widget peut avoir été détruit

    def _on_assembly_method_change(self, *args):
        method = self.final_assembly_method_var.get()
        try:
            if method == "reproject_coadd":
                if not self.memmap_frame.winfo_ismapped():
                    self.memmap_frame.pack(fill=tk.X, pady=(0,10))
            else:
                if self.memmap_frame.winfo_ismapped():
                    self.memmap_frame.pack_forget()
        except tk.TclError:
            pass

    def _update_rejection_params_state(self, event=None):
        """
        Active ou désactive les widgets de paramètres de rejet (Kappa, Winsor)
        en fonction de l'algorithme de rejet sélectionné.
        """
        # Sécurité au cas où la méthode serait appelée avant que tout soit initialisé
        if not hasattr(self, 'stacking_rejection_algorithm_var') or \
           not hasattr(self, 'kappa_low_spinbox') or \
           not hasattr(self, 'kappa_high_spinbox') or \
           not hasattr(self, 'winsor_limits_entry'):
            # print("DEBUG GUI (_update_rejection_params_state): Un des widgets ou variables requis n'est pas encore initialisé.")
            return

        selected_algo = self.stacking_rejection_algorithm_var.get()

        # Déterminer l'état des champs de paramètres en fonction de l'algorithme choisi
        if selected_algo == "kappa_sigma":
            kappa_params_state = tk.NORMAL
            winsor_params_state = tk.DISABLED
        elif selected_algo == "winsorized_sigma_clip":
            kappa_params_state = tk.NORMAL  # Kappa est utilisé APRES la winsorisation
            winsor_params_state = tk.NORMAL
        elif selected_algo == "linear_fit_clip":
            # Pour l'instant, on désactive tout, car les paramètres spécifiques ne sont pas définis.
            # Si Linear Fit Clip utilisait Kappa, on mettrait kappa_params_state = tk.NORMAL
            kappa_params_state = tk.DISABLED 
            winsor_params_state = tk.DISABLED
        elif selected_algo == "none":
            kappa_params_state = tk.DISABLED
            winsor_params_state = tk.DISABLED
        else: # Algorithme inconnu ou non géré, désactiver tout par sécurité
            kappa_params_state = tk.DISABLED
            winsor_params_state = tk.DISABLED
            if selected_algo: # Pour ne pas logger si la variable est vide au tout début
                print(f"AVERT GUI: Algorithme de rejet inconnu '{selected_algo}' dans _update_rejection_params_state.")

        # Appliquer les états aux widgets Spinbox et Entry
        # S'assurer que les widgets existent avant de configurer leur état
        if hasattr(self.kappa_low_spinbox, 'winfo_exists') and self.kappa_low_spinbox.winfo_exists():
            try:
                self.kappa_low_spinbox.config(state=kappa_params_state)
            except tk.TclError: pass # Widget peut avoir été détruit

        if hasattr(self.kappa_high_spinbox, 'winfo_exists') and self.kappa_high_spinbox.winfo_exists():
            try:
                self.kappa_high_spinbox.config(state=kappa_params_state)
            except tk.TclError: pass

        if hasattr(self.winsor_limits_entry, 'winfo_exists') and self.winsor_limits_entry.winfo_exists():
            try:
                self.winsor_limits_entry.config(state=winsor_params_state)
            except tk.TclError: pass

        # Optionnel : Griser également les labels associés aux paramètres désactivés
        # Cela nécessite que les labels soient accessibles, par exemple via self.translatable_widgets
        # Exemple pour les labels Kappa (à adapter si vous voulez cette fonctionnalité) :
        # kappa_labels_to_update = ["stacking_kappa_low_label", "stacking_kappa_high_label"]
        # for label_key in kappa_labels_to_update:
        #     if label_key in self.translatable_widgets:
        #         label_widget = self.translatable_widgets[label_key]
        #         if hasattr(label_widget, 'winfo_exists') and label_widget.winfo_exists():
        #             try:
        #                 # Note: ttk.Label n'a pas d'option 'state' standard comme les widgets d'entrée.
        #                 # Pour griser, on change la couleur du texte (pas idéal pour tous les thèmes).
        #                 # Une meilleure approche serait d'utiliser un ttk.Label stylé si le thème le supporte.
        #                 # Pour la simplicité, on peut se contenter de désactiver les champs d'entrée.
        #                 # label_widget.config(foreground="gray" if kappa_params_state == tk.DISABLED else "black") # Exemple
        #                 pass # Laisser les labels toujours actifs pour la simplicité
        #             except tk.TclError: pass
        
        # Idem pour les labels Winsor si besoin.



    def _load_default_paths_for_dev(self): pass

    def _browse_input_dir(self):
        dir_path = filedialog.askdirectory(title=self._tr("browse_input_title", "Select Input Folder (Raws)"))
        if dir_path: self.input_dir_var.set(dir_path)

    def _browse_output_dir(self):
        dir_path = filedialog.askdirectory(title=self._tr("browse_output_title", "Select Output Folder"))
        if dir_path: self.output_dir_var.set(dir_path)

    def _browse_mm_dir(self):
        dir_path = filedialog.askdirectory(title=self._tr("gui_memmap_dir", "Memmap Folder"))
        if dir_path:
            self.mm_dir_var.set(dir_path)

    def _browse_and_save_astap_exe(self):
        title = self._tr("select_astap_exe_title", "Select ASTAP Executable")
        if ZEMOSAIC_CONFIG_AVAILABLE and zemosaic_config:
            new_path = zemosaic_config.ask_and_set_astap_path(self.config)
            if new_path: self.astap_exe_path_var.set(new_path)
            elif not self.config.get("astap_executable_path"):
                messagebox.showwarning(self._tr("astap_path_title", "ASTAP Path"),
                                       self._tr("astap_exe_not_set_warning", "ASTAP executable path is not set."),
                                       parent=self.root)
        else:
            filetypes_loc = [(self._tr("executable_files", "Executable Files"), "*.exe"), (self._tr("all_files", "All Files"), "*.*")] if os.name == 'nt' else [(self._tr("all_files", "All Files"), "*")]
            exe_path = filedialog.askopenfilename(title=self._tr("select_astap_exe_no_save_title", "Select ASTAP Executable (Not Saved)"), filetypes=filetypes_loc)
            if exe_path: self.astap_exe_path_var.set(exe_path)

    def _browse_and_save_astap_data_dir(self):
        title = self._tr("select_astap_data_dir_title", "Select ASTAP Data Directory")
        if ZEMOSAIC_CONFIG_AVAILABLE and zemosaic_config:
            new_data_dir = zemosaic_config.ask_and_set_astap_data_dir_path(self.config)
            if new_data_dir: self.astap_data_dir_var.set(new_data_dir)
            elif not self.config.get("astap_data_directory_path"):
                messagebox.showwarning(self._tr("astap_data_dir_title", "ASTAP Data Directory"),
                                       self._tr("astap_data_dir_not_set_warning", "ASTAP data directory path is not set."),
                                       parent=self.root)
        else:
            dir_path = filedialog.askdirectory(title=self._tr("select_astap_data_no_save_title", "Select ASTAP Data Directory (Not Saved)"))
            if dir_path: self.astap_data_dir_var.set(dir_path)
            
    def _browse_astap_data_dir(self): # Fallback non-saving browse
        dir_path = filedialog.askdirectory(title=self._tr("select_astap_data_title_simple", "Select ASTAP Data Directory"))
        if dir_path: self.astap_data_dir_var.set(dir_path)



# DANS zemosaic_gui.py
# DANS la classe ZeMosaicGUI

    def _log_message(self, message_key_or_raw, progress_value=None, level="INFO", **kwargs): # Ajout de **kwargs
        if not hasattr(self.root, 'winfo_exists') or not self.root.winfo_exists(): return
        
        log_text_content = ""
        is_control_message = False # Pour les messages ETA/CHRONO

        # --- Gestion des messages de contrôle spéciaux (ETA, CHRONO, ET MAINTENANT TILE_COUNT) ---
        if isinstance(message_key_or_raw, str):
            if message_key_or_raw.startswith("ETA_UPDATE:"):
                eta_string_from_worker = message_key_or_raw.split(":", 1)[1]
                if hasattr(self, 'eta_var') and self.eta_var:
                    def update_eta_label():
                        if hasattr(self.eta_var,'set') and callable(self.eta_var.set):
                            try: self.eta_var.set(eta_string_from_worker)
                            except tk.TclError: pass 
                    if self.root.winfo_exists(): self.root.after_idle(update_eta_label)
                is_control_message = True
            elif message_key_or_raw == "CHRONO_START_REQUEST":
                if self.root.winfo_exists(): self.root.after_idle(self._start_gui_chrono)
                is_control_message = True
            elif message_key_or_raw == "CHRONO_STOP_REQUEST":
                if self.root.winfo_exists(): self.root.after_idle(self._stop_gui_chrono)
                is_control_message = True
            # --- AJOUT POUR INTERCEPTER MASTER_TILE_COUNT_UPDATE ---
            elif message_key_or_raw.startswith("MASTER_TILE_COUNT_UPDATE:"):
                tile_count_string = message_key_or_raw.split(":", 1)[1]
                if hasattr(self, 'master_tile_count_var') and self.master_tile_count_var:
                    def update_tile_count_label(): # Closure pour capturer tile_count_string
                        if hasattr(self.master_tile_count_var, 'set') and callable(self.master_tile_count_var.set):
                            try: self.master_tile_count_var.set(tile_count_string)
                            except tk.TclError: pass # Ignorer si fenêtre détruite
                    if self.root.winfo_exists(): self.root.after_idle(update_tile_count_label)
                is_control_message = True
            # --- FIN AJOUT ---
        
        if is_control_message:
            return # Ne pas traiter plus loin ces messages de contrôle

        # --- Préparation du contenu textuel du log ---
        # Niveaux pour lesquels on essaie de traduire `message_key_or_raw` comme une clé
        user_facing_levels = ["INFO", "WARN", "ERROR", "SUCCESS"] 
        
        # S'assurer que level est une chaîne pour la comparaison
        current_level_str = str(level).upper() if isinstance(level, str) else "INFO"

        if current_level_str in user_facing_levels:
            # Tenter de traduire `message_key_or_raw` comme une clé, en passant les kwargs
            log_text_content = self._tr(message_key_or_raw, default_text=str(message_key_or_raw), **kwargs)
            # Si la traduction a échoué et retourné "_clé_", et que default_text était la clé,
            # alors log_text_content est "_clé_". On préfère la clé brute dans ce cas si pas de formatage.
            # Si des kwargs sont présents, on suppose que la clé est valide et doit être formatée.
            if log_text_content == f"_{str(message_key_or_raw)}_" and not kwargs:
                log_text_content = str(message_key_or_raw)
        else: # Pour DEBUG_DETAIL, INFO_DETAIL, etc., on affiche le message tel quel
              # mais on essaie de le formater avec kwargs s'ils sont fournis.
            log_text_content = str(message_key_or_raw)
            if kwargs:
                try:
                    log_text_content = log_text_content.format(**kwargs)
                except KeyError:
                     # Si la chaîne brute n'a pas les placeholders, on la garde telle quelle
                    print(f"WARN (_log_message): Tentative de formater message brut '{log_text_content}' avec kwargs {kwargs} a échoué (KeyError).")
                    pass 
                except Exception as e_fmt_raw:
                    print(f"WARN (_log_message): Erreur formatage message brut '{log_text_content}' avec kwargs: {e_fmt_raw}")


        # Nettoyer le préfixe "[Z...]" s'il vient du worker pour les logs techniques
        # Ce nettoyage est fait APRÈS la traduction/formatage pour ne pas interférer.
        if isinstance(log_text_content, str) and (log_text_content.startswith("  [Z") or log_text_content.startswith("      [Z")):
            try:
                log_text_content = log_text_content.split("] ", 1)[1] 
            except IndexError:
                pass # Garder le message original si le split échoue
        
        timestamp = time.strftime("%H:%M:%S")
        formatted_message = f"[{timestamp}] {log_text_content.strip()}\n"
        
        # --- Détermination du tag de couleur ---
        tag_name = None
        if current_level_str == "ERROR": tag_name = "error_log"
        elif current_level_str == "WARN": tag_name = "warn_log"
        elif current_level_str == "SUCCESS": tag_name = "success_log"
        elif current_level_str == "DEBUG_DETAIL": tag_name = "debug_detail_log"
        elif current_level_str == "INFO_DETAIL": tag_name = "info_detail_log"
        # Les niveaux ETA_LEVEL et CHRONO_LEVEL n'ont pas de tag spécifique ici, ils sont interceptés avant.

        # --- Mise à jour des éléments GUI via after_idle ---
        def update_gui_elements():
            # Mise à jour du log texte
            if hasattr(self.log_text, 'winfo_exists') and self.log_text.winfo_exists():
                try:
                    self.log_text.config(state=tk.NORMAL)
                    if tag_name:
                        self.log_text.insert(tk.END, formatted_message, tag_name)
                    else:
                        self.log_text.insert(tk.END, formatted_message)
                    self.log_text.see(tk.END)
                    self.log_text.config(state=tk.DISABLED)
                except tk.TclError: pass # Widget peut être détruit

            # Mise à jour de la barre de progression
            if progress_value is not None and hasattr(self, 'progress_bar_widget') and self.progress_bar_widget.winfo_exists():
                try:
                    current_progress = float(progress_value)
                    current_progress = max(0.0, min(100.0, current_progress))
                    self.progress_bar_var.set(current_progress)
                except (ValueError, TypeError) as e_prog:
                    # Utiliser le logger de la classe GUI si disponible, sinon print
                    log_func = getattr(self, 'logger.error', print) if hasattr(self, 'logger') else print
                    log_func(f"ERREUR (ZeMosaicGUI._log_message): Valeur de progression invalide: {progress_value}, Erreur: {e_prog}")
                except tk.TclError: pass # Widget peut être détruit
        
        if self.root.winfo_exists():
            self.root.after_idle(update_gui_elements)

        # Configuration des tags de couleur (faite une seule fois)
        if not hasattr(self, '_log_tags_configured'):
            try:
                if hasattr(self.log_text, 'winfo_exists') and self.log_text.winfo_exists():
                    self.log_text.tag_configure("error_log", foreground="#E53935", font=("Consolas", 9, "bold"))
                    self.log_text.tag_configure("warn_log", foreground="#FF8F00", font=("Consolas", 9))
                    self.log_text.tag_configure("success_log", foreground="#4CAF50", font=("Consolas", 9, "bold"))
                    self.log_text.tag_configure("debug_detail_log", foreground="gray50", font=("Consolas", 9))
                    self.log_text.tag_configure("info_detail_log", foreground="gray30", font=("Consolas", 9))
                    self._log_tags_configured = True
            except tk.TclError:
                pass # Ignorer si log_text n'est pas encore prêt lors d'un appel très précoce





    def _start_gui_chrono(self):
        if hasattr(self, '_chrono_after_id') and self._chrono_after_id:
            try: self.root.after_cancel(self._chrono_after_id)
            except tk.TclError: pass
        self._chrono_start_time = time.monotonic()
        self.elapsed_time_var.set(self._tr("initial_elapsed_time", "00:00:00"))
        self._update_gui_chrono()
        print("DEBUG GUI: Chronomètre démarré.")
        
    def _update_gui_chrono(self):
        if not self.is_processing or self._chrono_start_time is None: 
            if hasattr(self, '_chrono_after_id') and self._chrono_after_id:
                try: self.root.after_cancel(self._chrono_after_id)
                except tk.TclError: pass
            self._chrono_after_id = None; return
        elapsed_seconds = time.monotonic() - self._chrono_start_time
        h, rem = divmod(int(elapsed_seconds), 3600); m, s = divmod(rem, 60)
        try:
            if hasattr(self, 'elapsed_time_var') and self.elapsed_time_var:
                self.elapsed_time_var.set(f"{h:02d}:{m:02d}:{s:02d}")
        except tk.TclError: 
            if hasattr(self, '_chrono_after_id') and self._chrono_after_id: self.root.after_cancel(self._chrono_after_id)
            self._chrono_after_id = None; return
        if hasattr(self.root, 'after') and self.root.winfo_exists():
            self._chrono_after_id = self.root.after(1000, self._update_gui_chrono)

    def _stop_gui_chrono(self):
        if hasattr(self, '_chrono_after_id') and self._chrono_after_id:
            try: self.root.after_cancel(self._chrono_after_id)
            except tk.TclError: pass
        self._chrono_after_id = None
        print("DEBUG GUI: Chronomètre arrêté.")

    def on_worker_progress(self, stage: str, current: int, total: int):
        """Handle progress updates for a specific processing stage."""
        if stage not in self._stage_times:
            self._stage_times[stage] = {
                'start': time.monotonic(),
                'last': time.monotonic(),
                'steps': []
            }
        else:
            now = time.monotonic()
            last = self._stage_times[stage]['last']
            self._stage_times[stage]['steps'].append(now - last)
            self._stage_times[stage]['last'] = now

        percent = (current / total * 100.0) if total else 0.0
        try:
            if hasattr(self, 'progress_bar_var'):
                self.progress_bar_var.set(percent)
        except tk.TclError:
            pass

        times = self._stage_times[stage]
        if times['steps']:
            avg = sum(times['steps']) / len(times['steps'])
            remaining = max(0.0, (total - current) * avg)
            h, rem = divmod(int(remaining), 3600)
            m, s = divmod(rem, 60)
            try:
                if hasattr(self, 'eta_var') and self.eta_var:
                    self.eta_var.set(f"{h:02d}:{m:02d}:{s:02d}")
            except tk.TclError:
                pass
        





    def _start_processing(self):
        if self.is_processing: 
            messagebox.showwarning(self._tr("processing_in_progress_title"), 
                                   self._tr("processing_already_running_warning"), 
                                   parent=self.root)
            return
        if not ZEMOSAIC_WORKER_AVAILABLE or not run_hierarchical_mosaic: 
            messagebox.showerror(self._tr("critical_error_title"), 
                                 self._tr("worker_module_unavailable_error"), 
                                 parent=self.root)
            return

        # 1. RÉCUPÉRER TOUTES les valeurs des variables Tkinter
        input_dir = self.input_dir_var.get()
        output_dir = self.output_dir_var.get()
        astap_exe = self.astap_exe_path_var.get() 
        astap_data = self.astap_data_dir_var.get()
        
        try:
            astap_radius_val = self.astap_search_radius_var.get()
            astap_downsample_val = self.astap_downsample_var.get()
            astap_sensitivity_val = self.astap_sensitivity_var.get()
            cluster_thresh_val = self.cluster_threshold_var.get()
            
            stack_norm_method = self.stacking_normalize_method_var.get()
            stack_weight_method = self.stacking_weighting_method_var.get()
            stack_reject_algo = self.stacking_rejection_algorithm_var.get()
            stack_kappa_low = self.stacking_kappa_low_var.get()
            stack_kappa_high = self.stacking_kappa_high_var.get()
            stack_winsor_limits_str = self.stacking_winsor_limits_str_var.get()
            stack_final_combine = self.stacking_final_combine_method_var.get()

            apply_radial_weight_val = self.apply_radial_weight_var.get()
            radial_feather_fraction_val = self.radial_feather_fraction_var.get()
            min_radial_weight_floor_val = self.min_radial_weight_floor_var.get()
            radial_shape_power_val = self.config.get("radial_shape_power", 2.0) # Toujours depuis config pour l'instant
            
            final_assembly_method_val = self.final_assembly_method_var.get()
            num_base_workers_gui_val = self.num_workers_var.get()

            self.solver_settings.solver_choice = self.solver_choice_var.get()
            self.solver_settings.api_key = self.astrometry_api_key_var.get().strip()
            self.solver_settings.timeout = self.astrometry_timeout_var.get()
            self.solver_settings.downsample = self.astrometry_downsample_var.get()
            self.solver_settings.force_lum = bool(self.force_lum_var.get())
            try:
                self.solver_settings.save_default()
            except Exception:
                pass

            # --- RÉCUPÉRATION DES NOUVELLES VALEURS POUR LE ROGNAGE ---
            apply_master_tile_crop_val = self.apply_master_tile_crop_var.get()
            master_tile_crop_percent_val = self.master_tile_crop_percent_var.get()
            # --- FIN RÉCUPÉRATION ROGNAGE ---
            
        except tk.TclError as e: 
            messagebox.showerror(self._tr("param_error_title"), 
                                 self._tr("invalid_param_value_error", error=e), 
                                 parent=self.root)
            return

        # 2. VALIDATIONS (chemins, etc.)
        # ... (section de validation inchangée pour l'instant)
        if not (input_dir and os.path.isdir(input_dir)): 
            messagebox.showerror(self._tr("error_title"), self._tr("invalid_input_folder_error"), parent=self.root); return
        if not output_dir: 
            messagebox.showerror(self._tr("error_title"), self._tr("missing_output_folder_error"), parent=self.root); return
        try: 
            os.makedirs(output_dir, exist_ok=True)
        except OSError as e: 
            messagebox.showerror(self._tr("error_title"), self._tr("output_folder_creation_error", error=e), parent=self.root); return
        if not (astap_exe and os.path.isfile(astap_exe)): 
            messagebox.showerror(self._tr("error_title"), self._tr("invalid_astap_exe_error"), parent=self.root); return
        if not (astap_data and os.path.isdir(astap_data)): 
            if not messagebox.askokcancel(self._tr("astap_data_dir_title", "ASTAP Data Directory"),
                                          self._tr("astap_data_dir_missing_or_invalid_continue_q", 
                                                   path=astap_data,
                                                   default_path=self.config.get("astap_data_directory_path","")),
                                          icon='warning', parent=self.root):
                return


        # 3. PARSING et VALIDATION des limites Winsor (inchangé)
        parsed_winsor_limits = (0.05, 0.05) 
        if stack_reject_algo == "winsorized_sigma_clip":
            try:
                low_str, high_str = stack_winsor_limits_str.split(',')
                parsed_winsor_limits = (float(low_str.strip()), float(high_str.strip()))
                if not (0.0 <= parsed_winsor_limits[0] < 0.5 and 0.0 <= parsed_winsor_limits[1] < 0.5 and (parsed_winsor_limits[0] + parsed_winsor_limits[1]) < 1.0):
                    raise ValueError(self._tr("winsor_limits_range_error_detail"))
            except ValueError as e_winsor:
                messagebox.showerror(self._tr("param_error_title"), 
                                     self._tr("invalid_winsor_limits_error", error=e_winsor),
                                     parent=self.root)
                return
        
        # 4. DÉMARRAGE du traitement
        # Remise à zéro du compteur master-tiles
        if hasattr(self, "master_tile_count_var"):
            self.master_tile_count_var.set("")
        self.is_processing = True
        self.launch_button.config(state=tk.DISABLED)
        self.log_text.config(state=tk.NORMAL); self.log_text.delete(1.0, tk.END); self.log_text.config(state=tk.DISABLED)
        
        self._log_message("CHRONO_START_REQUEST", None, "CHRONO_LEVEL")
        self._log_message("log_key_processing_started", level="INFO")
        # ... (autres logs d'info) ...

        # -- Gestion du dossier memmap par défaut --
        memmap_dir = self.mm_dir_var.get().strip()
        if self.use_memmap_var.get() and not memmap_dir:
            memmap_dir = self.output_dir_var.get().strip()
            self.mm_dir_var.set(memmap_dir)
            self._log_message(
                f"[INFO] Aucun dossier memmap défini. Utilisation du dossier de sortie: {memmap_dir}",
                level="INFO",
            )

        self.config["winsor_worker_limit"] = self.winsor_workers_var.get()
        self.config["max_raw_per_master_tile"] = self.max_raw_per_tile_var.get()

        self.config["use_gpu_phase5"] = self.use_gpu_phase5_var.get()
        sel = self.gpu_selector_var.get()
        gpu_id = None
        for disp, idx in self._gpus:
            if disp == sel:
                self.config["gpu_selector"] = disp
                self.config["gpu_id_phase5"] = idx
                gpu_id = idx
                break
        if ZEMOSAIC_CONFIG_AVAILABLE and zemosaic_config:
            zemosaic_config.save_config(self.config)

        worker_args = (
            input_dir, output_dir, astap_exe, astap_data,
            astap_radius_val, astap_downsample_val, astap_sensitivity_val,
            cluster_thresh_val,
            stack_norm_method,
            stack_weight_method,
            stack_reject_algo,
            stack_kappa_low,
            stack_kappa_high,
            parsed_winsor_limits, 
            stack_final_combine,
            apply_radial_weight_val,
            radial_feather_fraction_val,
            radial_shape_power_val,
            min_radial_weight_floor_val,
            final_assembly_method_val,
            num_base_workers_gui_val,
            # --- NOUVEAUX ARGUMENTS POUR LE ROGNAGE ---
            apply_master_tile_crop_val,
            master_tile_crop_percent_val,
            self.save_final_uint16_var.get(),
            self.use_memmap_var.get(),
            memmap_dir,
            self.cleanup_memmap_var.get(),
            self.config.get("assembly_process_workers", 0),
            self.auto_limit_frames_var.get(),
            self.winsor_workers_var.get(),
            self.max_raw_per_tile_var.get(),
            self.use_gpu_phase5_var.get(),
            gpu_id,
            asdict(self.solver_settings)
            # --- FIN NOUVEAUX ARGUMENTS ---
        )
        
        self.progress_queue = multiprocessing.Queue()
        self.worker_process = multiprocessing.Process(
            target=run_hierarchical_mosaic_process,
            args=(self.progress_queue,) + worker_args[:-1],
            kwargs={"solver_settings_dict": worker_args[-1]},
            daemon=True,
            name="ZeMosaicWorkerProcess",
        )
        self.worker_process.start()

        if hasattr(self.root, 'winfo_exists') and self.root.winfo_exists():
            self.root.after(100, self._poll_worker_queue)

    



    def _poll_worker_queue(self):
        if not (hasattr(self.root, 'winfo_exists') and self.root.winfo_exists()):
            if self.is_processing:
                self.is_processing = False
                if self.worker_process and self.worker_process.is_alive():
                    self.worker_process.terminate()
            return

        if self.progress_queue:
            while True:
                try:
                    msg_key, prog, lvl, kwargs = self.progress_queue.get_nowait()
                except Exception:
                    break
                if msg_key == "STAGE_PROGRESS":
                    stage, cur, tot = prog, lvl, kwargs.get('total', 0)
                    self.on_worker_progress(stage, cur, tot)
                    continue
                if msg_key == "PROCESS_DONE":
                    if self.worker_process:
                        self.worker_process.join(timeout=0.1)
                        self.worker_process = None
                    continue
                self._log_message(msg_key, prog, lvl, **kwargs)

        if self.worker_process and self.worker_process.is_alive():
            self.root.after(100, self._poll_worker_queue)
            return

        self._log_message("CHRONO_STOP_REQUEST", None, "CHRONO_LEVEL")
        self.is_processing = False
        if hasattr(self, 'launch_button') and self.launch_button.winfo_exists():
            self.launch_button.config(state=tk.NORMAL)
        if self.root.winfo_exists():
            self._log_message("log_key_processing_finished", level="INFO")
            final_message = self._tr("msg_processing_completed")
            messagebox.showinfo(self._tr("dialog_title_completed"), final_message, parent=self.root)
            # Nettoyage du compteur master-tiles affiché
            if hasattr(self, "master_tile_count_var"):
                self.master_tile_count_var.set("")
            output_dir_final = self.output_dir_var.get()
            if output_dir_final and os.path.isdir(output_dir_final):
                if messagebox.askyesno(self._tr("q_open_output_folder_title"), self._tr("q_open_output_folder_msg", folder=output_dir_final), parent=self.root):
                    try:
                        if os.name == 'nt':
                            os.startfile(output_dir_final)
                        elif sys.platform == 'darwin':
                            subprocess.Popen(['open', output_dir_final])
                        else:
                            subprocess.Popen(['xdg-open', output_dir_final])
                    except Exception as e_open_dir:
                        self._log_message(self._tr("log_key_error_opening_folder", error=e_open_dir), level="ERROR")
                        messagebox.showerror(
                            self._tr("error_title"),
                            self._tr("error_cannot_open_folder", error=e_open_dir),
                            parent=self.root,
                        )
                        
    def _on_closing(self):
        if self.is_processing:
            if messagebox.askokcancel(self._tr("q_quit_title"), self._tr("q_quit_while_processing_msg"), icon='warning', parent=self.root):
                self.is_processing = False
                if self.worker_process and self.worker_process.is_alive():
                    self.worker_process.terminate()
                self._stop_gui_chrono()
                self.root.destroy()
            else: return
        else: self._stop_gui_chrono(); self.root.destroy()

if __name__ == '__main__':
    root_app = tk.Tk()
    initial_localizer_main = None
    if ZEMOSAIC_LOCALIZATION_AVAILABLE and ZeMosaicLocalization: initial_localizer_main = ZeMosaicLocalization(language_code='en')
    def tr_initial_main(key, default_text=""): return initial_localizer_main.get(key, default_text) if initial_localizer_main else default_text

    if not ZEMOSAIC_WORKER_AVAILABLE:
        messagebox.showerror(tr_initial_main("critical_launch_error_title", "Critical Launch Error"),
                             tr_initial_main("worker_module_missing_critical_error", "Worker module missing."), parent=root_app)
        root_app.destroy()
    else:
        app = ZeMosaicGUI(root_app)
        root_app.mainloop()
    print("Application ZeMosaic GUI (instance directe) terminée.")<|MERGE_RESOLUTION|>--- conflicted
+++ resolved
@@ -118,15 +118,14 @@
 
         # --- GPU Detection helper ---
         def _detect_gpus():
-<<<<<<< HEAD
+
             """Return a list of detected GPUs as ``(display_name, index)`` tuples.
 
             Detection tries multiple methods so it works on Windows, Linux and
             macOS without requiring the optional ``wmi`` module.
             """
 
-=======
->>>>>>> f9f89304
+
             controllers = []
             if wmi:
                 try:
@@ -135,7 +134,6 @@
                 except Exception:
                     controllers = []
 
-<<<<<<< HEAD
             if not controllers:
                 try:
                     out = subprocess.check_output(
@@ -161,21 +159,7 @@
                     nv_cuda = []
 
             def _simplify(n: str) -> str:
-=======
-            nv_cuda = []
-            try:
-                import cupy
-                from cupy.cuda.runtime import getDeviceCount, getDeviceProperties
-                for i in range(getDeviceCount()):
-                    name = getDeviceProperties(i)["name"]
-                    if isinstance(name, bytes):
-                        name = name.decode()
-                    nv_cuda.append(name)
-            except Exception:
-                nv_cuda = []
-
-            def _simplify(n):
->>>>>>> f9f89304
+
                 return n.lower().replace("laptop gpu", "").strip()
 
             simple_cuda = [_simplify(n) for n in nv_cuda]
@@ -184,12 +168,11 @@
                 simp = _simplify(disp)
                 idx = simple_cuda.index(simp) if simp in simple_cuda else None
                 gpus.append((disp, idx))
-<<<<<<< HEAD
+
             if not gpus and nv_cuda:
                 gpus = [(name, idx) for idx, name in enumerate(nv_cuda)]
 
-=======
->>>>>>> f9f89304
+
             gpus.insert(0, ("CPU (no GPU)", None))
             return gpus
 
