# 🌌 ZeMosaic

**ZeMosaic** is an open-source tool for assembling **large astronomical mosaics** from FITS images, with particular support for all-in-one sensors like the **Seestar S50**.

It was born out of a need from an astrophotography Discord community called the seestar collective stacking tens of **thousands of FITS images** into clean wide-field mosaics — a task where most existing tools struggled with scale, automation, or quality.

---

## 🚀 Key Features

- Astrometric alignment using **ASTAP**
- Smart tile grouping and automatic clustering
- Configurable stacking with:
  - **Noise-based weighting** (1/σ²)
  - **Kappa-Sigma** and **Winsorized** rejection
  - Radial feathering to blend tile borders
- Two mosaic assembly modes:
  - `Reproject & Coadd` (high quality, RAM-intensive)
  - `Incremental` (low memory, scalable)
- Stretch preview generation (ASIFits-style)
- GUI built with **Tkinter**, fully translatable (EN/FR)
- Flexible FITS export with configurable `axis_order` (default `HWC`) and
  proper `BSCALE`/`BZERO` for float images
- Option to save the final mosaic as 16-bit integer FITS
- Phase-specific auto-tuning of worker threads (alignment capped at 50% of CPU threads)
- Process-based parallelization for final mosaic assembly
<<<<<<< HEAD
- Configurable `assembly_process_workers` to tune process count for assembly
=======
>>>>>>> af667221

---

## 📷 Requirements

### Mandatory:

- Python ≥ 3.9  
- [ASTAP](https://www.hnsky.org/astap.htm) installed with G17/H17 star catalogs

### Recommended Python packages:

```bash
pip install numpy astropy reproject opencv-python photutils scipy psutil
No versions are pinned, but ZeMosaic is tested on Python 3.11+.

🧠 Inspired by PixInsight
ZeMosaic draws strong inspiration from the image integration strategies of PixInsight, developed by Juan Conejero at Pleiades Astrophoto.

Specifically, the implementations of:

Noise Variance Weighting (1/σ²)

Kappa-Sigma and Winsorized Rejection

Radial feather blending

...are adapted from methods described in:

📖 PixInsight 1.6.1 – New ImageIntegration Features
Juan Conejero, 2010
Forum thread

🙏 We gratefully acknowledge Juan Conejero's contributions to astronomical image processing.

🛠 Dependencies
ZeMosaic uses several powerful open-source Python libraries:

numpy and scipy for numerical processing

astropy for FITS I/O and WCS handling

reproject for celestial reprojection

opencv-python for debayering

photutils for source detection and background estimation

psutil for memory monitoring

tkinter for the graphical user interface

📦 Installation & Usage
1. 🔧 Install Python dependencies
If you have a local clone of the repository, make sure you're in the project folder, then run:

pip install -r requirements.txt
💡 No versions are pinned in requirements.txt to maintain flexibility. ZeMosaic is tested with Python 3.11+.

If you prefer to install manually:

pip install numpy astropy reproject opencv-python photutils scipy psutil

2. 🚀 Launch ZeMosaic
Once the dependencies are installed:
python run_zemosaic.py

The GUI will open. From there:

Select your input folder (with raw FITS images)

Choose your output folder

Configure ASTAP paths and options

Adjust stacking & mosaic settings

Click "Start Hierarchical Mosaic"

📁 Requirements Summary
✅ Python 3.9 or newer

✅ ASTAP installed + star catalogs (D50 or H18)

✅ FITS images (ideally calibrated, debayered or raw from Seestar)
✅ Python multiprocessing enabled (ProcessPoolExecutor is used for assembly)
<<<<<<< HEAD
✅ `assembly_process_workers` can be set in `zemosaic_config.json` to control
   how many processes handle final mosaic assembly (0 = auto)
=======
>>>>>>> af667221

🖥️ How to Run
After installing Python and dependencies:

python run_zemosaic.py
Use the GUI to:

Choose your input/output folders

Configure ASTAP paths

Select stacking and assembly options

Click Start Hierarchical Mosaic

🔧 Build & Compilation (Windows) / Compilation (Windows)
🇬🇧 Instructions (English)
To build the standalone executable version of ZeMosaic, follow these steps:

Install Python 3.13 from python.org

Create and activate a virtual environment (if not already done):

powershell
Copier
Modifier
python -m venv .venv
.\.venv\Scripts\Activate.ps1
pip install -r requirements.txt
Build the .exe by running:

powershell
Copier
Modifier
compile\build_zemosaic.bat
The final executable will be created in dist/zemosaic.exe.

✅ Translations (locales/*.json) and application icons (icon/zemosaic.ico) are automatically included.

🇫🇷 Instructions (Français)
Pour créer l'exécutable autonome de ZeMosaic, suivez ces étapes :

Installez Python 3.13 depuis python.org

Créez et activez un environnement virtuel (si ce n’est pas déjà fait) :

powershell
Copier
Modifier
python -m venv .venv
.\.venv\Scripts\Activate.ps1
pip install -r requirements.txt
Lancez la compilation de l’exécutable avec :

powershell
Copier
Modifier
compile\build_zemosaic.bat
L’exécutable final se trouvera dans dist/zemosaic.exe.

✅ Les fichiers de traduction (locales/*.json) et les icônes (icon/zemosaic.ico) sont inclus automatiquement.

### Memory-mapped coadd (enabled by default)

```jsonc
{
  "final_assembly_method": "reproject_coadd",
  "coadd_use_memmap": true,
  "coadd_memmap_dir": "D:/ZeMosaic_memmap",
  "coadd_cleanup_memmap": true
  "assembly_process_workers": 0
}
```
A final mosaic of 20 000 × 20 000 px in RGB needs ≈ 4.8 GB
(4 × H × W × float32). Make sure the target disk/SSD has enough space.
Hot pixel masks detected during preprocessing are also written to the temporary
cache directory to further reduce memory usage.

6 ▸ Quick CLI example
```bash
run_zemosaic.py \
  --final_assembly_method reproject_coadd \
  --coadd_memmap_dir D:/ZeMosaic_memmap \
  --coadd_cleanup_memmap \
  --assembly_process_workers 4
```




🧪 Troubleshooting
If astrometric solving fails:

Check ASTAP path and data catalogs

Ensure your images contain enough stars

Use a Search Radius of ~3.0°

Watch zemosaic_worker.log for full tracebacks

📎 License
ZeMosaic is licensed under GPLv3 — feel free to use, adapt, and contribute.

🤝 Contributions
Feature requests, bug reports, and pull requests are welcome!
Please include log files and test data if possible when reporting issues.

🌠 Happy mosaicking!<|MERGE_RESOLUTION|>--- conflicted
+++ resolved
@@ -24,10 +24,9 @@
 - Option to save the final mosaic as 16-bit integer FITS
 - Phase-specific auto-tuning of worker threads (alignment capped at 50% of CPU threads)
 - Process-based parallelization for final mosaic assembly
-<<<<<<< HEAD
+
 - Configurable `assembly_process_workers` to tune process count for assembly
-=======
->>>>>>> af667221
+
 
 ---
 
@@ -114,11 +113,10 @@
 
 ✅ FITS images (ideally calibrated, debayered or raw from Seestar)
 ✅ Python multiprocessing enabled (ProcessPoolExecutor is used for assembly)
-<<<<<<< HEAD
+
 ✅ `assembly_process_workers` can be set in `zemosaic_config.json` to control
    how many processes handle final mosaic assembly (0 = auto)
-=======
->>>>>>> af667221
+
 
 🖥️ How to Run
 After installing Python and dependencies:
