# zemosaic_worker.py

import os
import shutil
import time
import traceback
import gc
import logging
import inspect  # Pas utilisé directement ici, mais peut être utile pour des introspections futures
import psutil
import tempfile
import glob
import uuid
import multiprocessing

from concurrent.futures import ThreadPoolExecutor, ProcessPoolExecutor, as_completed
# BrokenProcessPool moved under concurrent.futures.process in modern Python
from concurrent.futures.process import BrokenProcessPool


# --- Configuration du Logging ---
logger = logging.getLogger("ZeMosaicWorker")
if not logger.handlers:
    logger.setLevel(logging.DEBUG)
    try:
        log_file_path = os.path.join(os.path.dirname(os.path.abspath(__file__)), "zemosaic_worker.log")
    except NameError: 
        log_file_path = "zemosaic_worker.log"
    fh = logging.FileHandler(log_file_path, mode='w', encoding='utf-8')
    fh.setLevel(logging.DEBUG)
    formatter = logging.Formatter('%(asctime)s - %(name)s - %(levelname)s - %(module)s.%(funcName)s:%(lineno)d - %(message)s')
    fh.setFormatter(formatter)
    logger.addHandler(fh)
logger.info("Logging pour ZeMosaicWorker initialisé. Logs écrits dans: %s", log_file_path)

# --- Third-Party Library Imports ---
import numpy as np
import zarr
from packaging.version import Version

try:
    from zarr.storage import LRUStoreCache
    if Version(zarr.__version__).major >= 3:
        # In zarr>=3 LRUStoreCache was removed. Use a no-op wrapper
        raise ImportError
except Exception:  # pragma: no cover - fallback for zarr>=3 or missing cache
    class LRUStoreCache:
        """Simple pass-through wrapper used when LRUStoreCache is unavailable."""

        def __init__(self, store, max_size=None):
            self.store = store

        def __getattr__(self, name):
            return getattr(self.store, name)

try:
    # Prefer storage module first (zarr < 3)
    from zarr.storage import DirectoryStore
except Exception:
    try:  # pragma: no cover - zarr >= 3 uses LocalStore
        from zarr.storage import LocalStore as DirectoryStore
    except Exception:
        try:
            from zarr.storage import FsspecStore
            import fsspec

            def DirectoryStore(path):
                return FsspecStore(fsspec.filesystem("file").get_mapper(path))
        except Exception:  # pragma: no cover - ultimate fallback
            DirectoryStore = None

# now LRUStoreCache and DirectoryStore are defined


# --- Astropy (critique) ---
ASTROPY_AVAILABLE = False
WCS, SkyCoord, Angle, fits, u = None, None, None, None, None
try:
    from astropy.io import fits as actual_fits
    from astropy.wcs import WCS as actual_WCS
    from astropy.coordinates import SkyCoord as actual_SkyCoord, Angle as actual_Angle
    from astropy import units as actual_u
    fits, WCS, SkyCoord, Angle, u = actual_fits, actual_WCS, actual_SkyCoord, actual_Angle, actual_u
    ASTROPY_AVAILABLE = True
    logger.info("Bibliothèque Astropy importée.")
except ImportError as e_astro_imp: logger.critical(f"Astropy non trouvée: {e_astro_imp}.")
except Exception as e_astro_other_imp: logger.critical(f"Erreur import Astropy: {e_astro_other_imp}", exc_info=True)

# --- Reproject (critique pour la mosaïque) ---
REPROJECT_AVAILABLE = False
find_optimal_celestial_wcs, reproject_and_coadd, reproject_interp = None, None, None
try:
    from reproject.mosaicking import find_optimal_celestial_wcs as actual_find_optimal_wcs
    from reproject.mosaicking import reproject_and_coadd as actual_reproject_coadd
    from reproject import reproject_interp as actual_reproject_interp
    find_optimal_celestial_wcs, reproject_and_coadd, reproject_interp = actual_find_optimal_wcs, actual_reproject_coadd, actual_reproject_interp
    REPROJECT_AVAILABLE = True
    logger.info("Bibliothèque 'reproject' importée.")
except ImportError as e_reproject_final: logger.critical(f"Échec import reproject: {e_reproject_final}.")
except Exception as e_reproject_other_final: logger.critical(f"Erreur import 'reproject': {e_reproject_other_final}", exc_info=True)

# --- Local Project Module Imports ---
zemosaic_utils, ZEMOSAIC_UTILS_AVAILABLE = None, False
zemosaic_astrometry, ZEMOSAIC_ASTROMETRY_AVAILABLE = None, False
zemosaic_align_stack, ZEMOSAIC_ALIGN_STACK_AVAILABLE = None, False

try: import zemosaic_utils; ZEMOSAIC_UTILS_AVAILABLE = True; logger.info("Module 'zemosaic_utils' importé.")
except ImportError as e: logger.error(f"Import 'zemosaic_utils.py' échoué: {e}.")
try: import zemosaic_astrometry; ZEMOSAIC_ASTROMETRY_AVAILABLE = True; logger.info("Module 'zemosaic_astrometry' importé.")
except ImportError as e: logger.error(f"Import 'zemosaic_astrometry.py' échoué: {e}.")
try: import zemosaic_align_stack; ZEMOSAIC_ALIGN_STACK_AVAILABLE = True; logger.info("Module 'zemosaic_align_stack' importé.")
except ImportError as e: logger.error(f"Import 'zemosaic_align_stack.py' échoué: {e}.")







# DANS zemosaic_worker.py

# ... (imports et logger configuré comme avant) ...

# --- Helper pour log et callback ---
def _log_and_callback(message_key_or_raw, progress_value=None, level="INFO", callback=None, **kwargs):
    """
    Helper pour loguer un message et appeler le callback GUI.
    - Si level est INFO, WARN, ERROR, SUCCESS, message_key_or_raw est traité comme une clé.
    - Sinon (DEBUG, ETA_LEVEL, etc.), message_key_or_raw est loggué tel quel.
    - Les **kwargs sont passés pour le formatage si message_key_or_raw est une clé.
    """
    log_level_map = {
        "INFO": logging.INFO, "DEBUG": logging.DEBUG, "DEBUG_DETAIL": logging.DEBUG,
        "WARN": logging.WARNING, "ERROR": logging.ERROR, "SUCCESS": logging.INFO,
        "INFO_DETAIL": logging.DEBUG, 
        "ETA_LEVEL": logging.DEBUG, # Pour les messages ETA spécifiques
        "CHRONO_LEVEL": logging.DEBUG # Pour les commandes de chrono
    }
    
    level_str = "INFO" # Défaut
    if isinstance(level, str):
        level_str = level.upper()
    elif level is not None:
        logger.warning(f"_log_and_callback: Argument 'level' inattendu (type: {type(level)}, valeur: {level}). Utilisation de INFO par défaut.")

    # Préparer le message pour le logger Python interne
    final_message_for_py_logger = ""
    user_facing_log_levels = ["INFO", "WARN", "ERROR", "SUCCESS"]

    if level_str in user_facing_log_levels:
        # Pour ces niveaux, on s'attend à une clé. Logguer la clé et les args pour le debug interne.
        final_message_for_py_logger = f"[CLÉ_POUR_GUI: {message_key_or_raw}]"
        if kwargs:
            final_message_for_py_logger += f" (Args: {kwargs})"
    else: 
        # Pour les niveaux DEBUG, ETA, CHRONO, on loggue le message brut.
        # Si des kwargs sont passés avec un message brut (ex: debug), on peut essayer de le formater.
        final_message_for_py_logger = str(message_key_or_raw)
        if kwargs:
            try:
                final_message_for_py_logger = final_message_for_py_logger.format(**kwargs)
            except (KeyError, ValueError, IndexError) as fmt_err:
                logger.debug(f"Échec formatage message brut '{message_key_or_raw}' avec kwargs {kwargs} pour logger interne: {fmt_err}")
                # Garder le message brut si le formatage échoue

    logger.log(log_level_map.get(level_str, logging.INFO), final_message_for_py_logger)
    
    # Appel au callback GUI
    if callback and callable(callback):
        try:
            # On envoie la clé (ou le message brut) et les kwargs au callback GUI.
            # La GUI (sa méthode _log_message) sera responsable de faire la traduction
            # et le formatage final en utilisant ces kwargs si message_key_or_raw est une clé.
            #
            # La signature de _log_message dans la GUI doit être :
            # def _log_message(self, message_key_or_raw, progress_value=None, level="INFO", **kwargs):
            callback(message_key_or_raw, progress_value, level if isinstance(level, str) else "INFO", **kwargs)
        except Exception as e_cb:
            # Logguer l'erreur du callback, mais ne pas planter le worker pour ça
            logger.warning(f"Erreur dans progress_callback lors de l'appel depuis _log_and_callback: {e_cb}", exc_info=False)
            # Peut-être afficher la trace pour le debug du callback lui-même
            # logger.debug("Traceback de l'erreur du callback:", exc_info=True)




def _log_memory_usage(progress_callback: callable, context_message: str = ""): # Fonction helper définie ici ou globalement dans le module
    """Logue l'utilisation actuelle de la mémoire du processus et du système."""
    if not progress_callback or not callable(progress_callback):
        return
    try:
        process = psutil.Process(os.getpid())
        mem_info = process.memory_info()
        rss_mb = mem_info.rss / (1024 * 1024)
        vms_mb = mem_info.vms / (1024 * 1024)

        virtual_mem = psutil.virtual_memory()
        available_ram_mb = virtual_mem.available / (1024 * 1024)
        total_ram_mb = virtual_mem.total / (1024 * 1024)
        percent_ram_used = virtual_mem.percent

        swap_mem = psutil.swap_memory()
        used_swap_mb = swap_mem.used / (1024 * 1024)
        total_swap_mb = swap_mem.total / (1024 * 1024)
        percent_swap_used = swap_mem.percent
        
        log_msg = (
            f"Memory Usage ({context_message}): "
            f"Proc RSS: {rss_mb:.1f}MB, VMS: {vms_mb:.1f}MB. "
            f"Sys RAM: Avail {available_ram_mb:.0f}MB / Total {total_ram_mb:.0f}MB ({percent_ram_used}%% used). "
            f"Sys Swap: Used {used_swap_mb:.0f}MB / Total {total_swap_mb:.0f}MB ({percent_swap_used}%% used)."
        )
        _log_and_callback(log_msg, prog=None, lvl="DEBUG", callback=progress_callback)
        
    except Exception as e_mem_log:
        _log_and_callback(f"Erreur lors du logging mémoire ({context_message}): {e_mem_log}", prog=None, lvl="WARN", callback=progress_callback)


def _wait_for_memmap_files(prefixes, timeout=10.0):
    """Poll until each prefix.dat and prefix.npy exist and are non-empty."""
    import time, os
    start = time.time()
    while True:
        all_ready = True
        for prefix in prefixes:
            dat_f = prefix + '.dat'
            npy_f = prefix + '.npy'
            if not (os.path.exists(dat_f) and os.path.getsize(dat_f) > 0 and os.path.exists(npy_f) and os.path.getsize(npy_f) > 0):
                all_ready = False
                break
        if all_ready:
            return
        if time.time() - start > timeout:
            raise RuntimeError(f"Memmap file not ready after {timeout}s: {prefix}")
        time.sleep(0.1)


def reproject_tile_to_mosaic(tile_path: str, tile_wcs, mosaic_wcs, mosaic_shape_hw,
                             feather: bool = True,
                             apply_crop: bool = False,
                             crop_percent: float = 0.0):
    """Reprojecte une tuile sur la grille finale et renvoie l'image et sa carte
    de poids avec la bounding box utile.

    ``tile_wcs`` et ``mosaic_wcs`` peuvent être soit des objets :class:`WCS`
    directement, soit des en-têtes FITS (``dict`` ou :class:`~astropy.io.fits.Header``).
    Cela permet d'utiliser cette fonction avec :class:`concurrent.futures.ProcessPoolExecutor`
    où les arguments doivent être sérialisables.
    """
    if not (REPROJECT_AVAILABLE and reproject_interp and ASTROPY_AVAILABLE and fits):
        return None, None, (0, 0, 0, 0)

    # Les objets WCS ne sont pas toujours sérialisables via multiprocessing.
    # Si on reçoit des en-têtes (dict ou fits.Header), reconstruire les WCS ici.
    if ASTROPY_AVAILABLE and WCS:
        if not isinstance(tile_wcs, WCS):
            try:
                tile_wcs = WCS(tile_wcs)
            except Exception:
                return None, None, (0, 0, 0, 0)
        if not isinstance(mosaic_wcs, WCS):
            try:
                mosaic_wcs = WCS(mosaic_wcs)
            except Exception:
                return None, None, (0, 0, 0, 0)

    with fits.open(tile_path, memmap=False) as hdul:
        data = hdul[0].data.astype(np.float32)

    if data.ndim == 2:
        data = data[..., np.newaxis]
    n_channels = data.shape[-1]

    # Optional cropping of the tile before reprojection
    if apply_crop and crop_percent > 1e-3 and ZEMOSAIC_UTILS_AVAILABLE \
            and hasattr(zemosaic_utils, "crop_image_and_wcs"):
        try:
            cropped, cropped_wcs = zemosaic_utils.crop_image_and_wcs(
                data,
                tile_wcs,
                crop_percent / 100.0,
                progress_callback=None,
            )
            if cropped is not None and cropped_wcs is not None:
                data = cropped
                tile_wcs = cropped_wcs
                n_channels = data.shape[-1]
        except Exception:
            pass

    base_weight = np.ones(data.shape[:2], dtype=np.float32)
    if feather and ZEMOSAIC_UTILS_AVAILABLE and hasattr(zemosaic_utils, 'make_radial_weight_map'):
        try:
            base_weight = zemosaic_utils.make_radial_weight_map(data.shape[0], data.shape[1],
                                                               feather_fraction=0.9)
        except Exception:
            base_weight = np.ones(data.shape[:2], dtype=np.float32)

    reproj_img = np.zeros((mosaic_shape_hw[0], mosaic_shape_hw[1], n_channels), dtype=np.float32)
    reproj_weight = np.zeros(mosaic_shape_hw, dtype=np.float32)

    for c in range(n_channels):
        reproj_c, footprint = reproject_interp((data[..., c], tile_wcs), mosaic_wcs,
                                               shape_out=mosaic_shape_hw, order='bilinear', parallel=False)
        w_reproj, _ = reproject_interp((base_weight, tile_wcs), mosaic_wcs,
                                       shape_out=mosaic_shape_hw, order='bilinear', parallel=False)
        total_w = footprint * w_reproj
        reproj_img[..., c] = reproj_c.astype(np.float32)
        reproj_weight += total_w.astype(np.float32)

    valid = reproj_weight > 0
    if not np.any(valid):
        return None, None, (0, 0, 0, 0)

    j_idx, i_idx = np.where(valid)
    j0, j1 = int(j_idx.min()), int(j_idx.max()) + 1
    i0, i1 = int(i_idx.min()), int(i_idx.max()) + 1

    return reproj_img[j0:j1, i0:i1], reproj_weight[j0:j1, i0:i1], (i0, i1, j0, j1)




# --- Fonctions Utilitaires Internes au Worker ---
def _calculate_final_mosaic_grid(panel_wcs_list: list, panel_shapes_hw_list: list,
                                 drizzle_scale_factor: float = 1.0, progress_callback: callable = None):
    num_initial_inputs = len(panel_wcs_list)
    # Utilisation de clés pour les messages utilisateur
    _log_and_callback("calcgrid_info_start_calc", num_wcs_shapes=num_initial_inputs, scale_factor=drizzle_scale_factor, level="DEBUG_DETAIL", callback=progress_callback)
    
    if not (REPROJECT_AVAILABLE and find_optimal_celestial_wcs):
        _log_and_callback("calcgrid_error_reproject_unavailable", level="ERROR", callback=progress_callback); return None, None
    if not (ASTROPY_AVAILABLE and u and Angle):
        _log_and_callback("calcgrid_error_astropy_unavailable", level="ERROR", callback=progress_callback); return None, None
    if num_initial_inputs == 0:
        _log_and_callback("calcgrid_error_no_wcs_shape", level="ERROR", callback=progress_callback); return None, None

    valid_wcs_inputs = []; valid_shapes_inputs_hw = []
    for idx_filt, wcs_filt in enumerate(panel_wcs_list):
        if isinstance(wcs_filt, WCS) and wcs_filt.is_celestial:
            if idx_filt < len(panel_shapes_hw_list):
                shape_filt = panel_shapes_hw_list[idx_filt]
                if isinstance(shape_filt, tuple) and len(shape_filt) == 2 and isinstance(shape_filt[0], int) and shape_filt[0] > 0 and isinstance(shape_filt[1], int) and shape_filt[1] > 0:
                    valid_wcs_inputs.append(wcs_filt); valid_shapes_inputs_hw.append(shape_filt)
                else: _log_and_callback("calcgrid_warn_invalid_shape_skipped", shape=shape_filt, wcs_index=idx_filt, level="WARN", callback=progress_callback)
            else: _log_and_callback("calcgrid_warn_no_shape_for_wcs_skipped", wcs_index=idx_filt, level="WARN", callback=progress_callback)
        else: _log_and_callback("calcgrid_warn_invalid_wcs_skipped", wcs_index=idx_filt, level="WARN", callback=progress_callback)
    
    if not valid_wcs_inputs:
        _log_and_callback("calcgrid_error_no_valid_wcs_shape_after_filter", level="ERROR", callback=progress_callback); return None, None

    panel_wcs_list_to_use = valid_wcs_inputs; panel_shapes_hw_list_to_use = valid_shapes_inputs_hw
    num_valid_inputs = len(panel_wcs_list_to_use)
    _log_and_callback(f"CalcGrid: {num_valid_inputs} WCS/Shapes valides pour calcul.", None, "DEBUG", progress_callback) # Log technique

    inputs_for_optimal_wcs_calc = []
    for i in range(num_valid_inputs):
        wcs_in = panel_wcs_list_to_use[i]
        shape_in_hw = panel_shapes_hw_list_to_use[i] # shape (height, width)
        shape_in_wh_for_wcs_pixel_shape = (shape_in_hw[1], shape_in_hw[0]) # (width, height) for WCS.pixel_shape

        # Ensure WCS.pixel_shape is set for reproject, it might use it internally.
        if wcs_in.pixel_shape is None or wcs_in.pixel_shape != shape_in_wh_for_wcs_pixel_shape:
            try: 
                wcs_in.pixel_shape = shape_in_wh_for_wcs_pixel_shape
                _log_and_callback(f"CalcGrid: WCS {i} pixel_shape set to {shape_in_wh_for_wcs_pixel_shape}", None, "DEBUG_DETAIL", progress_callback)
            except Exception as e_pshape_set: 
                _log_and_callback("calcgrid_warn_set_pixel_shape_failed", wcs_index=i, error=str(e_pshape_set), level="WARN", callback=progress_callback)
        
        # **** LA CORRECTION EST ICI ****
        # find_optimal_celestial_wcs expects a list of (shape, wcs) tuples or HDU objects.
        # The shape should be (height, width).
        inputs_for_optimal_wcs_calc.append((shape_in_hw, wcs_in))
        # *****************************

    if not inputs_for_optimal_wcs_calc:
        _log_and_callback("calcgrid_error_no_wcs_for_optimal_calc", level="ERROR", callback=progress_callback); return None, None
        
    try:
        sum_of_pixel_scales_deg = 0.0; count_of_valid_scales = 0
        # For calculating average input pixel scale, we use panel_wcs_list_to_use (which are just WCS objects)
        for wcs_obj_scale in panel_wcs_list_to_use: 
            if not (wcs_obj_scale and wcs_obj_scale.is_celestial): continue
            try:
                current_pixel_scale_deg = 0.0
                if hasattr(wcs_obj_scale, 'proj_plane_pixel_scales') and callable(wcs_obj_scale.proj_plane_pixel_scales):
                    pixel_scales_angle_tuple = wcs_obj_scale.proj_plane_pixel_scales(); current_pixel_scale_deg = np.mean(np.abs([s.to_value(u.deg) for s in pixel_scales_angle_tuple]))
                elif hasattr(wcs_obj_scale, 'pixel_scale_matrix'): current_pixel_scale_deg = np.sqrt(np.abs(np.linalg.det(wcs_obj_scale.pixel_scale_matrix)))
                else: continue
                if np.isfinite(current_pixel_scale_deg) and current_pixel_scale_deg > 1e-10: sum_of_pixel_scales_deg += current_pixel_scale_deg; count_of_valid_scales += 1
            except Exception: pass # Ignore errors in calculating scale for one WCS
        
        avg_input_pixel_scale_deg = (2.0 / 3600.0) # Fallback 2 arcsec/pix
        if count_of_valid_scales > 0: avg_input_pixel_scale_deg = sum_of_pixel_scales_deg / count_of_valid_scales
        elif num_valid_inputs > 0 : _log_and_callback("calcgrid_warn_scale_fallback", level="WARN", callback=progress_callback)
        
        target_resolution_deg_per_pixel = avg_input_pixel_scale_deg / drizzle_scale_factor
        target_resolution_angle = Angle(target_resolution_deg_per_pixel, unit=u.deg)
        _log_and_callback("calcgrid_info_scales", avg_input_scale_arcsec=avg_input_pixel_scale_deg*3600, target_scale_arcsec=target_resolution_angle.arcsec, level="INFO", callback=progress_callback)
        
        # Now call with inputs_for_optimal_wcs_calc which is a list of (shape_hw, wcs) tuples
        optimal_wcs_out, optimal_shape_hw_out = find_optimal_celestial_wcs(
            inputs_for_optimal_wcs_calc, # This is now a list of (shape_hw, WCS) tuples
            resolution=target_resolution_angle, 
            auto_rotate=True, 
            projection='TAN', 
            reference=None, 
            frame='icrs'
        )
        
        if optimal_wcs_out and optimal_shape_hw_out:
            expected_pixel_shape_wh_for_wcs_out = (optimal_shape_hw_out[1], optimal_shape_hw_out[0])
            if optimal_wcs_out.pixel_shape is None or optimal_wcs_out.pixel_shape != expected_pixel_shape_wh_for_wcs_out:
                try: optimal_wcs_out.pixel_shape = expected_pixel_shape_wh_for_wcs_out
                except Exception: pass
            if not (hasattr(optimal_wcs_out.wcs, 'naxis1') and hasattr(optimal_wcs_out.wcs, 'naxis2')) or not (optimal_wcs_out.wcs.naxis1 > 0 and optimal_wcs_out.wcs.naxis2 > 0) :
                try: optimal_wcs_out.wcs.naxis1 = expected_pixel_shape_wh_for_wcs_out[0]; optimal_wcs_out.wcs.naxis2 = expected_pixel_shape_wh_for_wcs_out[1]
                except Exception: pass
        
        _log_and_callback("calcgrid_info_optimal_grid_calculated", shape=optimal_shape_hw_out, crval=optimal_wcs_out.wcs.crval if optimal_wcs_out and optimal_wcs_out.wcs else 'N/A', level="INFO", callback=progress_callback)
        return optimal_wcs_out, optimal_shape_hw_out
    except ImportError: _log_and_callback("calcgrid_error_find_optimal_wcs_unavailable", level="ERROR", callback=progress_callback); return None, None
    except Exception as e_optimal_wcs_call: 
        _log_and_callback("calcgrid_error_find_optimal_wcs_call", error=str(e_optimal_wcs_call), level="ERROR", callback=progress_callback)
        logger.error("Traceback find_optimal_celestial_wcs:", exc_info=True)
        return None, None


def cluster_seestar_stacks(all_raw_files_with_info: list, stack_threshold_deg: float, progress_callback: callable):
    if not (ASTROPY_AVAILABLE and SkyCoord and u): _log_and_callback("clusterstacks_error_astropy_unavailable", level="ERROR", callback=progress_callback); return []
    if not all_raw_files_with_info: _log_and_callback("clusterstacks_warn_no_raw_info", level="WARN", callback=progress_callback); return []
    _log_and_callback("clusterstacks_info_start", num_files=len(all_raw_files_with_info), threshold=stack_threshold_deg, level="INFO", callback=progress_callback)
    panel_centers_sky = []; panel_data_for_clustering = []
    for i, info in enumerate(all_raw_files_with_info):
        wcs_obj = info['wcs']
        if not (wcs_obj and wcs_obj.is_celestial): continue
        try:
            if wcs_obj.pixel_shape: center_world = wcs_obj.pixel_to_world(wcs_obj.pixel_shape[0]/2.0, wcs_obj.pixel_shape[1]/2.0)
            elif hasattr(wcs_obj.wcs, 'crval'): center_world = SkyCoord(ra=wcs_obj.wcs.crval[0]*u.deg, dec=wcs_obj.wcs.crval[1]*u.deg, frame='icrs')
            else: continue
            panel_centers_sky.append(center_world); panel_data_for_clustering.append(info)
        except Exception: continue
    if not panel_centers_sky: _log_and_callback("clusterstacks_warn_no_centers", level="WARN", callback=progress_callback); return []
    groups = []; assigned_mask = [False] * len(panel_centers_sky)
    for i in range(len(panel_centers_sky)):
        if assigned_mask[i]: continue
        current_group_infos = [panel_data_for_clustering[i]]; assigned_mask[i] = True
        current_group_center_seed = panel_centers_sky[i]
        for j in range(i + 1, len(panel_centers_sky)):
            if assigned_mask[j]: continue
            if current_group_center_seed.separation(panel_centers_sky[j]).deg < stack_threshold_deg:
                current_group_infos.append(panel_data_for_clustering[j]); assigned_mask[j] = True
        groups.append(current_group_infos)
    _log_and_callback("clusterstacks_info_finished", num_groups=len(groups), level="INFO", callback=progress_callback)
    return groups

def get_wcs_and_pretreat_raw_file(file_path: str, astap_exe_path: str, astap_data_dir: str,
                                  astap_search_radius: float, astap_downsample: int,
                                  astap_sensitivity: int, astap_timeout_seconds: int,
                                  progress_callback: callable,
                                  hotpix_mask_dir: str | None = None):
    filename = os.path.basename(file_path)
    # Utiliser une fonction helper pour les logs internes à cette fonction si _log_and_callback
    # est trop lié à la structure de run_hierarchical_mosaic
    _pcb_local = lambda msg_key, lvl="DEBUG", **kwargs: \
        progress_callback(msg_key, None, lvl, **kwargs) if progress_callback else print(f"GETWCS_LOG {lvl}: {msg_key} {kwargs}")

    _pcb_local(f"GetWCS_Pretreat: Début pour '{filename}'.", lvl="DEBUG_DETAIL") # Niveau DEBUG_DETAIL pour être moins verbeux

    hp_mask_path = None

    if not (ZEMOSAIC_UTILS_AVAILABLE and zemosaic_utils):
        _pcb_local("getwcs_error_utils_unavailable", lvl="ERROR")
        return None, None, None, None
        
    img_data_raw_adu, header_orig = zemosaic_utils.load_and_validate_fits(
        file_path, 
        normalize_to_float32=False, 
        attempt_fix_nonfinite=True, 
        progress_callback=progress_callback
    )

    if img_data_raw_adu is None or header_orig is None:
        _pcb_local("getwcs_error_load_failed", lvl="ERROR", filename=filename)
        # Le fichier n'a pas pu être chargé, on ne peut pas le déplacer car on ne sait pas s'il existe ou est corrompu.
        # Ou on pourrait essayer de le déplacer s'il existe. Pour l'instant, on retourne None.
        return None, None, None, None

    # ... (log de post-load) ...
    _pcb_local(f"  Post-Load: '{filename}' - Shape: {img_data_raw_adu.shape}, Dtype: {img_data_raw_adu.dtype}", lvl="DEBUG_VERY_DETAIL")

    img_data_processed_adu = img_data_raw_adu.astype(np.float32, copy=True)

    # --- Débayerisation ---
    if img_data_processed_adu.ndim == 2:
        _pcb_local(f"  Monochrome détecté pour '{filename}'. Débayerisation...", lvl="DEBUG_DETAIL")
        bayer_pattern = header_orig.get('BAYERPAT', header_orig.get('CFAIMAGE', 'GRBG'))
        if not isinstance(bayer_pattern, str) or bayer_pattern.upper() not in ['GRBG','RGGB','GBRG','BGGR']: bayer_pattern = 'GRBG'
        else: bayer_pattern = bayer_pattern.upper()
        
        bitpix = header_orig.get('BITPIX', 16)
        # ... (logique de max_val_for_norm_before_debayer inchangée) ...
        max_val_for_norm_before_debayer = (2**abs(bitpix))-1. if bitpix!=0 and np.issubdtype(img_data_processed_adu.dtype,np.integer) else (65535. if np.issubdtype(img_data_processed_adu.dtype,np.unsignedinteger) else 1.)
        if abs(bitpix)>16 and np.issubdtype(img_data_processed_adu.dtype,np.integer): max_val_for_norm_before_debayer=(2**16)-1.
        if max_val_for_norm_before_debayer<=0: max_val_for_norm_before_debayer=1.

        img_norm_for_debayer = np.zeros_like(img_data_processed_adu,dtype=np.float32)
        min_adu_pre_debayer,max_adu_pre_debayer=np.nanmin(img_data_processed_adu),np.nanmax(img_data_processed_adu)
        range_adu_pre_debayer=max_adu_pre_debayer-min_adu_pre_debayer
        if range_adu_pre_debayer>1e-9: img_norm_for_debayer=(img_data_processed_adu-min_adu_pre_debayer)/range_adu_pre_debayer
        elif np.any(np.isfinite(img_data_processed_adu)): img_norm_for_debayer=np.full_like(img_data_processed_adu,0.5)
        img_norm_for_debayer=np.clip(img_norm_for_debayer,0.,1.)
        
        try:
            img_rgb_norm_01 = zemosaic_utils.debayer_image(img_norm_for_debayer, bayer_pattern, progress_callback=progress_callback)
            if range_adu_pre_debayer>1e-9: img_data_processed_adu=(img_rgb_norm_01*range_adu_pre_debayer)+min_adu_pre_debayer
            else: img_data_processed_adu=np.full_like(img_rgb_norm_01,min_adu_pre_debayer if np.isfinite(min_adu_pre_debayer) else 0.)
        except Exception as e_debayer: 
            _pcb_local("getwcs_warn_debayer_failed", lvl="WARN", filename=filename, error=str(e_debayer))
            img_data_processed_adu = np.stack([img_data_processed_adu]*3, axis=-1) # Fallback stack
    
    if img_data_processed_adu.ndim == 2: # Toujours monochrome après tentative de débayerisation
        _pcb_local("getwcs_warn_still_2d_after_debayer_attempt", lvl="WARN", filename=filename)
        img_data_processed_adu = np.stack([img_data_processed_adu]*3, axis=-1)
    
    if img_data_processed_adu.ndim != 3 or img_data_processed_adu.shape[-1] != 3:
        _pcb_local("getwcs_error_shape_after_debayer_final_check", lvl="ERROR", filename=filename, shape=str(img_data_processed_adu.shape))
        return None, None, None, None

    # --- Correction Hot Pixels ---
    _pcb_local(f"  Correction HP pour '{filename}'...", lvl="DEBUG_DETAIL")
    if hotpix_mask_dir:
        os.makedirs(hotpix_mask_dir, exist_ok=True)
        hp_mask_path = os.path.join(hotpix_mask_dir, f"hp_mask_{os.path.splitext(filename)[0]}_{uuid.uuid4().hex}.npy")
    img_data_hp_corrected_adu = zemosaic_utils.detect_and_correct_hot_pixels(
        img_data_processed_adu,
        3.0,
        5,
        progress_callback=progress_callback,
        save_mask_path=hp_mask_path,
    )
    if img_data_hp_corrected_adu is not None: 
        img_data_processed_adu = img_data_hp_corrected_adu
    else: _pcb_local("getwcs_warn_hp_returned_none_using_previous", lvl="WARN", filename=filename)

    # --- Résolution WCS ---
    _pcb_local(f"  Résolution WCS pour '{filename}'...", lvl="DEBUG_DETAIL")
    wcs_brute = None
    if ASTROPY_AVAILABLE and WCS: # S'assurer que WCS est bien l'objet d'Astropy
        try:
            wcs_from_header = WCS(header_orig, naxis=2, relax=True) # Utiliser WCS d'Astropy
            if wcs_from_header.is_celestial and hasattr(wcs_from_header.wcs,'crval') and \
               (hasattr(wcs_from_header.wcs,'cdelt') or hasattr(wcs_from_header.wcs,'cd') or hasattr(wcs_from_header.wcs,'pc')):
                wcs_brute = wcs_from_header
                _pcb_local(f"    WCS trouvé dans header FITS de '{filename}'.", lvl="DEBUG_DETAIL")
        except Exception as e_wcs_hdr:
            _pcb_local("getwcs_warn_header_wcs_read_failed", lvl="WARN", filename=filename, error=str(e_wcs_hdr))
            wcs_brute = None
            
    if wcs_brute is None and ZEMOSAIC_ASTROMETRY_AVAILABLE and zemosaic_astrometry:
        _pcb_local(
            f"    WCS non trouvé/valide dans header. Appel solve_with_astap pour '{filename}'.",
            lvl="DEBUG_DETAIL",
        )

        tempdir_astap = tempfile.mkdtemp(prefix="astap_")
        basename = os.path.splitext(filename)[0]
        temp_fits = os.path.join(tempdir_astap, f"{basename}_minimal.fits")
        try:
            fits.writeto(
                temp_fits,
                img_data_raw_adu,
                header=header_orig,
                overwrite=True,
            )
        except Exception as e_tmp_write:
            _pcb_local(
                "getwcs_error_astap_tempfile_write_failed",
                lvl="ERROR",
                filename=filename,
                error=str(e_tmp_write),
            )
            logger.error(
                f"Erreur écriture FITS temporaire ASTAP pour {filename}:",
                exc_info=True,
            )
            del img_data_raw_adu
            gc.collect()
            try:
                shutil.rmtree(tempdir_astap)
            except Exception:
                pass
            wcs_brute = None
        else:
            try:
                wcs_brute = zemosaic_astrometry.solve_with_astap(
                    image_fits_path=temp_fits,
                    original_fits_header=header_orig,
                    astap_exe_path=astap_exe_path,
                    astap_data_dir=astap_data_dir,
                    search_radius_deg=astap_search_radius,
                    downsample_factor=astap_downsample,
                    sensitivity=astap_sensitivity,
                    timeout_sec=astap_timeout_seconds,
                    update_original_header_in_place=True,
                    progress_callback=progress_callback,
                )
                if wcs_brute:
                    _pcb_local("getwcs_info_astap_solved", lvl="INFO_DETAIL", filename=filename)
                else:
                    _pcb_local("getwcs_warn_astap_failed", lvl="WARN", filename=filename)
            except Exception as e_astap_call:
                _pcb_local("getwcs_error_astap_exception", lvl="ERROR", filename=filename, error=str(e_astap_call))
                logger.error(f"Erreur ASTAP pour {filename}", exc_info=True)
                wcs_brute = None
            finally:
                del img_data_raw_adu
                gc.collect()
                try:
                    os.remove(temp_fits)
                    os.rmdir(tempdir_astap)
                except Exception:
                    pass
    elif wcs_brute is None: # Ni header, ni ASTAP n'a fonctionné ou n'était dispo
        _pcb_local("getwcs_warn_no_wcs_source_available_or_failed", lvl="WARN", filename=filename)
        # Action de déplacement sera gérée par le check suivant

    # --- Vérification finale du WCS et action de déplacement si échec ---
    if wcs_brute and wcs_brute.is_celestial:
        # Mettre à jour pixel_shape si nécessaire
        if wcs_brute.pixel_shape is None or not (wcs_brute.pixel_shape[0]>0 and wcs_brute.pixel_shape[1]>0):
            n1_final = header_orig.get('NAXIS1', img_data_processed_adu.shape[1])
            n2_final = header_orig.get('NAXIS2', img_data_processed_adu.shape[0])
            if n1_final > 0 and n2_final > 0:
                try: wcs_brute.pixel_shape = (int(n1_final), int(n2_final))
                except Exception as e_ps_final: 
                    _pcb_local("getwcs_error_set_pixel_shape_final_wcs_invalid", lvl="ERROR", filename=filename, error=str(e_ps_final))
                    # WCS devient invalide ici
                    wcs_brute = None # Forcer le déplacement
            else:
                _pcb_local("getwcs_error_invalid_naxis_for_pixel_shape_wcs_invalid", lvl="ERROR", filename=filename)
                wcs_brute = None # Forcer le déplacement
        
        if wcs_brute and wcs_brute.is_celestial: # Re-vérifier après la tentative de set_pixel_shape
            _pcb_local("getwcs_info_pretreatment_wcs_ok", lvl="DEBUG", filename=filename)
            return img_data_processed_adu, wcs_brute, header_orig, hp_mask_path  # header_orig peut avoir été mis à jour par ASTAP
        # else: tombe dans le bloc de déplacement ci-dessous

    # Si on arrive ici, c'est que wcs_brute est None ou non céleste
    _pcb_local("getwcs_action_moving_unsolved_file", lvl="WARN", filename=filename)
    try:
        original_file_dir = os.path.dirname(file_path)
        unaligned_dir_name = "unaligned_by_zemosaic"
        unaligned_path = os.path.join(original_file_dir, unaligned_dir_name)
        
        if not os.path.exists(unaligned_path):
            os.makedirs(unaligned_path)
            _pcb_local(f"  Création dossier: '{unaligned_path}'", lvl="INFO_DETAIL")
        
        destination_path = os.path.join(unaligned_path, filename)
        
        if os.path.exists(destination_path):
            base, ext = os.path.splitext(filename)
            timestamp_suffix = time.strftime("_%Y%m%d%H%M%S")
            destination_path = os.path.join(unaligned_path, f"{base}{timestamp_suffix}{ext}")
            _pcb_local(f"  Fichier de destination '{filename}' existe déjà. Renommage en '{os.path.basename(destination_path)}'", lvl="DEBUG_DETAIL")

        shutil.move(file_path, destination_path) # shutil.move écrase si la destination existe et est un fichier
                                                  # mais notre renommage ci-dessus gère le cas.
        _pcb_local(f"  Fichier '{filename}' déplacé vers '{unaligned_path}'.", lvl="INFO")

    except Exception as e_move:
        _pcb_local(f"getwcs_error_moving_unaligned_file", lvl="ERROR", filename=filename, error=str(e_move))
        logger.error(f"Erreur déplacement fichier {filename} vers dossier unaligned:", exc_info=True)
            
    if img_data_processed_adu is not None: del img_data_processed_adu 
    gc.collect()
    return None, None, None, hp_mask_path  # Indique l'échec pour ce fichier








# Dans zemosaic_worker.py

# ... (vos imports existants : os, shutil, time, traceback, gc, logging, np, astropy, reproject, et les modules zemosaic_...)

def create_master_tile(
    seestar_stack_group_info: list[dict], 
    tile_id: int, 
    output_temp_dir: str,
    # Paramètres de stacking existants
    stack_norm_method: str,
    stack_weight_method: str, # Ex: "none", "noise_variance", "noise_fwhm", "noise_plus_fwhm"
    stack_reject_algo: str,
    stack_kappa_low: float,
    stack_kappa_high: float,
    parsed_winsor_limits: tuple[float, float],
    stack_final_combine: str,
    # --- NOUVEAUX PARAMÈTRES POUR LA PONDÉRATION RADIALE ---
    apply_radial_weight: bool,             # Vient de la GUI/config
    radial_feather_fraction: float,      # Vient de la GUI/config
    radial_shape_power: float,           # Pourrait être une constante ou configurable
    min_radial_weight_floor: float,
    # --- FIN NOUVEAUX PARAMÈTRES ---
    # Paramètres ASTAP (pourraient être enlevés si plus du tout utilisés ici)
    astap_exe_path_global: str, 
    astap_data_dir_global: str, 
    astap_search_radius_global: float,
    astap_downsample_global: int,
    astap_sensitivity_global: int,
    astap_timeout_seconds_global: int,
    winsor_pool_workers: int,
    progress_callback: callable
):
    """
    Crée une "master tuile" à partir d'un groupe d'images.
    Lit les données image prétraitées depuis un cache disque (.npy).
    Utilise les WCS et Headers déjà résolus et stockés en mémoire.
    Transmet toutes les options de stacking, y compris la pondération radiale.
    """
    pcb_tile = lambda msg_key, prog=None, lvl="INFO_DETAIL", **kwargs: _log_and_callback(msg_key, prog, lvl, callback=progress_callback, **kwargs)
    func_id_log_base = "mastertile" 

    pcb_tile(f"{func_id_log_base}_info_creation_started_from_cache", prog=None, lvl="INFO", 
             num_raw=len(seestar_stack_group_info), tile_id=tile_id)
    pcb_tile(f"    {func_id_log_base}_{tile_id}: Options Stacking - Norm='{stack_norm_method}', "
             f"Weight='{stack_weight_method}' (RadialWeight={apply_radial_weight}), "
             f"Reject='{stack_reject_algo}', Combine='{stack_final_combine}'", prog=None, lvl="DEBUG")

    if not (ZEMOSAIC_UTILS_AVAILABLE and zemosaic_utils and ZEMOSAIC_ALIGN_STACK_AVAILABLE and zemosaic_align_stack and ASTROPY_AVAILABLE and fits): # Ajout de 'fits' pour header_mt_save
        # ... (votre gestion d'erreur de dépendances existante) ...
        if not ZEMOSAIC_UTILS_AVAILABLE: pcb_tile(f"{func_id_log_base}_error_utils_unavailable", prog=None, lvl="ERROR", tile_id=tile_id)
        if not ZEMOSAIC_ALIGN_STACK_AVAILABLE: pcb_tile(f"{func_id_log_base}_error_alignstack_unavailable", prog=None, lvl="ERROR", tile_id=tile_id)
        if not ASTROPY_AVAILABLE or not fits: pcb_tile(f"{func_id_log_base}_error_astropy_unavailable", prog=None, lvl="ERROR", tile_id=tile_id)
        return None, None
        
    if not seestar_stack_group_info: 
        pcb_tile(f"{func_id_log_base}_error_no_images_provided", prog=None, lvl="ERROR", tile_id=tile_id)
        return None,None
    
    # Choix de l'image de référence (généralement la première du groupe après tri ou la plus centrale)
    reference_image_index_in_group = 0 # Pourrait être plus sophistiqué à l'avenir
    if not (0 <= reference_image_index_in_group < len(seestar_stack_group_info)): 
        pcb_tile(f"{func_id_log_base}_error_invalid_ref_index", prog=None, lvl="ERROR", tile_id=tile_id, ref_idx=reference_image_index_in_group, group_size=len(seestar_stack_group_info))
        return None,None
    
    ref_info_for_tile = seestar_stack_group_info[reference_image_index_in_group]
    wcs_for_master_tile = ref_info_for_tile.get('wcs')
    # Le header est un dict venant du cache, il faut le convertir en objet fits.Header si besoin
    header_dict_for_master_tile_base = ref_info_for_tile.get('header') 

    if not (wcs_for_master_tile and wcs_for_master_tile.is_celestial and header_dict_for_master_tile_base):
        pcb_tile(f"{func_id_log_base}_error_invalid_ref_wcs_header", prog=None, lvl="ERROR", tile_id=tile_id)
        return None,None
    
    # Conversion du dict en objet astropy.io.fits.Header pour la sauvegarde
    header_for_master_tile_base = fits.Header(header_dict_for_master_tile_base.cards if hasattr(header_dict_for_master_tile_base,'cards') else header_dict_for_master_tile_base)
    
    ref_path_raw = ref_info_for_tile.get('path_raw', 'UnknownRawRef')
    pcb_tile(f"{func_id_log_base}_info_reference_set", prog=None, lvl="DEBUG_DETAIL", ref_index=reference_image_index_in_group, ref_filename=os.path.basename(ref_path_raw), tile_id=tile_id)

    pcb_tile(f"{func_id_log_base}_info_loading_from_cache_started", prog=None, lvl="DEBUG_DETAIL", num_images=len(seestar_stack_group_info), tile_id=tile_id)
    
    tile_images_data_HWC_adu = []
    tile_original_raw_headers = [] # Liste des dictionnaires de header originaux

    for i, raw_file_info in enumerate(seestar_stack_group_info):
        cached_image_file_path = raw_file_info.get('path_preprocessed_cache')
        original_raw_path = raw_file_info.get('path_raw', 'UnknownRawPathForTileImg') # Plus descriptif

        if not (cached_image_file_path and os.path.exists(cached_image_file_path)):
            pcb_tile(f"{func_id_log_base}_warn_cache_file_missing", prog=None, lvl="WARN", filename=os.path.basename(original_raw_path), cache_path=cached_image_file_path, tile_id=tile_id)
            continue
        
        # pcb_tile(f"    {func_id_log_base}_{tile_id}_Img{i}: Lecture cache '{os.path.basename(cached_image_file_path)}'", prog=None, lvl="DEBUG_VERY_DETAIL")
        
        try:
            img_data_adu = np.load(cached_image_file_path) 
            if not (isinstance(img_data_adu, np.ndarray) and img_data_adu.dtype == np.float32 and img_data_adu.ndim == 3 and img_data_adu.shape[-1] == 3):
                pcb_tile(f"{func_id_log_base}_warn_invalid_cached_data", prog=None, lvl="WARN", filename=os.path.basename(cached_image_file_path), 
                         shape=img_data_adu.shape if hasattr(img_data_adu, 'shape') else 'N/A', 
                         dtype=img_data_adu.dtype if hasattr(img_data_adu, 'dtype') else 'N/A', tile_id=tile_id)
                del img_data_adu; gc.collect(); continue
            
            tile_images_data_HWC_adu.append(img_data_adu)
            # Stocker le dict de header, pas l'objet fits.Header, car c'est ce qui est dans raw_file_info
            tile_original_raw_headers.append(raw_file_info.get('header')) 
        except MemoryError as e_mem_load_cache:
             pcb_tile(f"{func_id_log_base}_error_memory_loading_cache", prog=None, lvl="ERROR", filename=os.path.basename(cached_image_file_path), error=str(e_mem_load_cache), tile_id=tile_id)
             del tile_images_data_HWC_adu, tile_original_raw_headers; gc.collect(); return None, None
        except Exception as e_load_cache:
            pcb_tile(f"{func_id_log_base}_error_loading_cache", prog=None, lvl="ERROR", filename=os.path.basename(cached_image_file_path), error=str(e_load_cache), tile_id=tile_id)
            logger.error(f"Erreur chargement cache {cached_image_file_path} pour tuile {tile_id}", exc_info=True)
            continue
            
    if not tile_images_data_HWC_adu: 
        pcb_tile(f"{func_id_log_base}_error_no_valid_images_from_cache", prog=None, lvl="ERROR", tile_id=tile_id)
        return None,None
    # pcb_tile(f"{func_id_log_base}_info_loading_from_cache_finished", prog=None, lvl="DEBUG_DETAIL", num_loaded=len(tile_images_data_HWC_adu), tile_id=tile_id)

    # pcb_tile(f"{func_id_log_base}_info_intra_tile_alignment_started", prog=None, lvl="DEBUG_DETAIL", num_to_align=len(tile_images_data_HWC_adu), tile_id=tile_id)
    aligned_images_for_stack = zemosaic_align_stack.align_images_in_group(
        image_data_list=tile_images_data_HWC_adu, 
        reference_image_index=reference_image_index_in_group, 
        progress_callback=progress_callback
    )
    del tile_images_data_HWC_adu; gc.collect()
    
    valid_aligned_images = [img for img in aligned_images_for_stack if img is not None]
    if aligned_images_for_stack: del aligned_images_for_stack # Libérer la liste originale après filtrage

    num_actually_aligned_for_header = len(valid_aligned_images)
    # pcb_tile(f"{func_id_log_base}_info_intra_tile_alignment_finished", prog=None, lvl="DEBUG_DETAIL", num_aligned=num_actually_aligned_for_header, tile_id=tile_id)
    
    if not valid_aligned_images: 
        pcb_tile(f"{func_id_log_base}_error_no_images_after_alignment", prog=None, lvl="ERROR", tile_id=tile_id)
        return None,None
    
    pcb_tile(f"{func_id_log_base}_info_stacking_started", prog=None, lvl="DEBUG_DETAIL", 
             num_to_stack=len(valid_aligned_images), tile_id=tile_id) # Les options sont loggées au début
    
    master_tile_stacked_HWC = zemosaic_align_stack.stack_aligned_images(
        aligned_image_data_list=valid_aligned_images, 
        normalize_method=stack_norm_method,
        weighting_method=stack_weight_method,
        rejection_algorithm=stack_reject_algo,
        final_combine_method=stack_final_combine,
        sigma_clip_low=stack_kappa_low,
        sigma_clip_high=stack_kappa_high,
        winsor_limits=parsed_winsor_limits,
        minimum_signal_adu_target=0.0,
        # --- TRANSMISSION DES NOUVEAUX PARAMÈTRES ---
        apply_radial_weight=apply_radial_weight,
        radial_feather_fraction=radial_feather_fraction,
        radial_shape_power=radial_shape_power,
        winsor_max_workers=winsor_pool_workers,
        # --- FIN TRANSMISSION ---
        progress_callback=progress_callback
    )
    
    del valid_aligned_images; gc.collect() # valid_aligned_images a été passé par valeur (copie de la liste)
                                          # mais les arrays NumPy à l'intérieur sont passés par référence.
                                          # stack_aligned_images travaille sur ces arrays.
                                          # Il est bon de del ici.

    if master_tile_stacked_HWC is None: 
        pcb_tile(f"{func_id_log_base}_error_stacking_failed", prog=None, lvl="ERROR", tile_id=tile_id)
        return None,None
    
    pcb_tile(f"{func_id_log_base}_info_stacking_finished", prog=None, lvl="DEBUG_DETAIL", tile_id=tile_id, 
             shape=master_tile_stacked_HWC.shape)
             # min_val=np.nanmin(master_tile_stacked_HWC), # Peut être verbeux
             # max_val=np.nanmax(master_tile_stacked_HWC), 
             # mean_val=np.nanmean(master_tile_stacked_HWC))

    # pcb_tile(f"{func_id_log_base}_info_saving_started", prog=None, lvl="DEBUG_DETAIL", tile_id=tile_id)
    temp_fits_filename = f"master_tile_{tile_id:03d}.fits"
    temp_fits_filepath = os.path.join(output_temp_dir,temp_fits_filename)
    
    try:
        # Créer un nouvel objet Header pour la sauvegarde
        header_mt_save = fits.Header()
        if wcs_for_master_tile:
            try: 
                # S'assurer que wcs_for_master_tile a les NAXIS bien définis pour to_header
                # La shape de master_tile_stacked_HWC est (H, W, C)
                # Pour le WCS 2D, on a besoin de (W, H)
                if master_tile_stacked_HWC.ndim >= 2:
                    h_final, w_final = master_tile_stacked_HWC.shape[:2]
                    # Mettre à jour les attributs NAXIS du WCS si nécessaire,
                    # car to_header les utilise.
                    # wcs_for_master_tile.wcs.naxis1 = w_final # Ne pas modifier l'objet WCS original directement ici
                    # wcs_for_master_tile.wcs.naxis2 = h_final # car il est partagé/réutilisé.
                    # Créer une copie du WCS pour modification locale avant to_header si besoin.
                    # Cependant, save_fits_image devrait gérer les NAXIS en fonction des données.
                    pass

                header_mt_save.update(wcs_for_master_tile.to_header(relax=True))
            except Exception as e_wcs_hdr: 
                pcb_tile(f"{func_id_log_base}_warn_wcs_header_error_saving", prog=None, lvl="WARN", tile_id=tile_id, error=str(e_wcs_hdr))
        
        
        
        header_mt_save['ZMT_TYPE']=('Master Tile','ZeMosaic Processed Tile'); header_mt_save['ZMT_ID']=(tile_id,'Master Tile ID')
        header_mt_save['ZMT_NRAW']=(len(seestar_stack_group_info),'Raw frames in this tile group')
        header_mt_save['ZMT_NALGN']=(num_actually_aligned_for_header,'Successfully aligned frames for stack')
        header_mt_save['ZMT_NORM'] = (str(stack_norm_method), 'Normalization method')
        header_mt_save['ZMT_WGHT'] = (str(stack_weight_method), 'Weighting method')
        if apply_radial_weight: # Log des paramètres radiaux
            header_mt_save['ZMT_RADW'] = (True, 'Radial weighting applied')
            header_mt_save['ZMT_RADF'] = (radial_feather_fraction, 'Radial feather fraction')
            header_mt_save['ZMT_RADP'] = (radial_shape_power, 'Radial shape power')
        else:
            header_mt_save['ZMT_RADW'] = (False, 'Radial weighting applied')

        header_mt_save['ZMT_REJ'] = (str(stack_reject_algo), 'Rejection algorithm')
        if stack_reject_algo == "kappa_sigma":
            header_mt_save['ZMT_KAPLO'] = (stack_kappa_low, 'Kappa Sigma Low threshold')
            header_mt_save['ZMT_KAPHI'] = (stack_kappa_high, 'Kappa Sigma High threshold')
        elif stack_reject_algo == "winsorized_sigma_clip":
            header_mt_save['ZMT_WINLO'] = (parsed_winsor_limits[0], 'Winsor Lower limit %')
            header_mt_save['ZMT_WINHI'] = (parsed_winsor_limits[1], 'Winsor Upper limit %')
            # Les paramètres Kappa sont aussi pertinents pour Winsorized
            header_mt_save['ZMT_KAPLO'] = (stack_kappa_low, 'Kappa Low for Winsorized')
            header_mt_save['ZMT_KAPHI'] = (stack_kappa_high, 'Kappa High for Winsorized')
        header_mt_save['ZMT_COMB'] = (str(stack_final_combine), 'Final combine method')
        
        if header_for_master_tile_base: # C'est déjà un objet fits.Header
            ref_path_raw_for_hdr = seestar_stack_group_info[reference_image_index_in_group].get('path_raw', 'UnknownRef')
            header_mt_save['ZMT_REF'] = (os.path.basename(ref_path_raw_for_hdr), 'Reference raw frame for this tile WCS')
            keys_from_ref = ['OBJECT','DATE-AVG','FILTER','INSTRUME','FOCALLEN','XPIXSZ','YPIXSZ', 'GAIN', 'OFFSET'] # Ajout GAIN, OFFSET
            for key_h in keys_from_ref:
                if key_h in header_for_master_tile_base:
                    try: 
                        # Tenter d'obtenir la valeur et le commentaire
                        card = header_for_master_tile_base.cards[key_h]
                        header_mt_save[key_h] = (card.value, card.comment)
                    except (KeyError, AttributeError): # Si la carte n'a pas de commentaire ou si ce n'est pas un objet CardImage
                        header_mt_save[key_h] = header_for_master_tile_base[key_h]
            
            total_exposure_tile = 0.
            num_exposure_summed = 0
            for hdr_raw_item_dict in tile_original_raw_headers: # Ce sont des dicts
                if hdr_raw_item_dict is None: continue
                try: 
                    exposure_val = hdr_raw_item_dict.get('EXPTIME', hdr_raw_item_dict.get('EXPOSURE', 0.0))
                    total_exposure_tile += float(exposure_val if exposure_val is not None else 0.0)
                    num_exposure_summed +=1
                except (TypeError, ValueError) : pass
            header_mt_save['EXPTOTAL']=(round(total_exposure_tile,2),'[s] Sum of EXPTIME for this tile')
            header_mt_save['NEXP_SUM']=(num_exposure_summed,'Number of exposures summed for EXPTOTAL')


        zemosaic_utils.save_fits_image(
            image_data=master_tile_stacked_HWC,
            output_path=temp_fits_filepath,
            header=header_mt_save,
            overwrite=True,
            save_as_float=True,
            progress_callback=progress_callback,
            axis_order="HWC",
        )
        pcb_tile(f"{func_id_log_base}_info_saved", prog=None, lvl="INFO_DETAIL", tile_id=tile_id, format_type='float32', filename=os.path.basename(temp_fits_filepath))
        # pcb_tile(f"{func_id_log_base}_info_saving_finished", prog=None, lvl="DEBUG_DETAIL", tile_id=tile_id)
        return temp_fits_filepath, wcs_for_master_tile
        
    except Exception as e_save_mt:
        pcb_tile(f"{func_id_log_base}_error_saving", prog=None, lvl="ERROR", tile_id=tile_id, error=str(e_save_mt))
        logger.error(f"Traceback pour {func_id_log_base}_{tile_id} sauvegarde:", exc_info=True)
        return None,None
    finally:
        if 'master_tile_stacked_HWC' in locals() and master_tile_stacked_HWC is not None: 
            del master_tile_stacked_HWC
        gc.collect()



# Dans zemosaic_worker.py

# ... (s'assurer que zemosaic_utils est importé et ZEMOSAIC_UTILS_AVAILABLE est défini)
# ... (s'assurer que WCS, fits d'Astropy sont importés, ainsi que reproject_interp)
# ... (définition de logger, _log_and_callback, etc.)



def assemble_final_mosaic_incremental(
    master_tile_fits_with_wcs_list: list,
    final_output_wcs: WCS,
    final_output_shape_hw: tuple,
    progress_callback: callable,
    n_channels: int = 3,
    dtype_accumulator: np.dtype = np.float64,
    dtype_norm: np.dtype = np.float32,
    apply_crop: bool = False,
    crop_percent: float = 0.0,
    processing_threads: int = 0,
    memmap_dir: str | None = None,
    cleanup_memmap: bool = True,
):
    """Assemble les master tiles par co-addition sur disque."""
    FLUSH_BATCH_SIZE = 10  # nombre de tuiles entre chaque flush sur le memmap
    pcb_asm = lambda msg_key, prog=None, lvl="INFO_DETAIL", **kwargs: _log_and_callback(
        msg_key, prog, lvl, callback=progress_callback, **kwargs
    )

    pcb_asm(
        f"ASM_INC: Début. Options rognage - Appliquer: {apply_crop}, %: {crop_percent if apply_crop else 'N/A'}",
        lvl="DEBUG_DETAIL",
    )

    if not (REPROJECT_AVAILABLE and reproject_interp and ASTROPY_AVAILABLE and fits):
        missing_deps = []
        if not REPROJECT_AVAILABLE or not reproject_interp:
            missing_deps.append("Reproject (reproject_interp)")
        if not ASTROPY_AVAILABLE or not fits:
            missing_deps.append("Astropy (fits)")
        pcb_asm(
            "assemble_error_core_deps_unavailable_incremental",
            prog=None,
            lvl="ERROR",
            missing=", ".join(missing_deps),
        )
        return None, None

    if not master_tile_fits_with_wcs_list:
        pcb_asm("assemble_error_no_tiles_provided_incremental", prog=None, lvl="ERROR")
        return None, None

    h, w = final_output_shape_hw
    sum_shape = (h, w, n_channels)
    weight_shape = (h, w)


    internal_temp_dir = False
    if memmap_dir is None:
        memmap_dir = tempfile.mkdtemp(prefix="zemosaic_memmap_")
        internal_temp_dir = True
    else:
        os.makedirs(memmap_dir, exist_ok=True)
    sum_path = os.path.join(memmap_dir, "SOMME.fits")
    weight_path = os.path.join(memmap_dir, "WEIGHT.fits")

    try:
        fits.writeto(sum_path, np.zeros(sum_shape, dtype=dtype_accumulator), overwrite=True)
        fits.writeto(weight_path, np.zeros(weight_shape, dtype=dtype_norm), overwrite=True)
    except Exception as e_create:
        pcb_asm("assemble_error_memmap_write_failed_inc", prog=None, lvl="ERROR", error=str(e_create))
        logger.error("Failed to create memmap FITS", exc_info=True)
        return None, None


    try:
        req_workers = int(processing_threads)
    except Exception:
        req_workers = 0
    if req_workers > 0:
        max_procs = req_workers
    else:
        max_procs = min(os.cpu_count() or 1, len(master_tile_fits_with_wcs_list))
    pcb_asm(f"ASM_INC: Using {max_procs} process workers", lvl="DEBUG_DETAIL")

    parent_is_daemon = multiprocessing.current_process().daemon
    Executor = ThreadPoolExecutor if parent_is_daemon else ProcessPoolExecutor


    try:
        with Executor(max_workers=max_procs) as ex, \
                fits.open(sum_path, mode="update", memmap=True) as hsum, \
                fits.open(weight_path, mode="update", memmap=True) as hwei:
            fsum = hsum[0].data
            fwei = hwei[0].data

            tiles_since_flush = 0

            future_map = {}
            for tile_idx, (tile_path, tile_wcs) in enumerate(master_tile_fits_with_wcs_list, 1):
                pcb_asm(
                    "assemble_info_processing_tile",
                    prog=None,
                    lvl="INFO_DETAIL",
                    tile_num=tile_idx,
                    total_tiles=len(master_tile_fits_with_wcs_list),
                    filename=os.path.basename(tile_path),
                )
                # Les objets WCS peuvent poser problème lors de la sérialisation.
                # On transmet donc leurs en-têtes et ils seront reconstruits dans le worker.
                tile_wcs_hdr = tile_wcs.to_header() if hasattr(tile_wcs, "to_header") else tile_wcs
                output_wcs_hdr = final_output_wcs.to_header() if hasattr(final_output_wcs, "to_header") else final_output_wcs
                future = ex.submit(
                    reproject_tile_to_mosaic,
                    tile_path,
                    tile_wcs_hdr,
                    output_wcs_hdr,
                    final_output_shape_hw,
                    True,
                    apply_crop,
                    crop_percent,
                )
                future_map[future] = tile_idx

            processed = 0
            for fut in as_completed(future_map):
                idx = future_map[fut]
                try:
                    I_tile, W_tile, (i0, i1, j0, j1) = fut.result()
                except MemoryError as e_mem:
                    pcb_asm(
                        "assemble_error_memory_tile_reprojection_inc",
                        prog=None,
                        lvl="ERROR",
                        tile_num=idx,
                        error=str(e_mem),
                    )
                    logger.error(
                        f"MemoryError reproject_tile_to_mosaic tuile {idx}",
                        exc_info=True,
                    )
                    processed += 1
                    continue
                except BrokenProcessPool as bpp:
                    pcb_asm(
                        "assemble_error_broken_process_pool_incremental",
                        prog=None,
                        lvl="ERROR",
                        tile_num=idx,
                        error=str(bpp),
                    )
                    logger.error(
                        "BrokenProcessPool during tile reprojection",
                        exc_info=True,
                    )
                    return None, None
                except Exception as e_reproj:
                    pcb_asm(
                        "assemble_error_tile_reprojection_failed_inc",
                        prog=None,
                        lvl="ERROR",
                        tile_num=idx,
                        error=str(e_reproj),
                    )
                    logger.error(
                        f"Erreur reproject_tile_to_mosaic tuile {idx}",
                        exc_info=True,
                    )
                    processed += 1
                    continue

                if I_tile is not None and W_tile is not None:
                    for c in range(n_channels):
                        fsum[j0:j1, i0:i1, c] += I_tile[..., c] * W_tile
                    fwei[j0:j1, i0:i1] += W_tile
                    tiles_since_flush += 1
                    if tiles_since_flush >= FLUSH_BATCH_SIZE:
                        hsum.flush()
                        hwei.flush()
                        tiles_since_flush = 0

                processed += 1
                if processed % 10 == 0 or processed == len(master_tile_fits_with_wcs_list):
                    pcb_asm(
                        "assemble_progress_tiles_processed_inc",
                        prog=None,
                        lvl="INFO_DETAIL",
                        num_done=processed,
                        total_num=len(master_tile_fits_with_wcs_list),
                    )

            if tiles_since_flush > 0:
                hsum.flush()
                hwei.flush()
                tiles_since_flush = 0
    except Exception as e_pool:
        pcb_asm("assemble_error_incremental_pool_failed", prog=None, lvl="ERROR", error=str(e_pool))
        logger.error("Error during incremental assembly", exc_info=True)
        return None, None

    with fits.open(sum_path, memmap=True) as hsum, fits.open(weight_path, memmap=True) as hwei:
        sum_data = hsum[0].data.astype(np.float32)
        weight_data = hwei[0].data.astype(np.float32)
        mosaic = np.zeros_like(sum_data, dtype=np.float32)
        np.divide(sum_data, weight_data[..., None], out=mosaic, where=weight_data[..., None] > 0)

    pcb_asm("assemble_info_finished_incremental", prog=None, lvl="INFO", shape=str(mosaic.shape))

    if cleanup_memmap:
        for p in (sum_path, weight_path):
            try:
                os.remove(p)
            except OSError:
                pass

        if internal_temp_dir:
            try:
                os.rmdir(memmap_dir)
            except OSError:
                pass


    return mosaic, weight_data

def _reproject_and_coadd_channel_worker(channel_data_list, output_wcs_header, output_shape_hw, match_bg, mm_sum_prefix=None, mm_cov_prefix=None):
    """Worker function to run reproject_and_coadd in a separate process."""
    from astropy.wcs import WCS
    from reproject.mosaicking import reproject_and_coadd
    from reproject import reproject_interp
    import numpy as np

    final_wcs = WCS(output_wcs_header)
    prepared_inputs = []
    for arr, hdr in channel_data_list:
        prepared_inputs.append((arr, WCS(hdr)))




    # The memmap prefixes are produced by other workers. Ensure they exist before
    # reading if provided. Wait here until both files are fully written.

    stacked, coverage = reproject_and_coadd(
        prepared_inputs,
        output_projection=final_wcs,
        shape_out=output_shape_hw,
        reproject_function=reproject_interp,
        combine_function="mean",
        match_background=match_bg,
    )

    if mm_sum_prefix and mm_cov_prefix:
        _wait_for_memmap_files([mm_sum_prefix, mm_cov_prefix])
    return stacked.astype(np.float32), coverage.astype(np.float32)


def assemble_final_mosaic_reproject_coadd(
    master_tile_fits_with_wcs_list: list,
    final_output_wcs: WCS,
    final_output_shape_hw: tuple,
    progress_callback: callable,
    n_channels: int = 3,
    match_bg: bool = True,
    apply_crop: bool = False,
    crop_percent: float = 0.0,
):
    """Assemble les master tiles en utilisant ``reproject_and_coadd``."""
    _pcb = lambda msg_key, prog=None, lvl="INFO_DETAIL", **kwargs: _log_and_callback(
        msg_key, prog, lvl, callback=progress_callback, **kwargs
    )

    _log_memory_usage(progress_callback, "Début assemble_final_mosaic_reproject_coadd")
    _pcb(
        f"ASM_REPROJ_COADD: Options de rognage - Appliquer: {apply_crop}, Pourcentage: {crop_percent if apply_crop else 'N/A'}",
        lvl="DEBUG_DETAIL",
    )

    if not (REPROJECT_AVAILABLE and reproject_and_coadd and ASTROPY_AVAILABLE and fits):
        missing_deps = []
        if not REPROJECT_AVAILABLE or not reproject_and_coadd:
            missing_deps.append("Reproject")
        if not ASTROPY_AVAILABLE or not fits:
            missing_deps.append("Astropy (fits)")
        _pcb(
            "assemble_error_core_deps_unavailable_reproject_coadd",
            prog=None,
            lvl="ERROR",
            missing=", ".join(missing_deps),
        )
        return None, None

    if not master_tile_fits_with_wcs_list:
        _pcb("assemble_error_no_tiles_provided_reproject_coadd", prog=None, lvl="ERROR")
        return None, None


    input_data_all_tiles_HWC_processed = []
    for idx, (tile_path, tile_wcs) in enumerate(master_tile_fits_with_wcs_list, 1):
        with fits.open(tile_path, memmap=False) as hdul:
            data = hdul[0].data.astype(np.float32)
        if data.ndim == 2:
            data = data[..., np.newaxis]

        if (
            apply_crop
            and crop_percent > 1e-3
            and ZEMOSAIC_UTILS_AVAILABLE
            and hasattr(zemosaic_utils, "crop_image_and_wcs")
        ):
            try:
                cropped, cropped_wcs = zemosaic_utils.crop_image_and_wcs(
                    data,
                    tile_wcs,
                    crop_percent / 100.0,
                    progress_callback=None,
                )
                if cropped is not None and cropped_wcs is not None:
                    data = cropped
                    tile_wcs = cropped_wcs
            except Exception:
                pass

        input_data_all_tiles_HWC_processed.append((data, tile_wcs))

        if idx % 10 == 0 or idx == len(master_tile_fits_with_wcs_list):
            _pcb(
                "assemble_progress_tiles_processed_inc",
                prog=None,
                lvl="INFO_DETAIL",
                num_done=idx,
                total_num=len(master_tile_fits_with_wcs_list),
            )


<<<<<<< HEAD
    mosaic_data, coverage = reproject_and_coadd(
        input_data_all_tiles_HWC_processed,
        final_output_wcs.to_header() if hasattr(final_output_wcs, "to_header") else final_output_wcs,
        final_output_shape_hw,
        reproject_function=reproject_interp,
        match_background=match_bg,
=======
    output_header = (
        final_output_wcs.to_header()
        if hasattr(final_output_wcs, "to_header")
        else final_output_wcs
>>>>>>> fbb36491
    )

    mosaic_channels = []
    coverage = None
    for ch in range(n_channels):
        channel_inputs = [
            (arr[..., ch], wcs) for arr, wcs in input_data_all_tiles_HWC_processed
        ]
        chan_mosaic, chan_cov = reproject_and_coadd(
            channel_inputs,
            output_header,
            final_output_shape_hw,
            reproject_function=reproject_interp,
            combine_function="mean",
            match_bg=match_bg,
            process_workers=assembly_process_workers,
            use_memmap=use_memmap,
            memmap_dir=memmap_dir,
            cleanup_memmap=False,
        )
        mosaic_channels.append(chan_mosaic.astype(np.float32))
        if coverage is None:
            coverage = chan_cov.astype(np.float32)

    mosaic_data = np.stack(mosaic_channels, axis=-1)

    if use_memmap and cleanup_memmap and memmap_dir:
        try:
            shutil.rmtree(memmap_dir)
        except OSError:
            pass

    _log_memory_usage(progress_callback, "Fin assemble_final_mosaic_reproject_coadd")
    _pcb(
        "assemble_info_finished_reproject_coadd",
        prog=None,
        lvl="INFO",
        shape=mosaic_data.shape if mosaic_data is not None else "N/A",
    )

<<<<<<< HEAD
    return mosaic_data.astype(np.float32), coverage.astype(np.float32)
=======
    return mosaic_data, coverage
>>>>>>> fbb36491




def run_hierarchical_mosaic(
    input_folder: str,
    output_folder: str,
    astap_exe_path: str,
    astap_data_dir_param: str,
    astap_search_radius_config: float,
    astap_downsample_config: int,
    astap_sensitivity_config: int,
    cluster_threshold_config: float,
    progress_callback: callable,
    stack_norm_method: str,
    stack_weight_method: str,
    stack_reject_algo: str,
    stack_kappa_low: float,
    stack_kappa_high: float,
    parsed_winsor_limits: tuple[float, float],
    stack_final_combine: str,
    apply_radial_weight_config: bool,
    radial_feather_fraction_config: float,
    radial_shape_power_config: float,
    min_radial_weight_floor_config: float,
    final_assembly_method_config: str,
    num_base_workers_config: int,
        # --- ARGUMENTS POUR LE ROGNAGE ---
    apply_master_tile_crop_config: bool,
    master_tile_crop_percent_config: float,
    save_final_as_uint16_config: bool,

    coadd_use_memmap_config: bool,
    coadd_memmap_dir_config: str,
    coadd_cleanup_memmap_config: bool,
    assembly_process_workers_config: int,
    auto_limit_frames_per_master_tile_config: bool,
    auto_limit_memory_fraction_config: float,
    winsor_worker_limit_config: int
):
    """
    Orchestre le traitement de la mosaïque hiérarchique.

    Parameters
    ----------
    winsor_worker_limit_config : int
        Nombre maximal de workers pour la phase de rejet Winsorized.
    """
    pcb = lambda msg_key, prog=None, lvl="INFO", **kwargs: _log_and_callback(msg_key, prog, lvl, callback=progress_callback, **kwargs)
    
    def update_gui_eta(eta_seconds_total):
        if progress_callback and callable(progress_callback):
            eta_str = "--:--:--"
            if eta_seconds_total is not None and eta_seconds_total >= 0:
                h, rem = divmod(int(eta_seconds_total), 3600); m, s = divmod(rem, 60)
                eta_str = f"{h:02d}:{m:02d}:{s:02d}"
            pcb(f"ETA_UPDATE:{eta_str}", prog=None, lvl="ETA_LEVEL") 

    SEESTAR_STACK_CLUSTERING_THRESHOLD_DEG = 0.08
    PROGRESS_WEIGHT_PHASE1_RAW_SCAN = 30; PROGRESS_WEIGHT_PHASE2_CLUSTERING = 5
    PROGRESS_WEIGHT_PHASE3_MASTER_TILES = 35; PROGRESS_WEIGHT_PHASE4_GRID_CALC = 5
    PROGRESS_WEIGHT_PHASE5_ASSEMBLY = 15; PROGRESS_WEIGHT_PHASE6_SAVE = 8
    PROGRESS_WEIGHT_PHASE7_CLEANUP = 2

    DEFAULT_PHASE_WORKER_RATIO = 1.0
    ALIGNMENT_PHASE_WORKER_RATIO = 0.5  # Limit aggressive phases to 50% of base workers

    def _compute_phase_workers(base_workers: int, num_tasks: int, ratio: float = DEFAULT_PHASE_WORKER_RATIO) -> int:
        workers = max(1, int(base_workers * ratio))
        if num_tasks > 0:
            workers = min(workers, num_tasks)
        return max(1, workers)
    current_global_progress = 0
    
    error_messages_deps = []
    if not (ASTROPY_AVAILABLE and WCS and SkyCoord and Angle and fits and u): error_messages_deps.append("Astropy")
    if not (REPROJECT_AVAILABLE and find_optimal_celestial_wcs and reproject_and_coadd and reproject_interp): error_messages_deps.append("Reproject")
    if not (ZEMOSAIC_UTILS_AVAILABLE and zemosaic_utils): error_messages_deps.append("zemosaic_utils")
    if not (ZEMOSAIC_ASTROMETRY_AVAILABLE and zemosaic_astrometry): error_messages_deps.append("zemosaic_astrometry")
    if not (ZEMOSAIC_ALIGN_STACK_AVAILABLE and zemosaic_align_stack): error_messages_deps.append("zemosaic_align_stack")
    try: import psutil
    except ImportError: error_messages_deps.append("psutil")
    if error_messages_deps:
        pcb("run_error_critical_deps_missing", prog=None, lvl="ERROR", modules=", ".join(error_messages_deps)); return

    start_time_total_run = time.monotonic()
    pcb("CHRONO_START_REQUEST", prog=None, lvl="CHRONO_LEVEL")
    _log_memory_usage(progress_callback, "Début Run Hierarchical Mosaic")
    pcb("run_info_processing_started", prog=current_global_progress, lvl="INFO")
    pcb(f"  Config ASTAP: Exe='{os.path.basename(astap_exe_path) if astap_exe_path else 'N/A'}', Data='{os.path.basename(astap_data_dir_param) if astap_data_dir_param else 'N/A'}', Radius={astap_search_radius_config}deg, Downsample={astap_downsample_config}, Sens={astap_sensitivity_config}", prog=None, lvl="DEBUG_DETAIL")
    pcb(f"  Config Workers (GUI): Base demandé='{num_base_workers_config}' (0=auto)", prog=None, lvl="DEBUG_DETAIL")
    pcb(f"  Options Stacking (Master Tuiles): Norm='{stack_norm_method}', Weight='{stack_weight_method}', Reject='{stack_reject_algo}', Combine='{stack_final_combine}', RadialWeight={apply_radial_weight_config} (Feather={radial_feather_fraction_config if apply_radial_weight_config else 'N/A'}, Power={radial_shape_power_config if apply_radial_weight_config else 'N/A'}, Floor={min_radial_weight_floor_config if apply_radial_weight_config else 'N/A'})", prog=None, lvl="DEBUG_DETAIL")
    pcb(f"  Options Assemblage Final: Méthode='{final_assembly_method_config}'", prog=None, lvl="DEBUG_DETAIL")

    time_per_raw_file_wcs = None; time_per_master_tile_creation = None
    cache_dir_name = ".zemosaic_img_cache"; temp_image_cache_dir = os.path.join(output_folder, cache_dir_name)
    try:
        if os.path.exists(temp_image_cache_dir): shutil.rmtree(temp_image_cache_dir)
        os.makedirs(temp_image_cache_dir, exist_ok=True)
    except OSError as e_mkdir_cache: 
        pcb("run_error_cache_dir_creation_failed", prog=None, lvl="ERROR", directory=temp_image_cache_dir, error=str(e_mkdir_cache)); return

# --- Phase 1 (Prétraitement et WCS) ---
    base_progress_phase1 = current_global_progress
    _log_memory_usage(progress_callback, "Début Phase 1 (Prétraitement)")
    pcb("run_info_phase1_started_cache", prog=base_progress_phase1, lvl="INFO")
    
    fits_file_paths = []
    # Scan des fichiers FITS dans le dossier d'entrée et ses sous-dossiers
    for root_dir_iter, _, files_in_dir_iter in os.walk(input_folder):
        for file_name_iter in files_in_dir_iter:
            if file_name_iter.lower().endswith((".fit", ".fits")): 
                fits_file_paths.append(os.path.join(root_dir_iter, file_name_iter))
    
    if not fits_file_paths: 
        pcb("run_error_no_fits_found_input", prog=current_global_progress, lvl="ERROR")
        return # Sortie anticipée si aucun fichier FITS n'est trouvé

    num_total_raw_files = len(fits_file_paths)
    pcb("run_info_found_potential_fits", prog=base_progress_phase1, lvl="INFO_DETAIL", num_files=num_total_raw_files)
    
    # --- Détermination du nombre de workers de BASE ---
    effective_base_workers = 0
    num_logical_processors = os.cpu_count() or 1 
    
    if num_base_workers_config <= 0: # Mode automatique (0 de la GUI)
        desired_auto_ratio = 0.75
        effective_base_workers = max(1, int(np.ceil(num_logical_processors * desired_auto_ratio)))
        pcb(f"WORKERS_CONFIG: Mode Auto. Base de workers calculée: {effective_base_workers} ({desired_auto_ratio*100:.0f}% de {num_logical_processors} processeurs logiques)", prog=None, lvl="INFO_DETAIL")
    else: # Mode manuel
        effective_base_workers = min(num_base_workers_config, num_logical_processors)
        if effective_base_workers < num_base_workers_config:
             pcb(f"WORKERS_CONFIG: Demande GUI ({num_base_workers_config}) limitée à {effective_base_workers} (total processeurs logiques: {num_logical_processors}).", prog=None, lvl="WARN")
        pcb(f"WORKERS_CONFIG: Mode Manuel. Base de workers: {effective_base_workers}", prog=None, lvl="INFO_DETAIL")
    
    if effective_base_workers <= 0: # Fallback
        effective_base_workers = 1
        pcb(f"WORKERS_CONFIG: AVERT - effective_base_workers était <= 0, forcé à 1.", prog=None, lvl="WARN")

    # Calcul du nombre de workers pour la Phase 1
    actual_num_workers_ph1 = _compute_phase_workers(
        effective_base_workers,
        num_total_raw_files,
        DEFAULT_PHASE_WORKER_RATIO,
    )
    pcb(
        f"WORKERS_PHASE1: Utilisation de {actual_num_workers_ph1} worker(s). (Base: {effective_base_workers}, Fichiers: {num_total_raw_files})",
        prog=None,
        lvl="INFO",
    )  # Log mis à jour pour plus de clarté
    
    start_time_phase1 = time.monotonic()
    all_raw_files_processed_info_dict = {} # Pour stocker les infos des fichiers traités avec succès
    files_processed_count_ph1 = 0      # Compteur pour les fichiers soumis au ThreadPoolExecutor

    with ThreadPoolExecutor(max_workers=actual_num_workers_ph1, thread_name_prefix="ZeMosaic_Ph1_") as executor_ph1:
        batch_size = 200
        for i in range(0, len(fits_file_paths), batch_size):
            batch = fits_file_paths[i:i+batch_size]
            future_to_filepath_ph1 = {
                executor_ph1.submit(
                    get_wcs_and_pretreat_raw_file,
                    f_path,
                    astap_exe_path,
                    astap_data_dir_param,
                    astap_search_radius_config,
                    astap_downsample_config,
                    astap_sensitivity_config,
                    180,
                    progress_callback,
                    temp_image_cache_dir
                ): f_path for f_path in batch
            }

            for future in as_completed(future_to_filepath_ph1):
                file_path_original = future_to_filepath_ph1[future]
                files_processed_count_ph1 += 1  # Incrémenter pour chaque future terminée

                prog_step_phase1 = base_progress_phase1 + int(
                    PROGRESS_WEIGHT_PHASE1_RAW_SCAN * (files_processed_count_ph1 / max(1, num_total_raw_files))
                )

                try:
                    # Récupérer le résultat de la tâche
                    img_data_adu, wcs_obj_solved, header_obj_updated, hp_mask_path = future.result()

                    # Si la tâche a réussi (ne retourne pas que des None)
                    if (
                        img_data_adu is not None
                        and wcs_obj_solved is not None
                        and header_obj_updated is not None
                    ):
                        # Sauvegarder les données prétraitées en .npy
                        cache_file_basename = f"preprocessed_{os.path.splitext(os.path.basename(file_path_original))[0]}_{files_processed_count_ph1}.npy"
                        cached_image_path = os.path.join(temp_image_cache_dir, cache_file_basename)
                        try:
                            np.save(cached_image_path, img_data_adu)
                            # Stocker les informations pour les phases suivantes
                            all_raw_files_processed_info_dict[file_path_original] = {
                                'path_raw': file_path_original,
                                'path_preprocessed_cache': cached_image_path,
                                'path_hotpix_mask': hp_mask_path,
                                'wcs': wcs_obj_solved,
                                'header': header_obj_updated,
                            }
                        except Exception as e_save_npy:
                            pcb(
                                "run_error_phase1_save_npy_failed",
                                prog=prog_step_phase1,
                                lvl="ERROR",
                                filename=os.path.basename(file_path_original),
                                error=str(e_save_npy),
                            )
                            logger.error(f"Erreur sauvegarde NPY pour {file_path_original}:", exc_info=True)
                        finally:
                            # Libérer la mémoire des données image dès que possible
                            del img_data_adu
                            gc.collect()
                    else:
                        # Le fichier a échoué (ex: WCS non résolu et déplacé)
                        # get_wcs_and_pretreat_raw_file a déjà loggué l'échec spécifique.
                        pcb(
                            "run_warn_phase1_wcs_pretreat_failed_or_skipped_thread",
                            prog=prog_step_phase1,
                            lvl="WARN",
                            filename=os.path.basename(file_path_original),
                        )
                        if img_data_adu is not None:
                            del img_data_adu
                            gc.collect()

                except Exception as exc_thread:
                    # Erreur imprévue dans la future elle-même
                    pcb(
                        "run_error_phase1_thread_exception",
                        prog=prog_step_phase1,
                        lvl="ERROR",
                        filename=os.path.basename(file_path_original),
                        error=str(exc_thread),
                    )
                    logger.error(
                        f"Exception non gérée dans le thread Phase 1 pour {file_path_original}:",
                        exc_info=True,
                    )

                # Log de mémoire et ETA
                if (
                    files_processed_count_ph1 % max(1, num_total_raw_files // 10) == 0
                    or files_processed_count_ph1 == num_total_raw_files
                ):
                    _log_memory_usage(
                        progress_callback,
                        f"Phase 1 - Traité {files_processed_count_ph1}/{num_total_raw_files}",
                    )

                elapsed_phase1 = time.monotonic() - start_time_phase1
                if files_processed_count_ph1 > 0:
                    time_per_raw_file_wcs = elapsed_phase1 / files_processed_count_ph1
                    eta_phase1_sec = (num_total_raw_files - files_processed_count_ph1) * time_per_raw_file_wcs
                    current_progress_in_run_percent = base_progress_phase1 + (
                        files_processed_count_ph1 / max(1, num_total_raw_files)
                    ) * PROGRESS_WEIGHT_PHASE1_RAW_SCAN
                    time_per_percent_point_global = (
                        (time.monotonic() - start_time_total_run) / max(1, current_progress_in_run_percent)
                        if current_progress_in_run_percent > 0
                        else (time.monotonic() - start_time_total_run)
                    )
                    total_eta_sec = eta_phase1_sec + (
                        100 - current_progress_in_run_percent
                    ) * time_per_percent_point_global
                    update_gui_eta(total_eta_sec)

    # Construire la liste finale des informations des fichiers traités avec succès
    all_raw_files_processed_info = [
        all_raw_files_processed_info_dict[fp] 
        for fp in fits_file_paths 
        if fp in all_raw_files_processed_info_dict
    ]
    
    if not all_raw_files_processed_info: 
        pcb("run_error_phase1_no_valid_raws_after_cache", prog=(base_progress_phase1 + PROGRESS_WEIGHT_PHASE1_RAW_SCAN), lvl="ERROR")
        return # Sortie anticipée si aucun fichier n'a pu être traité avec succès

    current_global_progress = base_progress_phase1 + PROGRESS_WEIGHT_PHASE1_RAW_SCAN
    _log_memory_usage(progress_callback, "Fin Phase 1 (Prétraitement)")
    pcb("run_info_phase1_finished_cache", prog=current_global_progress, lvl="INFO", num_valid_raws=len(all_raw_files_processed_info))
    if time_per_raw_file_wcs: 
        pcb(f"    Temps moyen/brute (P1): {time_per_raw_file_wcs:.2f}s", prog=None, lvl="DEBUG")

    # --- Phase 2 (Clustering) ---
    base_progress_phase2 = current_global_progress
    _log_memory_usage(progress_callback, "Début Phase 2 (Clustering)")
    pcb("run_info_phase2_started", prog=base_progress_phase2, lvl="INFO")
    seestar_stack_groups = cluster_seestar_stacks(all_raw_files_processed_info, SEESTAR_STACK_CLUSTERING_THRESHOLD_DEG, progress_callback)
    if not seestar_stack_groups: pcb("run_error_phase2_no_groups", prog=(base_progress_phase2 + PROGRESS_WEIGHT_PHASE2_CLUSTERING), lvl="ERROR"); return
    cpu_total = os.cpu_count() or 1
    winsor_worker_limit = max(1, min(int(winsor_worker_limit_config), cpu_total))
    pcb(f"Winsor worker limit set to {winsor_worker_limit}" + (" (ProcessPoolExecutor enabled)" if winsor_worker_limit > 1 else ""), prog=None, lvl="INFO")
    if auto_limit_frames_per_master_tile_config:
        try:
            sample_path = seestar_stack_groups[0][0].get('path_preprocessed_cache')
            sample_arr = np.load(sample_path, mmap_mode='r')
            bytes_per_frame = sample_arr.nbytes
            sample_shape = sample_arr.shape
            sample_arr = None
            available_bytes = psutil.virtual_memory().available
            expected_workers = max(1, int(effective_base_workers * ALIGNMENT_PHASE_WORKER_RATIO))
            limit = max(
                1,
                int(
                    (available_bytes * auto_limit_memory_fraction_config)
                    // (expected_workers * bytes_per_frame * 6)
                ),
            )
            winsor_worker_limit = min(winsor_worker_limit, limit)
            new_groups = []
            for g in seestar_stack_groups:
                for i in range(0, len(g), limit):
                    new_groups.append(g[i:i+limit])
            if len(new_groups) != len(seestar_stack_groups):
                pcb(
                    "clusterstacks_info_groups_split_auto_limit",
                    prog=None,
                    lvl="INFO_DETAIL",
                    original=len(seestar_stack_groups),
                    new=len(new_groups),
                    limit=limit,
                    shape=str(sample_shape),
                )
            seestar_stack_groups = new_groups
        except Exception as e_auto:
            pcb("clusterstacks_warn_auto_limit_failed", prog=None, lvl="WARN", error=str(e_auto))
    current_global_progress = base_progress_phase2 + PROGRESS_WEIGHT_PHASE2_CLUSTERING
    num_seestar_stacks_to_process = len(seestar_stack_groups)
    _log_memory_usage(progress_callback, "Fin Phase 2"); pcb("run_info_phase2_finished", prog=current_global_progress, lvl="INFO", num_groups=num_seestar_stacks_to_process)



    # --- Phase 3 (Création Master Tuiles) ---
    base_progress_phase3 = current_global_progress
    _log_memory_usage(progress_callback, "Début Phase 3 (Master Tuiles)")
    pcb("run_info_phase3_started_from_cache", prog=base_progress_phase3, lvl="INFO")
    temp_master_tile_storage_dir = os.path.join(output_folder, "zemosaic_temp_master_tiles")
    try:
        if os.path.exists(temp_master_tile_storage_dir): shutil.rmtree(temp_master_tile_storage_dir)
        os.makedirs(temp_master_tile_storage_dir, exist_ok=True)
    except OSError as e_mkdir_mt: 
        pcb("run_error_phase3_mkdir_failed", prog=current_global_progress, lvl="ERROR", directory=temp_master_tile_storage_dir, error=str(e_mkdir_mt)); return
        
    master_tiles_results_list_temp = {}
    start_time_phase3 = time.monotonic()
    
    # Calcul des workers pour la Phase 3 (alignement/stacking des groupes)
    actual_num_workers_ph3 = _compute_phase_workers(
        effective_base_workers,
        num_seestar_stacks_to_process,
        ALIGNMENT_PHASE_WORKER_RATIO,
    )
    pcb(
        f"WORKERS_PHASE3: Utilisation de {actual_num_workers_ph3} worker(s). (Base: {effective_base_workers}, Ratio {ALIGNMENT_PHASE_WORKER_RATIO*100:.0f}%, Groupes: {num_seestar_stacks_to_process})",
        prog=None,
        lvl="INFO",
    )  # Log mis à jour pour clarté

    tiles_processed_count_ph3 = 0
    # Envoyer l'info initiale avant la boucle
    if num_seestar_stacks_to_process > 0:
        pcb(f"MASTER_TILE_COUNT_UPDATE:{tiles_processed_count_ph3}/{num_seestar_stacks_to_process}", prog=None, lvl="ETA_LEVEL")
    
    executor_ph3 = ThreadPoolExecutor(max_workers=actual_num_workers_ph3, thread_name_prefix="ZeMosaic_Ph3_")

    future_to_group_index = {
        executor_ph3.submit(
            create_master_tile,
            sg_info_list,
            i_stk,  # tile_id
            temp_master_tile_storage_dir,
            stack_norm_method, stack_weight_method, stack_reject_algo,
            stack_kappa_low, stack_kappa_high, parsed_winsor_limits,
            stack_final_combine,
            apply_radial_weight_config, radial_feather_fraction_config,
            radial_shape_power_config, min_radial_weight_floor_config,
            astap_exe_path, astap_data_dir_param, astap_search_radius_config,
            astap_downsample_config, astap_sensitivity_config, 180,  # timeout ASTAP
            winsor_worker_limit,
            progress_callback
        ): i_stk for i_stk, sg_info_list in enumerate(seestar_stack_groups)
    }

    # Wait for all master-tile tasks to finish before processing results
    executor_ph3.shutdown(wait=True)

    for future in as_completed(future_to_group_index):

            group_index_original = future_to_group_index[future]
            tiles_processed_count_ph3 += 1
            
            # --- ENVOYER LA MISE À JOUR DU COMPTEUR DE TUILES ---
            pcb(f"MASTER_TILE_COUNT_UPDATE:{tiles_processed_count_ph3}/{num_seestar_stacks_to_process}", prog=None, lvl="ETA_LEVEL")
            # --- FIN ENVOI MISE À JOUR ---
            
            prog_step_phase3 = base_progress_phase3 + int(PROGRESS_WEIGHT_PHASE3_MASTER_TILES * (tiles_processed_count_ph3 / max(1, num_seestar_stacks_to_process)))
            try:
                mt_result_path, mt_result_wcs = future.result()
                if mt_result_path and mt_result_wcs: 
                    master_tiles_results_list_temp[group_index_original] = (mt_result_path, mt_result_wcs)
                else: 
                    pcb("run_warn_phase3_master_tile_creation_failed_thread", prog=prog_step_phase3, lvl="WARN", stack_num=group_index_original + 1)
            except Exception as exc_thread_ph3: 
                pcb("run_error_phase3_thread_exception", prog=prog_step_phase3, lvl="ERROR", stack_num=group_index_original + 1, error=str(exc_thread_ph3))
                logger.error(f"Exception Phase 3 pour stack {group_index_original + 1}:", exc_info=True)
            
            if tiles_processed_count_ph3 % max(1, num_seestar_stacks_to_process // 5) == 0 or tiles_processed_count_ph3 == num_seestar_stacks_to_process : 
                 _log_memory_usage(progress_callback, f"Phase 3 - Traité {tiles_processed_count_ph3}/{num_seestar_stacks_to_process} tuiles")
            
            elapsed_phase3 = time.monotonic() - start_time_phase3
            time_per_master_tile_creation = elapsed_phase3 / max(1, tiles_processed_count_ph3)
            eta_phase3_sec = (num_seestar_stacks_to_process - tiles_processed_count_ph3) * time_per_master_tile_creation
            current_progress_in_run_percent_ph3 = base_progress_phase3 + (tiles_processed_count_ph3 / max(1, num_seestar_stacks_to_process)) * PROGRESS_WEIGHT_PHASE3_MASTER_TILES
            time_per_percent_point_global_ph3 = (time.monotonic() - start_time_total_run) / max(1, current_progress_in_run_percent_ph3) if current_progress_in_run_percent_ph3 > 0 else (time.monotonic() - start_time_total_run)
            total_eta_sec_ph3 = eta_phase3_sec + (100 - current_progress_in_run_percent_ph3) * time_per_percent_point_global_ph3
            update_gui_eta(total_eta_sec_ph3)


    master_tiles_results_list = [master_tiles_results_list_temp[i] for i in sorted(master_tiles_results_list_temp.keys())]
    del master_tiles_results_list_temp; gc.collect()
    if not master_tiles_results_list: 
        pcb("run_error_phase3_no_master_tiles_created", prog=(base_progress_phase3 + PROGRESS_WEIGHT_PHASE3_MASTER_TILES), lvl="ERROR"); return
    
    current_global_progress = base_progress_phase3 + PROGRESS_WEIGHT_PHASE3_MASTER_TILES
    _log_memory_usage(progress_callback, "Fin Phase 3"); 
    pcb("run_info_phase3_finished_from_cache", prog=current_global_progress, lvl="INFO", num_master_tiles=len(master_tiles_results_list))
    
    # Assurer que le compteur final est bien affiché (au cas où la dernière itération n'aurait pas été exactement le total)
    # Bien que la logique dans la boucle devrait déjà le faire. Peut être redondant mais ne fait pas de mal.
    pcb(f"MASTER_TILE_COUNT_UPDATE:{tiles_processed_count_ph3}/{num_seestar_stacks_to_process}", prog=None, lvl="ETA_LEVEL")

    logger.info("All master tiles complete, entering Phase 5 (reproject & coadd)")
    if progress_callback:
        try:
            progress_callback("run_info_phase3_finished", None, "INFO", num_master_tiles=len(master_tiles_results_list))
        except Exception:
            logger.warning("progress_callback failed for phase3 finished", exc_info=True)




    
    
    # --- Phase 4 (Calcul Grille Finale) ---
    base_progress_phase4 = current_global_progress
    _log_memory_usage(progress_callback, "Début Phase 4 (Calcul Grille)")
    pcb("run_info_phase4_started", prog=base_progress_phase4, lvl="INFO")
    wcs_list_for_final_grid = []; shapes_list_for_final_grid_hw = []
    for mt_path_iter,mt_wcs_iter in master_tiles_results_list:
        # ... (logique de récupération shape, inchangée) ...
        if not (mt_path_iter and os.path.exists(mt_path_iter) and mt_wcs_iter and mt_wcs_iter.is_celestial): pcb("run_warn_phase4_invalid_master_tile_for_grid", prog=None, lvl="WARN", path=os.path.basename(mt_path_iter if mt_path_iter else "N/A_path")); continue
        try:
            h_mt_loc,w_mt_loc=0,0
            if mt_wcs_iter.pixel_shape and mt_wcs_iter.pixel_shape[0] > 0 and mt_wcs_iter.pixel_shape[1] > 0 : h_mt_loc,w_mt_loc=mt_wcs_iter.pixel_shape[1],mt_wcs_iter.pixel_shape[0] 
            else: 
                with fits.open(mt_path_iter,memmap=True, do_not_scale_image_data=True) as hdul_mt_s:
                    if hdul_mt_s[0].data is None: pcb("run_warn_phase4_no_data_in_tile_fits", prog=None, lvl="WARN", path=os.path.basename(mt_path_iter)); continue
                    data_shape = hdul_mt_s[0].shape 
                    if len(data_shape) == 3: h_mt_loc,w_mt_loc = data_shape[1],data_shape[2]
                    elif len(data_shape) == 2: h_mt_loc,w_mt_loc = data_shape[0],data_shape[1]
                    else: pcb("run_warn_phase4_unhandled_tile_shape", prog=None, lvl="WARN", path=os.path.basename(mt_path_iter), shape=data_shape); continue 
                    if mt_wcs_iter and mt_wcs_iter.is_celestial and mt_wcs_iter.pixel_shape is None:
                        try: mt_wcs_iter.pixel_shape=(w_mt_loc,h_mt_loc)
                        except Exception as e_set_ps: pcb("run_warn_phase4_failed_set_pixel_shape", prog=None, lvl="WARN", path=os.path.basename(mt_path_iter), error=str(e_set_ps))
            if h_mt_loc > 0 and w_mt_loc > 0: shapes_list_for_final_grid_hw.append((int(h_mt_loc),int(w_mt_loc))); wcs_list_for_final_grid.append(mt_wcs_iter)
            else: pcb("run_warn_phase4_zero_dimensions_tile", prog=None, lvl="WARN", path=os.path.basename(mt_path_iter))
        except Exception as e_read_tile_shape: pcb("run_error_phase4_reading_tile_shape", prog=None, lvl="ERROR", path=os.path.basename(mt_path_iter), error=str(e_read_tile_shape)); logger.error(f"Erreur lecture shape tuile {os.path.basename(mt_path_iter)}:", exc_info=True); continue
    if not wcs_list_for_final_grid or not shapes_list_for_final_grid_hw or len(wcs_list_for_final_grid) != len(shapes_list_for_final_grid_hw): pcb("run_error_phase4_insufficient_tile_info", prog=(base_progress_phase4 + PROGRESS_WEIGHT_PHASE4_GRID_CALC), lvl="ERROR"); return
    final_mosaic_drizzle_scale = 1.0 
    final_output_wcs, final_output_shape_hw = _calculate_final_mosaic_grid(wcs_list_for_final_grid, shapes_list_for_final_grid_hw, final_mosaic_drizzle_scale, progress_callback)
    if not final_output_wcs or not final_output_shape_hw: pcb("run_error_phase4_grid_calc_failed", prog=(base_progress_phase4 + PROGRESS_WEIGHT_PHASE4_GRID_CALC), lvl="ERROR"); return
    current_global_progress = base_progress_phase4 + PROGRESS_WEIGHT_PHASE4_GRID_CALC
    _log_memory_usage(progress_callback, "Fin Phase 4"); pcb("run_info_phase4_finished", prog=current_global_progress, lvl="INFO", shape=final_output_shape_hw, crval=final_output_wcs.wcs.crval if final_output_wcs.wcs else 'N/A')

# --- Phase 5 (Assemblage Final) ---
    base_progress_phase5 = current_global_progress
    USE_INCREMENTAL_ASSEMBLY = (final_assembly_method_config == "incremental")
    _log_memory_usage(progress_callback, f"Début Phase 5 (Méthode: {final_assembly_method_config}, Rognage MT Appliqué: {apply_master_tile_crop_config}, %Rognage: {master_tile_crop_percent_config if apply_master_tile_crop_config else 'N/A'})") # Log mis à jour
    
    valid_master_tiles_for_assembly = []
    for mt_p, mt_w in master_tiles_results_list:
        if mt_p and os.path.exists(mt_p) and mt_w and mt_w.is_celestial: 
            valid_master_tiles_for_assembly.append((mt_p, mt_w))
        else:
            pcb("run_warn_phase5_invalid_tile_skipped_for_assembly", prog=None, lvl="WARN", filename=os.path.basename(mt_p if mt_p else 'N/A')) # Clé de log plus spécifique
            
    if not valid_master_tiles_for_assembly: 
        pcb("run_error_phase5_no_valid_tiles_for_assembly", prog=(base_progress_phase5 + PROGRESS_WEIGHT_PHASE5_ASSEMBLY), lvl="ERROR")
        # Nettoyage optionnel ici avant de retourner si besoin
        return

    final_mosaic_data_HWC, final_mosaic_coverage_HW = None, None
    log_key_phase5_failed, log_key_phase5_finished = "", ""

    # Vérification de la disponibilité des fonctions d'assemblage
    # (Tu pourrais les importer en haut du module pour éviter le check 'in globals()' à chaque fois)
    reproject_coadd_available = ('assemble_final_mosaic_reproject_coadd' in globals() and callable(assemble_final_mosaic_reproject_coadd))
    incremental_available = ('assemble_final_mosaic_incremental' in globals() and callable(assemble_final_mosaic_incremental))

    if USE_INCREMENTAL_ASSEMBLY:
        if not incremental_available: 
            pcb("run_error_phase5_inc_func_missing", prog=None, lvl="CRITICAL"); return
        pcb("run_info_phase5_started_incremental", prog=base_progress_phase5, lvl="INFO")
        inc_memmap_dir = temp_master_tile_storage_dir or output_folder
        final_mosaic_data_HWC, final_mosaic_coverage_HW = assemble_final_mosaic_incremental(
            master_tile_fits_with_wcs_list=valid_master_tiles_for_assembly,
            final_output_wcs=final_output_wcs,
            final_output_shape_hw=final_output_shape_hw,
            progress_callback=progress_callback,
            n_channels=3,
            apply_crop=apply_master_tile_crop_config,
            crop_percent=master_tile_crop_percent_config,
            processing_threads=assembly_process_workers_config,
            memmap_dir=inc_memmap_dir,
            cleanup_memmap=True,
            # --- FIN PASSAGE ---
        )
        log_key_phase5_failed = "run_error_phase5_assembly_failed_incremental"
        log_key_phase5_finished = "run_info_phase5_finished_incremental"
    else: # Méthode Reproject & Coadd
        if not reproject_coadd_available: 
            pcb("run_error_phase5_reproject_coadd_func_missing", prog=None, lvl="CRITICAL"); return
        pcb("run_info_phase5_started_reproject_coadd", prog=base_progress_phase5, lvl="INFO")
        final_mosaic_data_HWC, final_mosaic_coverage_HW = assemble_final_mosaic_reproject_coadd(
            master_tile_fits_with_wcs_list=valid_master_tiles_for_assembly, 
            final_output_wcs=final_output_wcs, 
            final_output_shape_hw=final_output_shape_hw,
            progress_callback=progress_callback,
            n_channels=3, 
            match_bg=True,
            # --- PASSAGE DES PARAMÈTRES DE ROGNAGE ---
            apply_crop=apply_master_tile_crop_config,
            crop_percent=master_tile_crop_percent_config,
            # Memmap options removed for compatibility with standard reproject
            # --- FIN PASSAGE ---
        )
        log_key_phase5_failed = "run_error_phase5_assembly_failed_reproject_coadd"
        log_key_phase5_finished = "run_info_phase5_finished_reproject_coadd"

    if final_mosaic_data_HWC is None: 
        pcb(log_key_phase5_failed, prog=(base_progress_phase5 + PROGRESS_WEIGHT_PHASE5_ASSEMBLY), lvl="ERROR")
        # Nettoyage optionnel ici
        return
        
    current_global_progress = base_progress_phase5 + PROGRESS_WEIGHT_PHASE5_ASSEMBLY
    _log_memory_usage(progress_callback, "Fin Phase 5 (Assemblage)")
    pcb(log_key_phase5_finished, prog=current_global_progress, lvl="INFO", 
        shape=final_mosaic_data_HWC.shape if final_mosaic_data_HWC is not None else "N/A")
    

    # --- Phase 6 (Sauvegarde) ---
    base_progress_phase6 = current_global_progress
    _log_memory_usage(progress_callback, "Début Phase 6 (Sauvegarde)")
    pcb("run_info_phase6_started", prog=base_progress_phase6, lvl="INFO")
    output_base_name = f"zemosaic_MT{len(master_tiles_results_list)}_R{len(all_raw_files_processed_info)}"
    final_fits_path = os.path.join(output_folder, f"{output_base_name}.fits")
    
    final_header = fits.Header() 
    if final_output_wcs:
        try: final_header.update(final_output_wcs.to_header(relax=True))
        except Exception as e_hdr_wcs: pcb("run_warn_phase6_wcs_to_header_failed", error=str(e_hdr_wcs), lvl="WARN")
    
    final_header['SOFTWARE']=('ZeMosaic v0.9.4','Mosaic Software') # Incrémente la version si tu le souhaites
    final_header['NMASTILE']=(len(master_tiles_results_list),"Master Tiles combined")
    final_header['NRAWINIT']=(num_total_raw_files,"Initial raw images found")
    final_header['NRAWPROC']=(len(all_raw_files_processed_info),"Raw images with WCS processed")
    # ... (autres clés de config comme ASTAP, Stacking, etc.) ...
    final_header['STK_NORM'] = (str(stack_norm_method), 'Stacking: Normalization Method')
    final_header['STK_WGHT'] = (str(stack_weight_method), 'Stacking: Weighting Method')
    if apply_radial_weight_config:
        final_header['STK_RADW'] = (True, 'Stacking: Radial Weighting Applied')
        final_header['STK_RADFF'] = (radial_feather_fraction_config, 'Stacking: Radial Feather Fraction')
        final_header['STK_RADPW'] = (radial_shape_power_config, 'Stacking: Radial Weight Shape Power')
        final_header['STK_RADFLR'] = (min_radial_weight_floor_config, 'Stacking: Min Radial Weight Floor')
    else:
        final_header['STK_RADW'] = (False, 'Stacking: Radial Weighting Applied')
    final_header['STK_REJ'] = (str(stack_reject_algo), 'Stacking: Rejection Algorithm')
    # ... (kappa, winsor si pertinent pour l'algo de rejet) ...
    final_header['STK_COMB'] = (str(stack_final_combine), 'Stacking: Final Combine Method')
    final_header['ZMASMBMTH'] = (final_assembly_method_config, 'Final Assembly Method')
    final_header['ZM_WORKERS'] = (num_base_workers_config, 'GUI: Base workers config (0=auto)')

    try:
        if not (ZEMOSAIC_UTILS_AVAILABLE and zemosaic_utils): 
            raise RuntimeError("zemosaic_utils non disponible pour sauvegarde FITS.")
        zemosaic_utils.save_fits_image(
            image_data=final_mosaic_data_HWC,
            output_path=final_fits_path,
            header=final_header,
            overwrite=True,
            save_as_float=not save_final_as_uint16_config,
            progress_callback=progress_callback,
            axis_order="HWC",
        )
        
        if final_mosaic_coverage_HW is not None and np.any(final_mosaic_coverage_HW):
            coverage_path = os.path.join(output_folder, f"{output_base_name}_coverage.fits")
            cov_hdr = fits.Header() 
            if ASTROPY_AVAILABLE and final_output_wcs: 
                try: cov_hdr.update(final_output_wcs.to_header(relax=True))
                except: pass 
            cov_hdr['EXTNAME']=('COVERAGE','Coverage Map') 
            cov_hdr['BUNIT']=('count','Pixel contributions or sum of weights')
            zemosaic_utils.save_fits_image(
                final_mosaic_coverage_HW,
                coverage_path,
                header=cov_hdr,
                overwrite=True,
                save_as_float=True,
                progress_callback=progress_callback,
                axis_order="HWC",
            )
            pcb("run_info_coverage_map_saved", prog=None, lvl="INFO_DETAIL", filename=os.path.basename(coverage_path))
        
        current_global_progress = base_progress_phase6 + PROGRESS_WEIGHT_PHASE6_SAVE
        pcb("run_success_mosaic_saved", prog=current_global_progress, lvl="SUCCESS", filename=os.path.basename(final_fits_path))
    except Exception as e_save_m: 
        pcb("run_error_phase6_save_failed", prog=(base_progress_phase6 + PROGRESS_WEIGHT_PHASE6_SAVE), lvl="ERROR", error=str(e_save_m))
        logger.error("Erreur sauvegarde FITS final:", exc_info=True)
        # En cas d'échec de sauvegarde, on ne peut pas générer de preview car final_mosaic_data_HWC pourrait être le problème.
        # On essaie quand même de nettoyer avant de retourner.
        if 'final_mosaic_data_HWC' in locals() and final_mosaic_data_HWC is not None: del final_mosaic_data_HWC
        if 'final_mosaic_coverage_HW' in locals() and final_mosaic_coverage_HW is not None: del final_mosaic_coverage_HW
        gc.collect()
        return

    _log_memory_usage(progress_callback, "Fin Sauvegarde FITS (avant preview)")

    # --- MODIFIÉ : Génération de la Preview PNG avec stretch_auto_asifits_like ---
    if final_mosaic_data_HWC is not None and ZEMOSAIC_UTILS_AVAILABLE and zemosaic_utils:
        pcb("run_info_preview_stretch_started_auto_asifits", prog=None, lvl="INFO_DETAIL") # Log mis à jour
        try:
            # Vérifier si la fonction stretch_auto_asifits_like existe dans zemosaic_utils
            if hasattr(zemosaic_utils, 'stretch_auto_asifits_like') and callable(zemosaic_utils.stretch_auto_asifits_like):
                
                # Paramètres pour stretch_auto_asifits_like (à ajuster si besoin)
                # Ces valeurs sont des exemples, tu devras peut-être les affiner
                # ou les rendre configurables plus tard.
                preview_p_low = 2.5  # Percentile pour le point noir (plus élevé que pour asinh seul)
                preview_p_high = 99.8 # Percentile pour le point blanc initial
                                      # Facteur 'a' pour le stretch asinh après la normalisation initiale
                                      # Pour un stretch plus "doux" similaire à ASIFitsView, 'a' peut être plus grand.
                                      # ASIFitsView utilise souvent un 'midtones balance' (gamma-like) aussi.
                                      # Un 'a' de 10 comme dans ton code de test est très doux. Essayons 0.5 ou 1.0.
                preview_asinh_a = 20.0 # Test avec une valeur plus douce pour le 'a' de asinh

                m_stretched = zemosaic_utils.stretch_auto_asifits_like(
                    final_mosaic_data_HWC,
                    p_low=preview_p_low,
                    p_high=preview_p_high,
                    asinh_a=preview_asinh_a,
                    apply_wb=True  # Applique une balance des blancs automatique
                )

                if m_stretched is not None:
                    img_u8 = (np.clip(m_stretched.astype(np.float32), 0, 1) * 255).astype(np.uint8)
                    png_path = os.path.join(output_folder, f"{output_base_name}_preview.png")
                    try: 
                        import cv2 # Importer cv2 seulement si nécessaire
                        img_bgr = cv2.cvtColor(img_u8, cv2.COLOR_RGB2BGR)
                        if cv2.imwrite(png_path, img_bgr): 
                            pcb("run_success_preview_saved_auto_asifits", prog=None, lvl="SUCCESS", filename=os.path.basename(png_path))
                        else: 
                            pcb("run_warn_preview_imwrite_failed_auto_asifits", prog=None, lvl="WARN", filename=os.path.basename(png_path))
                    except ImportError: 
                        pcb("run_warn_preview_opencv_missing_for_auto_asifits", prog=None, lvl="WARN")
                    except Exception as e_cv2_prev: 
                        pcb("run_error_preview_opencv_failed_auto_asifits", prog=None, lvl="ERROR", error=str(e_cv2_prev))
                else:
                    pcb("run_error_preview_stretch_auto_asifits_returned_none", prog=None, lvl="ERROR")
            else:
                pcb("run_warn_preview_stretch_auto_asifits_func_missing", prog=None, lvl="WARN")
                # Fallback sur l'ancienne méthode si stretch_auto_asifits_like n'est pas trouvée
                # (Tu peux supprimer ce fallback si tu es sûr que la fonction existe)
                pcb("run_info_preview_fallback_to_simple_asinh", prog=None, lvl="DEBUG_DETAIL")
                if hasattr(zemosaic_utils, 'stretch_percentile_rgb') and zemosaic_utils.ASTROPY_VISUALIZATION_AVAILABLE:
                     m_stretched_fallback = zemosaic_utils.stretch_percentile_rgb(final_mosaic_data_HWC, p_low=0.5, p_high=99.9, independent_channels=False, asinh_a=0.01 )
                     if m_stretched_fallback is not None:
                        img_u8_fb = (np.clip(m_stretched_fallback.astype(np.float32), 0, 1) * 255).astype(np.uint8)
                        png_path_fb = os.path.join(output_folder, f"{output_base_name}_preview_fallback.png")
                        try:
                            import cv2
                            img_bgr_fb = cv2.cvtColor(img_u8_fb, cv2.COLOR_RGB2BGR)
                            cv2.imwrite(png_path_fb, img_bgr_fb)
                            pcb("run_success_preview_saved_fallback", prog=None, lvl="INFO_DETAIL", filename=os.path.basename(png_path_fb))
                        except: pass # Ignorer erreur fallback

        except Exception as e_stretch_main: 
            pcb("run_error_preview_stretch_unexpected_main", prog=None, lvl="ERROR", error=str(e_stretch_main))
            logger.error("Erreur imprévue lors de la génération de la preview:", exc_info=True)
            
    if 'final_mosaic_data_HWC' in locals() and final_mosaic_data_HWC is not None: del final_mosaic_data_HWC
    if 'final_mosaic_coverage_HW' in locals() and final_mosaic_coverage_HW is not None: del final_mosaic_coverage_HW
    gc.collect()



    # --- Phase 7 (Nettoyage) ---
    # ... (contenu Phase 7 inchangé) ...
    base_progress_phase7 = current_global_progress
    _log_memory_usage(progress_callback, "Début Phase 7 (Nettoyage)")
    pcb("run_info_phase7_cleanup_starting", prog=base_progress_phase7, lvl="INFO")
    try:
        if os.path.exists(temp_image_cache_dir): shutil.rmtree(temp_image_cache_dir); pcb("run_info_temp_preprocessed_cache_cleaned", prog=None, lvl="INFO_DETAIL", directory=temp_image_cache_dir)
        if os.path.exists(temp_master_tile_storage_dir): shutil.rmtree(temp_master_tile_storage_dir); pcb("run_info_temp_master_tiles_fits_cleaned", prog=None, lvl="INFO_DETAIL", directory=temp_master_tile_storage_dir)
    except Exception as e_clean_final: pcb("run_warn_phase7_cleanup_failed", prog=None, lvl="WARN", error=str(e_clean_final))
    current_global_progress = base_progress_phase7 + PROGRESS_WEIGHT_PHASE7_CLEANUP; current_global_progress = min(100, current_global_progress)
    _log_memory_usage(progress_callback, "Fin Phase 7"); pcb("CHRONO_STOP_REQUEST", prog=None, lvl="CHRONO_LEVEL"); update_gui_eta(0)
    total_duration_sec = time.monotonic() - start_time_total_run
    pcb("run_success_processing_completed", prog=current_global_progress, lvl="SUCCESS", duration=f"{total_duration_sec:.2f}")
    gc.collect(); _log_memory_usage(progress_callback, "Fin Run Hierarchical Mosaic (après GC final)")
    logger.info(f"===== Run Hierarchical Mosaic COMPLETED in {total_duration_sec:.2f}s =====")

####################################################################################################################################################################




#--- Worker process helper ---
def run_hierarchical_mosaic_process(progress_queue, *args, **kwargs):
    """Execute :func:`run_hierarchical_mosaic` in a separate process.

    Parameters are identical to :func:`run_hierarchical_mosaic` **except** for
    ``progress_callback`` which is automatically provided so the caller should
    omit it. Any log message produced by the worker will be sent back through
    ``progress_queue``.
    """

    def queue_callback(message_key_or_raw, progress_value=None, level="INFO", **cb_kwargs):
        progress_queue.put((message_key_or_raw, progress_value, level, cb_kwargs))

    # Insert the queue callback at the expected position for progress_callback
    # (after ``cluster_threshold_config`` and before stacking parameters).
    full_args = args[:8] + (queue_callback,) + args[8:]

    try:
        run_hierarchical_mosaic(*full_args, **kwargs)
    except Exception as e_proc:
        progress_queue.put(("PROCESS_ERROR", None, "ERROR", {"error": str(e_proc)}))
    finally:
        progress_queue.put(("PROCESS_DONE", None, "INFO", {}))

if __name__ == "__main__":
    import argparse
    import json

    parser = argparse.ArgumentParser(description="ZeMosaic worker")
    parser.add_argument("input_folder", help="Folder with input FITS")
    parser.add_argument("output_folder", help="Destination folder")
    parser.add_argument("--config", default=None, help="Optional config JSON")
    parser.add_argument("--coadd_use_memmap", action="store_true",
                        help="Write sum/cov arrays to disk via numpy.memmap")
    parser.add_argument("--coadd_memmap_dir", default=None,
                        help="Directory to store *.dat blocks")
    parser.add_argument("--coadd_cleanup_memmap", action="store_true",
                        default=True,
                        help="Delete *.dat blocks when the run finishes")
    parser.add_argument("--no_auto_limit_frames", action="store_true",
                        help="Disable automatic frame limit per master tile")
    parser.add_argument("--assembly_process_workers", type=int, default=None,
                        help="Number of processes for final assembly (0=auto)")
    parser.add_argument("-W", "--winsor-workers", type=int, default=None,
                        help="Process workers for Winsorized rejection (1-16)")
    args = parser.parse_args()

    cfg = {}
    if ZEMOSAIC_CONFIG_AVAILABLE and zemosaic_config:
        cfg.update(zemosaic_config.load_config())
    if args.config:
        try:
            with open(args.config, "r", encoding="utf-8") as f:
                cfg.update(json.load(f))
        except Exception:
            pass

    run_hierarchical_mosaic(
        input_folder=args.input_folder,
        output_folder=args.output_folder,
        astap_exe_path=cfg.get("astap_executable_path", ""),
        astap_data_dir_param=cfg.get("astap_data_directory_path", ""),
        astap_search_radius_config=cfg.get("astap_default_search_radius", 3.0),
        astap_downsample_config=cfg.get("astap_default_downsample", 2),
        astap_sensitivity_config=cfg.get("astap_default_sensitivity", 100),
        cluster_threshold_config=cfg.get("cluster_threshold", 0.08),
        progress_callback=None,
        stack_norm_method=cfg.get("stacking_normalize_method", "linear_fit"),
        stack_weight_method=cfg.get("stacking_weighting_method", "noise_variance"),
        stack_reject_algo=cfg.get("stacking_rejection_algorithm", "winsorized_sigma_clip"),
        stack_kappa_low=cfg.get("stacking_kappa_low", 3.0),
        stack_kappa_high=cfg.get("stacking_kappa_high", 3.0),
        parsed_winsor_limits=(0.05, 0.05),
        stack_final_combine=cfg.get("stacking_final_combine_method", "mean"),
        apply_radial_weight_config=cfg.get("apply_radial_weight", False),
        radial_feather_fraction_config=cfg.get("radial_feather_fraction", 0.8),
        radial_shape_power_config=cfg.get("radial_shape_power", 2.0),
        min_radial_weight_floor_config=cfg.get("min_radial_weight_floor", 0.0),
        final_assembly_method_config=cfg.get("final_assembly_method", "reproject_coadd"),
        num_base_workers_config=cfg.get("num_processing_workers", 0),
        apply_master_tile_crop_config=cfg.get("apply_master_tile_crop", True),
        master_tile_crop_percent_config=cfg.get("master_tile_crop_percent", 18.0),
        save_final_as_uint16_config=cfg.get("save_final_as_uint16", False),
        coadd_use_memmap_config=args.coadd_use_memmap or cfg.get("coadd_use_memmap", False),
        coadd_memmap_dir_config=args.coadd_memmap_dir or cfg.get("coadd_memmap_dir", None),
        coadd_cleanup_memmap_config=args.coadd_cleanup_memmap if args.coadd_cleanup_memmap else cfg.get("coadd_cleanup_memmap", True),
        assembly_process_workers_config=args.assembly_process_workers if args.assembly_process_workers is not None else cfg.get("assembly_process_workers", 0),
        auto_limit_frames_per_master_tile_config=(not args.no_auto_limit_frames) and cfg.get("auto_limit_frames_per_master_tile", True),
        auto_limit_memory_fraction_config=cfg.get("auto_limit_memory_fraction", 0.2),
        winsor_worker_limit_config=args.winsor_workers if args.winsor_workers is not None else cfg.get("winsor_worker_limit", 2),
    )<|MERGE_RESOLUTION|>--- conflicted
+++ resolved
@@ -1292,19 +1292,14 @@
             )
 
 
-<<<<<<< HEAD
+
     mosaic_data, coverage = reproject_and_coadd(
         input_data_all_tiles_HWC_processed,
         final_output_wcs.to_header() if hasattr(final_output_wcs, "to_header") else final_output_wcs,
         final_output_shape_hw,
         reproject_function=reproject_interp,
         match_background=match_bg,
-=======
-    output_header = (
-        final_output_wcs.to_header()
-        if hasattr(final_output_wcs, "to_header")
-        else final_output_wcs
->>>>>>> fbb36491
+
     )
 
     mosaic_channels = []
@@ -1345,11 +1340,7 @@
         shape=mosaic_data.shape if mosaic_data is not None else "N/A",
     )
 
-<<<<<<< HEAD
     return mosaic_data.astype(np.float32), coverage.astype(np.float32)
-=======
-    return mosaic_data, coverage
->>>>>>> fbb36491
 
 
 
