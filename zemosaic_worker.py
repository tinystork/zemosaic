--- conflicted
+++ resolved
@@ -12,11 +12,8 @@
 import glob
 import uuid
 
-<<<<<<< HEAD
 from concurrent.futures import ThreadPoolExecutor, ProcessPoolExecutor, as_completed, BrokenProcessPool
-=======
-from concurrent.futures import ThreadPoolExecutor, ProcessPoolExecutor, as_completed
->>>>>>> af667221
+
 
 # --- Configuration du Logging ---
 logger = logging.getLogger("ZeMosaicWorker")
@@ -1150,13 +1147,11 @@
             _pcb("assemble_info_channel_processed_reproject_coadd", prog=None, lvl="INFO_DETAIL", channel_num=i_channel + 1)
             _log_memory_usage(progress_callback, f"Phase 5 (reproject_coadd) - Fin canal {i_channel+1} (après memmap)")
     else:
-<<<<<<< HEAD
+
         max_procs = process_workers if process_workers and process_workers > 0 else min(os.cpu_count() or 1, n_channels)
         _pcb(f"ASM_REPROJ_COADD: Using {max_procs} process workers", lvl="DEBUG_DETAIL")
         with ProcessPoolExecutor(max_workers=max_procs) as ex:
-=======
-        with ProcessPoolExecutor(max_workers=min(os.cpu_count() or 1, n_channels)) as ex:
->>>>>>> af667221
+
             future_map = {}
             for i_channel, ch_data in enumerate(per_channel_data):
                 if not ch_data:
@@ -1186,7 +1181,7 @@
                         exc_info=True,
                     )
                     return None, None
-<<<<<<< HEAD
+
                 except BrokenProcessPool as bpp:
                     _pcb(
                         "assemble_error_broken_process_pool_reproject_coadd",
@@ -1197,8 +1192,7 @@
                     )
                     logger.error("BrokenProcessPool during channel reprojection", exc_info=True)
                     return None, None
-=======
->>>>>>> af667221
+
                 except Exception as e_reproject_ch:
                     _pcb(
                         "assemble_error_channel_reprojection_failed_reproject_coadd",
