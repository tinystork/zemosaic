"""
╔══════════════════════════════════════════════════════════════════════╗
║ ZeMosaic / ZeSeestarStacker Project                                  ║
║                                                                      ║
║ Auteur  : Tinystork, seigneur des couteaux à beurre (aka Tristan Nauleau)  
║ Partenaire : J.A.R.V.I.S. (/ˈdʒɑːrvɪs/) — Just a Rather Very Intelligent System  
║              (aka ChatGPT, Grand Maître du ciselage de code)         ║
║                                                                      ║
║ Licence : GNU General Public License v3.0 (GPL-3.0)                  ║
║                                                                      ║
║ Description :                                                        ║
║   Ce programme a été forgé à la lueur des pixels et de la caféine,   ║
║   dans le but noble de transformer des nuages de photons en art      ║
║   astronomique. Si vous l’utilisez, pensez à dire “merci”,           ║
║   à lever les yeux vers le ciel, ou à citer Tinystork et J.A.R.V.I.S.║
║   (le karma des développeurs en dépend).                             ║
║                                                                      ║
║ Avertissement :                                                      ║
║   Aucune IA ni aucun couteau à beurre n’a été blessé durant le       ║
║   développement de ce code.                                          ║
╚══════════════════════════════════════════════════════════════════════╝


╔══════════════════════════════════════════════════════════════════════╗
║ ZeMosaic / ZeSeestarStacker Project                                  ║
║                                                                      ║
║ Author  : Tinystork, Lord of the Butter Knives (aka Tristan Nauleau) ║
║ Partner : J.A.R.V.I.S. (/ˈdʒɑːrvɪs/) — Just a Rather Very Intelligent System  
║           (aka ChatGPT, Grand Master of Code Chiseling)              ║
║                                                                      ║
║ License : GNU General Public License v3.0 (GPL-3.0)                  ║
║                                                                      ║
║ Description:                                                         ║
║   This program was forged under the sacred light of pixels and       ║
║   caffeine, with the noble intent of turning clouds of photons into  ║
║   astronomical art. If you use it, please consider saying “thanks,”  ║
║   gazing at the stars, or crediting Tinystork and J.A.R.V.I.S. —     ║
║   developer karma depends on it.                                     ║
║                                                                      ║
║ Disclaimer:                                                          ║
║   No AIs or butter knives were harmed in the making of this code.    ║
╚══════════════════════════════════════════════════════════════════════╝
"""

from __future__ import annotations

# zemosaic_worker.py

import os
import copy
import shutil
import time
import traceback
import gc
import logging
import inspect  # Pas utilisé directement ici, mais peut être utile pour des introspections futures
import math
from datetime import datetime
import psutil
import tempfile
import glob
import uuid
import multiprocessing
import threading
import itertools
from dataclasses import dataclass
from typing import Callable, Any
from types import SimpleNamespace

import numpy as np

from zemosaic_policy import (
    compute_auto_max_raw_per_master_tile,
    compute_auto_tile_caps as _compute_auto_tile_caps,
)

from concurrent.futures import ThreadPoolExecutor, ProcessPoolExecutor, wait, FIRST_COMPLETED, as_completed
# BrokenProcessPool moved under concurrent.futures.process in modern Python
from concurrent.futures.process import BrokenProcessPool

# Nombre maximum de tentatives d'alignement avant abandon définitif
MAX_ALIGNMENT_RETRY_ATTEMPTS = 3

def cluster_seestar_stacks_connected(
    all_raw_files_with_info: list,
    stack_threshold_deg: float,
    progress_callback: callable,
    orientation_split_threshold_deg: float = 0.0,
):
    """Order-invariant clustering of Seestar raws using spherical proximity.

    Builds a proximity graph (edges when separation < threshold) and returns
    connected components. Deterministic across runs when input ordering is
    stable (we sort file paths earlier).
    """
    # Deps imported later in module; they will be available at runtime
    try:
        ok_astropy = ASTROPY_AVAILABLE and (SkyCoord is not None) and (u is not None) and (Angle is not None)
    except NameError:
        ok_astropy = False
    if not ok_astropy:
        _log_and_callback("clusterstacks_error_astropy_unavailable", level="ERROR", callback=progress_callback)
        return []
    if not all_raw_files_with_info:
        _log_and_callback("clusterstacks_warn_no_raw_info", level="WARN", callback=progress_callback)
        return []
    _log_and_callback(
        "clusterstacks_info_start",
        num_files=len(all_raw_files_with_info),
        threshold=stack_threshold_deg,
        level="INFO",
        callback=progress_callback,
    )
    panel_centers_sky = []
    panel_data_for_clustering = []
    panel_orientations_deg = []  # orientation of +X pixel axis on sky, in degrees [0,360)
    for info in all_raw_files_with_info:
        wcs_obj = info.get("wcs")
        if not (wcs_obj and getattr(wcs_obj, "is_celestial", False)):
            continue
        try:
            if getattr(wcs_obj, "pixel_shape", None):
                cx = wcs_obj.pixel_shape[0] / 2.0
                cy = wcs_obj.pixel_shape[1] / 2.0
                center_world = wcs_obj.pixel_to_world(cx, cy)
            elif hasattr(wcs_obj, "wcs") and hasattr(wcs_obj.wcs, "crval"):
                center_world = SkyCoord(
                    ra=float(wcs_obj.wcs.crval[0]) * u.deg,
                    dec=float(wcs_obj.wcs.crval[1]) * u.deg,
                    frame="icrs",
                )
            else:
                continue
            panel_centers_sky.append(center_world)
            panel_data_for_clustering.append(info)
            # Optionally compute orientation of X pixel axis using WCS
            if orientation_split_threshold_deg and float(orientation_split_threshold_deg) > 0:
                try:
                    # Use center pixel + one-pixel step in +X to get position angle
                    if getattr(wcs_obj, "pixel_shape", None):
                        cx = wcs_obj.pixel_shape[0] / 2.0
                        cy = wcs_obj.pixel_shape[1] / 2.0
                    else:
                        cx, cy = 0.0, 0.0
                    c0 = wcs_obj.pixel_to_world(cx, cy)
                    c1 = wcs_obj.pixel_to_world(cx + 1.0, cy)
                    pa = c0.position_angle(c1).to(u.deg).value  # east of north
                    ang = float(pa) % 360.0
                    panel_orientations_deg.append(ang)
                except Exception:
                    panel_orientations_deg.append(None)
            else:
                panel_orientations_deg.append(None)
        except Exception:
            continue
    if not panel_centers_sky:
        _log_and_callback("clusterstacks_warn_no_centers", level="WARN", callback=progress_callback)
        return []
    coords = SkyCoord(
        ra=[c.ra for c in panel_centers_sky],
        dec=[c.dec for c in panel_centers_sky],
        frame="icrs",
    )
    max_sep = Angle(float(stack_threshold_deg), unit=u.deg)
    try:
        idx1, idx2, _, _ = coords.search_around_sky(coords, max_sep)
    except Exception:
        idx1, idx2 = np.array([], dtype=int), np.array([], dtype=int)
    n = len(coords)
    parent = list(range(n))
    def find(a):
        while parent[a] != a:
            parent[a] = parent[parent[a]]
            a = parent[a]
        return a
    def union(a, b):
        ra, rb = find(a), find(b)
        if ra != rb:
            parent[rb] = ra
    def _circ_delta_deg(a: float, b: float) -> float:
        d = abs(float(a) - float(b))
        if d > 180.0:
            d = 360.0 - d
        return d

    for a, b in zip(idx1, idx2):
        ia, ib = int(a), int(b)
        if ia == ib:
            continue
        # If orientation-split is enabled, only connect when |Δangle| <= threshold
        if orientation_split_threshold_deg and float(orientation_split_threshold_deg) > 0:
            oa = panel_orientations_deg[ia] if ia < len(panel_orientations_deg) else None
            ob = panel_orientations_deg[ib] if ib < len(panel_orientations_deg) else None
            if oa is None or ob is None:
                # Cannot compare orientations: do not connect
                continue
            if _circ_delta_deg(oa, ob) > float(orientation_split_threshold_deg):
                continue
        union(ia, ib)
    groups_indices = {}
    for i in range(n):
        r = find(i)
        groups_indices.setdefault(r, []).append(i)
    ordered_roots = sorted(groups_indices.keys(), key=lambda r: min(groups_indices[r]))
    groups = []
    for r in ordered_roots:
        members = groups_indices[r]
        members.sort()
        groups.append([panel_data_for_clustering[i] for i in members])
    _log_and_callback("clusterstacks_info_finished", num_groups=len(groups), level="INFO", callback=progress_callback)
    return groups


# --- Phase 3 center-out helpers -------------------------------------------------


@dataclass
class _CenterPreviewEntry:
    tile_id: int
    preview: "np.ndarray | None"
    wcs: object | None
    stats: dict | None
    mode: str
    gain: float
    offset: float


class CenterOutNormalizationContext:
    def __init__(
        self,
        anchor_tile_original_id: int,
        ordered_tile_ids: list[int],
        tile_distances: dict[int, float] | None,
        settings: dict,
        global_center=None,
        logger_instance=None,
    ):
        self.anchor_original_id = int(anchor_tile_original_id)
        self.ordered_tile_ids = list(ordered_tile_ids)
        self._rank_map = {tid: idx for idx, tid in enumerate(self.ordered_tile_ids)}
        self.tile_distances = dict(tile_distances or {})
        self.settings = settings or {}
        self.global_center = global_center
        self.logger = logger_instance or logger
        self._lock = threading.RLock()
        self._entries: dict[int, _CenterPreviewEntry] = {}
        self.anchor_stats: dict | None = None
        self.anchor_ready_event = threading.Event()

    def get_rank(self, tile_id: int) -> int | None:
        return self._rank_map.get(int(tile_id))

    def get_distance(self, tile_id: int) -> float | None:
        return self.tile_distances.get(int(tile_id))

    def wait_for_anchor(self) -> bool:
        if self.anchor_ready_event.is_set():
            return True
        return self.anchor_ready_event.wait(timeout=60.0)

    def register_tile(
        self,
        tile_id: int,
        preview: "np.ndarray | None",
        preview_wcs,
        stats: dict | None,
        gain: float,
        offset: float,
        mode: str,
    ) -> None:
        entry = _CenterPreviewEntry(
            tile_id=int(tile_id),
            preview=None if preview is None else np.asarray(preview, dtype=np.float32, copy=True),
            wcs=preview_wcs,
            stats=stats.copy() if isinstance(stats, dict) else stats,
            mode=str(mode),
            gain=float(gain),
            offset=float(offset),
        )
        with self._lock:
            self._entries[int(tile_id)] = entry
            if int(tile_id) == self.anchor_original_id:
                self.anchor_stats = entry.stats
                self.anchor_ready_event.set()

    def get_processed_tiles(self, exclude_tile_id: int | None = None) -> list[_CenterPreviewEntry]:
        with self._lock:
            items = [
                entry
                for tid, entry in self._entries.items()
                if exclude_tile_id is None or int(tid) != int(exclude_tile_id)
            ]
        items.sort(key=lambda ent: (self.get_rank(ent.tile_id) if self.get_rank(ent.tile_id) is not None else 1_000_000))
        return items

    def get_anchor_stats(self) -> dict | None:
        with self._lock:
            return self.anchor_stats.copy() if isinstance(self.anchor_stats, dict) else self.anchor_stats


def _extract_group_center_skycoord(group_info_list: list[dict]) -> "SkyCoord | None":
    if not group_info_list:
        return None
    if not (ASTROPY_AVAILABLE and SkyCoord and u):
        return None
    for entry in group_info_list:
        wcs_obj = entry.get("wcs")
        if wcs_obj and getattr(wcs_obj, "is_celestial", False):
            try:
                if getattr(wcs_obj, "pixel_shape", None):
                    width = float(wcs_obj.pixel_shape[0])
                    height = float(wcs_obj.pixel_shape[1])
                else:
                    shape = entry.get("preprocessed_shape")
                    if shape and len(shape) >= 2:
                        height = float(shape[0])
                        width = float(shape[1])
                    else:
                        height = width = 0.0
                cx = width / 2.0
                cy = height / 2.0
                center_world = wcs_obj.pixel_to_world(cx, cy)
                if isinstance(center_world, SkyCoord):
                    return center_world
            except Exception:
                pass
            try:
                if hasattr(wcs_obj, "wcs") and wcs_obj.wcs and wcs_obj.wcs.crval is not None:
                    ra = float(wcs_obj.wcs.crval[0])
                    dec = float(wcs_obj.wcs.crval[1])
                    return SkyCoord(ra=ra * u.deg, dec=dec * u.deg, frame="icrs")
            except Exception:
                pass
    for entry in group_info_list:
        header = entry.get("header")
        if header is None:
            continue
        try:
            if hasattr(header, "get"):
                ra_val = header.get("CRVAL1")
                dec_val = header.get("CRVAL2")
            else:
                ra_val = header["CRVAL1"]
                dec_val = header["CRVAL2"]
            if ra_val is None or dec_val is None:
                continue
            return SkyCoord(ra=float(ra_val) * u.deg, dec=float(dec_val) * u.deg, frame="icrs")
        except Exception:
            continue
    return None


def _compute_center_out_order(
    seestar_stack_groups: list[list[dict]],
) -> tuple[list[int], "SkyCoord", dict[int, float]] | None:
    if not seestar_stack_groups:
        return None
    if not (ASTROPY_AVAILABLE and SkyCoord and u):
        return None
    centers = []
    fallback = []
    for idx, group in enumerate(seestar_stack_groups):
        center = _extract_group_center_skycoord(group)
        if center:
            centers.append((idx, center))
        else:
            fallback.append(idx)
    if not centers:
        return None
    arr = np.array([coord.cartesian.xyz.value for _, coord in centers], dtype=np.float64)
    norm = np.linalg.norm(arr, axis=1)
    norm[norm == 0] = 1.0
    arr = arr / norm[:, None]
    vec = arr.mean(axis=0)
    if np.linalg.norm(vec) <= 0:
        return None
    vec_norm = vec / np.linalg.norm(vec)
    spherical = SkyCoord(
        x=vec_norm[0] * u.one,
        y=vec_norm[1] * u.one,
        z=vec_norm[2] * u.one,
        frame="icrs",
        representation_type="cartesian",
    ).spherical
    global_center = SkyCoord(ra=spherical.lon.to(u.deg), dec=spherical.lat.to(u.deg), frame="icrs")
    distances: dict[int, float] = {}
    for idx, coord in centers:
        try:
            distances[idx] = float(coord.separation(global_center).deg)
        except Exception:
            distances[idx] = float("nan")
    ordered = sorted(
        [idx for idx, _ in centers],
        key=lambda tid: (distances.get(tid, float("inf")), tid),
    )
    for idx in fallback:
        if idx not in ordered:
            ordered.append(idx)
    return ordered, global_center, distances


def apply_center_out_normalization_p3(
    tile_array: "np.ndarray",
    tile_wcs,
    tile_id: int,
    context: CenterOutNormalizationContext | None,
    settings: dict | None,
    log_func: Callable | None = None,
) -> tuple["np.ndarray", tuple[float, float] | None, str, dict]:
    if tile_array is None or context is None or not settings or not settings.get("enabled", True):
        return tile_array, None, "disabled", {}

    preview_size = int(settings.get("preview_size", 256))
    sky_percent = settings.get("sky_percentile", (25.0, 60.0))
    if not (isinstance(sky_percent, (tuple, list)) and len(sky_percent) >= 2):
        sky_percent = (25.0, 60.0)
    sky_low, sky_high = float(sky_percent[0]), float(sky_percent[1])
    clip_sigma = float(settings.get("clip_sigma", 2.5))
    min_overlap = float(settings.get("min_overlap_fraction", 0.03))

    preview_raw, preview_wcs = zemosaic_utils.create_downscaled_luminance_preview(
        tile_array,
        tile_wcs,
        preview_size,
    )
    tile_stats_raw = zemosaic_utils.compute_sky_statistics(preview_raw, sky_low, sky_high)

    if int(tile_id) == context.anchor_original_id:
        context.register_tile(tile_id, preview_raw, preview_wcs, tile_stats_raw, 1.0, 0.0, "anchor")
        details = {
            "rank": context.get_rank(tile_id),
            "distance": context.get_distance(tile_id),
            "mode": "anchor",
            "samples": int(preview_raw.size if preview_raw is not None else 0),
        }
        return tile_array, (1.0, 0.0), "anchor", details

    context.wait_for_anchor()
    best_gain_offset: tuple[float, float] | None = None
    best_samples = 0
    best_reference = None

    if preview_raw is not None and preview_wcs is not None and reproject_interp:
        for entry in context.get_processed_tiles(exclude_tile_id=tile_id):
            if entry.preview is None or entry.wcs is None:
                continue
            try:
                reproj_src, footprint = reproject_interp(
                    (preview_raw, preview_wcs),
                    entry.wcs,
                    shape_out=entry.preview.shape,
                )
            except Exception:
                continue
            if reproj_src is None or footprint is None:
                continue
            valid = np.isfinite(reproj_src) & np.isfinite(entry.preview) & (footprint > 0.1)
            if not np.any(valid):
                continue
            overlap_fraction = valid.sum() / max(1, entry.preview.size)
            if overlap_fraction < min_overlap:
                continue
            fit = zemosaic_utils.estimate_sky_affine_to_ref(
                reproj_src[valid],
                entry.preview[valid],
                sky_low,
                sky_high,
                clip_sigma,
            )
            if not fit:
                continue
            gain, offset, samples = fit
            if not np.isfinite(gain) or not np.isfinite(offset):
                continue
            if samples > best_samples:
                best_samples = samples
                best_gain_offset = (gain, offset)
                best_reference = entry.tile_id

    mode = "anchor_fallback"
    if best_gain_offset is None:
        anchor_stats = context.get_anchor_stats()
        gain = 1.0
        offset = 0.0
        if anchor_stats and tile_stats_raw:
            anchor_span = float(anchor_stats.get("high", 0.0)) - float(anchor_stats.get("low", 0.0))
            tile_span = float(tile_stats_raw.get("high", 0.0)) - float(tile_stats_raw.get("low", 0.0))
            if np.isfinite(anchor_span) and np.isfinite(tile_span) and tile_span > 1e-6:
                gain = anchor_span / tile_span
            anchor_med = float(anchor_stats.get("median", 0.0))
            tile_med = float(tile_stats_raw.get("median", 0.0))
            offset = anchor_med - gain * tile_med
        best_gain_offset = (gain, offset)
        best_samples = int(tile_stats_raw.get("median", 0) if tile_stats_raw else 0)
    else:
        mode = "overlap"

    gain, offset = best_gain_offset
    if not np.isfinite(gain) or not np.isfinite(offset):
        return tile_array, None, "invalid", {}

    try:
        np.multiply(tile_array, gain, out=tile_array, casting="unsafe")
        np.add(tile_array, offset, out=tile_array, casting="unsafe")
    except Exception:
        tile_array = tile_array * gain + offset

    preview_corrected = None
    if preview_raw is not None:
        preview_corrected = preview_raw * gain + offset
    corrected_stats = zemosaic_utils.compute_sky_statistics(preview_corrected, sky_low, sky_high)
    context.register_tile(tile_id, preview_corrected, preview_wcs, corrected_stats, gain, offset, mode)

    details = {
        "rank": context.get_rank(tile_id),
        "distance": context.get_distance(tile_id),
        "mode": mode if best_reference is None else f"{mode}:{best_reference}",
        "samples": int(best_samples),
        "reference": best_reference,
        "gain": float(gain),
        "offset": float(offset),
    }
    if log_func:
        try:
            log_func(
                "center_out_debug",
                prog=None,
                lvl="DEBUG_DETAIL",
                tile=int(tile_id),
                rank=details.get("rank"),
                distance=f"{details.get('distance'):.4f}" if isinstance(details.get("distance"), float) else None,
                mode=details.get("mode"),
                gain=f"{gain:.6f}",
                offset=f"{offset:.6f}",
                samples=int(best_samples),
            )
        except Exception:
            pass
    return tile_array, (gain, offset), mode, details



# --- Helpers for RAM budget enforcement during stacking ---
def _extract_hw_from_info(raw_info: dict) -> tuple[int, int]:
    """Return (H, W) dimensions inferred from cached metadata."""

    if not isinstance(raw_info, dict):
        return 0, 0

    shape = raw_info.get("preprocessed_shape")
    if shape:
        try:
            # Accept either (H, W) or (H, W, C)
            h = int(shape[0])
            w = int(shape[1]) if len(shape) >= 2 else 0
            if h > 0 and w > 0:
                return h, w
        except Exception:
            pass

    header_obj = raw_info.get("header")
    if header_obj is not None:
        try:
            # fits.Header exposes .get, dict fallback to __getitem__
            get = header_obj.get if hasattr(header_obj, "get") else header_obj.__getitem__
            w = int(get("NAXIS1", 0)) if hasattr(header_obj, "get") else int(get("NAXIS1"))
            h = int(get("NAXIS2", 0)) if hasattr(header_obj, "get") else int(get("NAXIS2"))
            if h > 0 and w > 0:
                return h, w
        except Exception:
            pass

    wcs_obj = raw_info.get("wcs")
    if wcs_obj is not None and getattr(wcs_obj, "pixel_shape", None):
        try:
            w = int(wcs_obj.pixel_shape[0])
            h = int(wcs_obj.pixel_shape[1]) if len(wcs_obj.pixel_shape) > 1 else 0
            if h > 0 and w > 0:
                return h, w
        except Exception:
            pass

    return 0, 0


def _estimate_group_memory_bytes(group: list[dict]) -> tuple[int, int, int, int]:
    """Estimate total memory footprint (bytes) for a stack group.

    Returns ``(total_bytes, per_frame_bytes, max_h, max_w)``.
    ``per_frame_bytes`` follows the simplified model ``H * W * 4``.
    """

    if not group:
        return 0, 0, 0, 0

    max_h = 0
    max_w = 0
    for info in group:
        h, w = _extract_hw_from_info(info)
        max_h = max(max_h, int(h))
        max_w = max(max_w, int(w))

    if max_h <= 0 or max_w <= 0:
        return 0, 0, max_h, max_w

    per_frame_bytes = int(max_h) * int(max_w) * 4
    total_bytes = per_frame_bytes * len(group)
    return total_bytes, per_frame_bytes, max_h, max_w


def _split_group_temporally(group: list[dict], segment_size: int) -> list[list[dict]]:
    """Split ``group`` into contiguous segments of ``segment_size`` (>=1)."""

    if segment_size <= 0:
        return [group]
    return [group[i:i + segment_size] for i in range(0, len(group), segment_size)]


def _estimate_per_frame_cost_mb(
    header_items: list[dict] | None,
    bytes_per_pixel: int = 4,
    overhead_factor: float = 2.0,
    sample_size: int = 32,
) -> dict:
    """Estimate per-frame memory usage from Phase 0 metadata.

    Returns a dictionary containing ``per_frame_mb``, ``max_height`` and
    ``max_width`` along with the inferred ``channels``.
    """

    if not header_items:
        header_items = []

    try:
        overhead_factor = max(1.0, float(overhead_factor))
    except Exception:
        overhead_factor = 2.0

    max_h = 0
    max_w = 0
    max_channels = 0

    if header_items:
        if sample_size > 0 and len(header_items) > sample_size:
            step = max(1, len(header_items) // sample_size)
            sampled_items = [header_items[i] for i in range(0, len(header_items), step)][:sample_size]
        else:
            sampled_items = list(header_items)
    else:
        sampled_items = []

    for item in sampled_items:
        try:
            shape = item.get("shape") if isinstance(item, dict) else None
            if shape:
                h = int(shape[0]) if len(shape) >= 1 else 0
                w = int(shape[1]) if len(shape) >= 2 else 0
                c = int(shape[2]) if len(shape) >= 3 else 1
            else:
                header = item.get("header") if isinstance(item, dict) else None
                h, w = 0, 0
                c = 1
                if header is not None:
                    getter = header.get if hasattr(header, "get") else header.__getitem__
                    try:
                        w = int(getter("NAXIS1", 0)) if hasattr(header, "get") else int(getter("NAXIS1"))
                        h = int(getter("NAXIS2", 0)) if hasattr(header, "get") else int(getter("NAXIS2"))
                    except Exception:
                        h, w = 0, 0
                    try:
                        if hasattr(header, "get"):
                            naxis = int(header.get("NAXIS", 2))
                        else:
                            naxis = int(header["NAXIS"]) if "NAXIS" in header else 2
                    except Exception:
                        naxis = 2
                    if naxis >= 3:
                        try:
                            if hasattr(header, "get"):
                                c = int(header.get("NAXIS3", 1))
                            else:
                                c = int(header.get("NAXIS3", 1)) if hasattr(header, "get") else int(header["NAXIS3"])
                        except Exception:
                            c = 1
                else:
                    h, w, c = 0, 0, 1
            if isinstance(item, dict):
                if "BAYERPAT" in item.get("header", {}):
                    c = max(1, c)
            max_h = max(max_h, int(h))
            max_w = max(max_w, int(w))
            max_channels = max(max_channels, max(1, int(c)))
        except Exception:
            continue

    if max_h <= 0 or max_w <= 0:
        # Conservative fallback for unknown dimensions (~9MP mono sensor)
        max_h = 3000
        max_w = 3000
    if max_channels <= 0:
        max_channels = 1

    per_frame_bytes = max_h * max_w * max_channels * max(1, int(bytes_per_pixel))
    per_frame_mb = (per_frame_bytes / (1024 * 1024)) * overhead_factor

    return {
        "per_frame_mb": float(per_frame_mb),
        "bytes_per_pixel": int(bytes_per_pixel),
        "overhead_factor": float(overhead_factor),
        "max_height": int(max_h),
        "max_width": int(max_w),
        "channels": int(max_channels),
    }


def _probe_system_resources(cache_dir: str | None = None) -> dict:
    """Collect RAM, disk and GPU availability information."""

    info: dict = {
        "ram_total_mb": None,
        "ram_available_mb": None,
        "usable_ram_mb": None,
        "disk_total_mb": None,
        "disk_free_mb": None,
        "usable_disk_mb": None,
        "gpu_total_mb": None,
        "gpu_free_mb": None,
        "usable_vram_mb": None,
    }

    try:
        if psutil is not None:
            vm = psutil.virtual_memory()
            info["ram_total_mb"] = vm.total / (1024 * 1024)
            info["ram_available_mb"] = vm.available / (1024 * 1024)
            info["usable_ram_mb"] = min(info["ram_total_mb"], info["ram_available_mb"] * 0.6) if info["ram_available_mb"] else None
    except Exception:
        pass

    try:
        target_dir = cache_dir if cache_dir and os.path.isdir(cache_dir) else os.getcwd()
        du = shutil.disk_usage(target_dir)
        disk_total_mb = du.total / (1024 * 1024)
        disk_free_mb = du.free / (1024 * 1024)
        info["disk_total_mb"] = disk_total_mb
        info["disk_free_mb"] = disk_free_mb
        info["usable_disk_mb"] = disk_free_mb * 0.7
    except Exception:
        pass

    # GPU detection via CuPy first, then torch
    try:
        import importlib

        if importlib.util.find_spec("cupy") is not None:
            import cupy  # type: ignore

            try:
                cupy.cuda.Device().use()
                free_bytes, total_bytes = cupy.cuda.runtime.memGetInfo()
                free_mb = free_bytes / (1024 * 1024)
                total_mb = total_bytes / (1024 * 1024)
                info["gpu_total_mb"] = total_mb
                info["gpu_free_mb"] = free_mb
                info["usable_vram_mb"] = free_mb * 0.7
            except Exception:
                pass
        elif importlib.util.find_spec("torch") is not None:
            import torch  # type: ignore

            if torch.cuda.is_available():
                device = torch.cuda.current_device()
                total_mb = torch.cuda.get_device_properties(device).total_memory / (1024 * 1024)
                free_mb = torch.cuda.mem_get_info(device)[0] / (1024 * 1024)
                info["gpu_total_mb"] = total_mb
                info["gpu_free_mb"] = free_mb
                info["usable_vram_mb"] = free_mb * 0.7
    except Exception:
        pass

    return info


def _enforce_master_tile_cap(
    groups: list[list[dict]],
    cap: int,
    progress_callback: Callable | None = None,
    *,
    log_prefix: str = "[AutoCap]",
) -> tuple[list[list[dict]], bool]:
    """Split groups that exceed ``cap`` while preserving ordering.

    Returns the possibly modified groups along with a flag indicating whether
    any split was performed.
    """

    if cap <= 0 or not groups:
        return groups, False

    new_groups: list[list[dict]] = []
    any_split = False
    for idx, group in enumerate(groups, start=1):
        if len(group) > cap:
            segments = _split_group_temporally(group, cap)
            new_groups.extend(segments)
            any_split = True
            try:
                _log_and_callback(
                    f"{log_prefix} Split group #{idx} size={len(group)} into "
                    f"{math.ceil(len(group) / cap)} segments (cap={cap})",
                    prog=None,
                    lvl="INFO_DETAIL",
                    callback=progress_callback,
                )
            except Exception:
                pass
        else:
            new_groups.append(group)
    return new_groups, any_split


def compute_auto_max_raw_per_master_tile(
    total_raws: int,
    resource_info: dict,
    per_frame_info: dict,
    *,
    user_value: int | None,
    min_tiles_floor: int = 14,
    progress_callback: Callable | None = None,
) -> int:
    """Determine the cap used to split oversized clustering groups."""

    resource_info = dict(resource_info or {})
    per_frame_info = dict(per_frame_info or {})

    caps = _compute_auto_tile_caps(resource_info, per_frame_info, policy_max=50, policy_min=8)
    cap_ram = int(max(8, min(50, caps.get("cap", 50))))

    N = int(max(0, total_raws))
    if N <= 150:
        cap_rule = 10
    elif N <= 400:
        cap_rule = 8
    elif N <= 3000:
        cap_rule = 8
    elif N <= 12000:
        cap_rule = 6
    else:
        cap_rule = 6

    if user_value and user_value > 0:
        C = int(user_value)
    else:
        C = int(min(cap_ram, cap_rule))

    floor_tiles = max(1, int(min_tiles_floor))
    if N > 0 and C > 0:
        tiles_est = max(1, N // C)
        if tiles_est < floor_tiles:
            C = max(4, N // floor_tiles)

    C = int(max(4, min(200, C)))

    try:
        _log_and_callback(
            f"[AutoCap] N={N} cap_ram={cap_ram} cap_rule={cap_rule} -> C={C}",
            prog=None,
            lvl="INFO_DETAIL",
            callback=progress_callback,
        )
    except Exception:
        pass

    return C


def _extract_timestamp(info: dict, fallback: float) -> float:
    header = info.get("header") if isinstance(info, dict) else None
    if header is not None:
        for key in ("DATE-OBS", "DATE-AVG", "DATE", "TIME-OBS"):
            try:
                if hasattr(header, "get"):
                    value = header.get(key)
                else:
                    value = header[key] if key in header else None
            except Exception:
                value = None
            if not value:
                continue
            try:
                from astropy.time import Time  # type: ignore

                return float(Time(value, format="isot", scale="utc").unix)
            except Exception:
                try:
                    dt = datetime.fromisoformat(str(value).replace("Z", "+00:00"))
                    return dt.timestamp()
                except Exception:
                    continue
    try:
        idx = info.get("phase0_index")
        if idx is not None:
            return float(idx)
    except Exception:
        pass
    return float(fallback)


def _extract_ra_dec_deg(info: dict) -> tuple[float, float] | None:
    wcs_obj = info.get("wcs") if isinstance(info, dict) else None
    if wcs_obj and getattr(wcs_obj, "is_celestial", False):
        try:
            if getattr(wcs_obj, "pixel_shape", None):
                cx = wcs_obj.pixel_shape[0] / 2.0
                cy = wcs_obj.pixel_shape[1] / 2.0
            else:
                cx = cy = 0.0
            center = wcs_obj.pixel_to_world(cx, cy)
            if hasattr(center, "ra") and hasattr(center.ra, "deg"):
                return float(center.ra.deg), float(center.dec.deg)
        except Exception:
            pass

    if isinstance(info, dict):
        phase0_center = info.get("phase0_center")
        if phase0_center is not None:
            try:
                if hasattr(phase0_center, "ra") and hasattr(phase0_center.ra, "deg"):
                    return float(phase0_center.ra.deg), float(phase0_center.dec.deg)
                if isinstance(phase0_center, (list, tuple)) and len(phase0_center) >= 2:
                    return float(phase0_center[0]), float(phase0_center[1])
            except Exception:
                pass

        header = info.get("header")
        if header is not None:
            try:
                getter = header.get if hasattr(header, "get") else header.__getitem__
                ra = getter("CRVAL1", None)
                dec = getter("CRVAL2", None)
                if ra is not None and dec is not None:
                    return float(ra), float(dec)
            except Exception:
                pass
    return None


def _estimate_frame_fov_deg(info: dict) -> float | None:
    if isinstance(info, dict):
        direct = info.get("phase0_fov_deg") or info.get("estimated_fov_deg")
        if direct:
            try:
                return float(direct)
            except Exception:
                pass
    wcs_obj = info.get("wcs") if isinstance(info, dict) else None
    if wcs_obj and getattr(wcs_obj, "is_celestial", False):
        try:
            if getattr(wcs_obj, "pixel_shape", None):
                width = float(wcs_obj.pixel_shape[0])
                height = float(wcs_obj.pixel_shape[1]) if len(wcs_obj.pixel_shape) > 1 else width
            else:
                height, width = _extract_hw_from_info(info)
            if width and height:
                xs = [0.0, width, 0.0, width]
                ys = [0.0, 0.0, height, height]
                corners = wcs_obj.pixel_to_world(xs, ys)
                if SkyCoord is not None and u is not None:
                    sc = SkyCoord(ra=corners.ra, dec=corners.dec)
                    seps = sc[:, None].separation(sc[None, :]).deg
                    return float(np.nanmax(seps)) if np.size(seps) else None
        except Exception:
            pass

    header = info.get("header") if isinstance(info, dict) else None
    if header is not None:
        try:
            getter = header.get if hasattr(header, "get") else header.__getitem__
            cd1 = abs(float(getter("CDELT1", 0)))
            cd2 = abs(float(getter("CDELT2", 0)))
            h, w = _extract_hw_from_info(info)
            if cd1 and cd2 and h and w:
                return math.hypot(cd1 * w, cd2 * h)
        except Exception:
            pass
    return None


def _unit_vector_from_ra_dec(ra_deg: float, dec_deg: float) -> tuple[float, float, float]:
    ra_rad = math.radians(float(ra_deg))
    dec_rad = math.radians(float(dec_deg))
    x = math.cos(dec_rad) * math.cos(ra_rad)
    y = math.cos(dec_rad) * math.sin(ra_rad)
    z = math.sin(dec_rad)
    return x, y, z


def _compute_max_angular_separation_deg(coords: list[tuple[float, float]]) -> float:
    if not coords or len(coords) < 2:
        return 0.0
    if SkyCoord is not None and u is not None:
        try:
            sc = SkyCoord(ra=[c[0] for c in coords] * u.deg, dec=[c[1] for c in coords] * u.deg)
            seps = sc[:, None].separation(sc[None, :]).deg
            return float(np.nanmax(seps)) if np.size(seps) else 0.0
        except Exception:
            pass
    vectors = np.array([_unit_vector_from_ra_dec(*c) for c in coords], dtype=float)
    max_sep = 0.0
    for i in range(len(vectors)):
        for j in range(i + 1, len(vectors)):
            dot = float(np.dot(vectors[i], vectors[j]))
            dot = min(1.0, max(-1.0, dot))
            sep = math.degrees(math.acos(dot))
            if sep > max_sep:
                max_sep = sep
    return max_sep


def _cluster_unit_vectors(vectors: 'np.ndarray', k: int, max_iter: int = 25) -> list[int]:
    if k <= 1 or vectors.shape[0] <= 1:
        return [0] * vectors.shape[0]
    k = min(k, vectors.shape[0])
    centers = [vectors[0]]
    for _ in range(1, k):
        distances = 1 - np.dot(vectors, np.stack(centers, axis=0).T)
        min_dist = np.min(distances, axis=1)
        idx = int(np.argmax(min_dist))
        centers.append(vectors[idx])
    centers = np.array(centers, dtype=float)

    assignments = np.zeros(vectors.shape[0], dtype=int)
    for _ in range(max_iter):
        distances = 1 - np.dot(vectors, centers.T)
        new_assignments = np.argmin(distances, axis=1)
        if np.array_equal(assignments, new_assignments):
            break
        assignments = new_assignments
        for ci in range(k):
            members = vectors[assignments == ci]
            if members.size == 0:
                # Reinitialize empty cluster to farthest point
                idx = int(np.argmax(np.min(distances, axis=1)))
                centers[ci] = vectors[idx]
            else:
                center = members.mean(axis=0)
                norm = np.linalg.norm(center)
                if norm > 0:
                    centers[ci] = center / norm
    return assignments.tolist()


def _sort_group_chronologically(group: list[dict]) -> list[dict]:
    ordered = []
    for idx, info in enumerate(group):
        ts = _extract_timestamp(info, idx)
        ordered.append((ts, idx, info))
    ordered.sort(key=lambda x: (x[0], x[1]))
    return [item[2] for item in ordered]


def _chunk_sequence(seq: list[dict], size: int) -> list[list[dict]]:
    if size <= 0:
        return [seq]
    return [seq[i:i + size] for i in range(0, len(seq), size)]


def _auto_split_single_group(
    group: list[dict],
    cap: int,
    min_cap: int,
    spatial_fraction: float = 0.25,
) -> tuple[list[list[dict]], dict]:
    n = len(group)
    detail = {
        "original_size": n,
        "segment_sizes": [n],
        "spatial_split": False,
        "reason": "within_cap" if n <= cap else "ram_cap",
        "dispersion_deg": None,
        "fov_deg": None,
    }

    if n <= max(cap, min_cap):
        return [group], detail

    centers = []
    indices = []
    for idx, info in enumerate(group):
        coord = _extract_ra_dec_deg(info)
        if coord:
            centers.append(coord)
            indices.append(idx)

    fov_deg = _estimate_frame_fov_deg(group[0]) if group else None
    dispersion_deg = _compute_max_angular_separation_deg(centers) if centers else 0.0
    detail["dispersion_deg"] = dispersion_deg
    detail["fov_deg"] = fov_deg

    base_clusters: list[list[tuple[int, dict]]] = []
    if (
        centers
        and fov_deg
        and dispersion_deg > float(fov_deg) * float(max(0.0, spatial_fraction))
    ):
        k = max(1, math.ceil(n / max(1, cap)))
        vectors = np.array([_unit_vector_from_ra_dec(*c) for c in centers], dtype=float)
        assignments = _cluster_unit_vectors(vectors, k)
        cluster_map: dict[int, list[tuple[int, dict]]] = {i: [] for i in range(k)}
        for pos, assignment in zip(indices, assignments):
            cluster_map.setdefault(int(assignment), []).append((pos, group[pos]))
        remaining_indices = [i for i in range(n) if i not in indices]
        for idx in remaining_indices:
            target = min(cluster_map.keys(), key=lambda key: (len(cluster_map[key]), key))
            cluster_map[target].append((idx, group[idx]))
        base_clusters = [sorted(items, key=lambda x: x[0]) for items in cluster_map.values() if items]
        if len(base_clusters) > 1:
            detail["spatial_split"] = True
            detail["reason"] = "dispersion"
    if not base_clusters:
        base_clusters = [list(enumerate(group))]

    output_groups: list[list[dict]] = []
    for cluster in base_clusters:
        ordered = _sort_group_chronologically([info for _idx, info in cluster])
        output_groups.extend(_chunk_sequence(ordered, max(min_cap, cap)))

    detail["segment_sizes"] = [len(sub) for sub in output_groups]
    return output_groups, detail


def _auto_split_groups(
    groups: list[list[dict]],
    cap: int,
    min_cap: int,
    progress_callback: Callable | None = None,
    spatial_fraction: float = 0.25,
) -> list[list[dict]]:
    if cap <= 0 or not groups:
        return groups
    new_groups: list[list[dict]] = []
    for idx, group in enumerate(groups, start=1):
        subgroups, detail = _auto_split_single_group(group, cap, min_cap, spatial_fraction)
        new_groups.extend(subgroups)
        if progress_callback:
            try:
                sizes_str = ",".join(str(len(sg)) for sg in subgroups)
                msg = (
                    f"AutoSplit: group #{idx} N={len(group)} -> {len(subgroups)} subgroups "
                    f"[{sizes_str}] (chrono; spatial split={'yes' if detail['spatial_split'] else 'no'}; "
                    f"reason={detail['reason']})"
                )
                _log_and_callback(msg, prog=None, lvl="INFO_DETAIL", callback=progress_callback)
            except Exception:
                pass
    return new_groups


def _group_center_deg(group):
    """Renvoie le centre RA/DEC moyen d'un groupe."""

    ras, decs = [], []
    for info in group:
        ra, dec = info.get("RA"), info.get("DEC")
        if ra is not None and dec is not None:
            ras.append(float(ra))
            decs.append(float(dec))
    if not ras:
        return None
    return (sum(ras) / len(ras), sum(decs) / len(decs))


def _angular_sep_deg(a, b):
    """Distance angulaire simple en degrés (approximation suffisante)."""

    if not a or not b:
        return 9999
    dra = abs(a[0] - b[0])
    ddec = abs(a[1] - b[1])
    return (dra**2 + ddec**2) ** 0.5


def _merge_small_groups(groups, min_size, cap):
    """
    Fusionne les petits groupes (<min_size) avec le plus proche voisin
    si le total reste <= cap (avec marge 10%).
    """

    merged_flags = [False] * len(groups)
    centers = [_group_center_deg(g) for g in groups]

    for i, gi in enumerate(groups):
        if merged_flags[i] or len(gi) >= min_size:
            continue

        best_j, best_d = None, 1e9
        for j, gj in enumerate(groups):
            if i == j or merged_flags[j]:
                continue
            d = _angular_sep_deg(centers[i], centers[j])
            if d < best_d:
                best_d, best_j = d, j

        if best_j is not None and len(groups[best_j]) + len(gi) <= int(cap * 1.1):
            groups[best_j].extend(gi)
            merged_flags[i] = True
            print(
                f"[AutoMerge] Group {i} ({len(gi)} imgs) merged into {best_j} (now {len(groups[best_j])})"
            )

    return [g for k, g in enumerate(groups) if not merged_flags[k]]


def _attempt_recluster_for_budget(
    group: list[dict],
    budget_bytes: int,
    base_threshold_deg: float,
    orientation_split_threshold_deg: float,
    cluster_func: Callable[..., list] = cluster_seestar_stacks_connected,
    max_attempts: int = 6,
) -> tuple[list[list[dict]], float, int] | None:
    """Try to relax clustering threshold until all subgroups fit the RAM budget."""

    if not group or len(group) <= 1:
        return None
    try:
        current_thr = float(base_threshold_deg)
    except Exception:
        return None
    if current_thr <= 0:
        return None

    for attempt in range(1, max_attempts + 1):
        current_thr = max(current_thr * 0.7, 1e-5)
        try:
            reclustered = cluster_func(
                group,
                float(current_thr),
                None,
                orientation_split_threshold_deg=orientation_split_threshold_deg,
            )
        except Exception:
            return None

        if not reclustered or len(reclustered) <= 1:
            continue

        fits_budget = True
        for sub in reclustered:
            total_bytes, _, _, _ = _estimate_group_memory_bytes(sub)
            if budget_bytes > 0 and total_bytes > budget_bytes:
                fits_budget = False
                break
        if fits_budget:
            return reclustered, float(current_thr), attempt

    return None


def _apply_ram_budget_to_groups(
    groups: list[list[dict]],
    budget_bytes: int,
    base_threshold_deg: float,
    orientation_split_threshold_deg: float,
    cluster_func: Callable[..., list] = cluster_seestar_stacks_connected,
) -> tuple[list[list[dict]], list[dict]]:
    """Ensure each stack group fits in the RAM budget by splitting or re-clustering."""

    if budget_bytes is None or budget_bytes <= 0:
        return groups, []

    final_groups: list[list[dict]] = []
    adjustments: list[dict] = []
    queue: list[tuple[int, list[dict]]] = [(idx + 1, grp) for idx, grp in enumerate(groups)]

    while queue:
        group_index, group = queue.pop(0)
        total_bytes, per_frame_bytes, _, _ = _estimate_group_memory_bytes(group)

        if total_bytes <= 0 or total_bytes <= budget_bytes:
            final_groups.append(group)
            continue

        if len(group) == 1:
            # Nothing else can be done; log and proceed.
            adjustments.append(
                {
                    "method": "single_over_budget",
                    "group_index": group_index,
                    "original_frames": len(group),
                    "estimated_mb": total_bytes / (1024 ** 2),
                    "budget_mb": budget_bytes / (1024 ** 2),
                }
            )
            final_groups.append(group)
            continue

        recluster_result = _attempt_recluster_for_budget(
            group,
            budget_bytes,
            base_threshold_deg,
            orientation_split_threshold_deg,
            cluster_func=cluster_func,
        )
        if recluster_result:
            reclustered_groups, new_threshold, attempts = recluster_result
            adjustments.append(
                {
                    "method": "recluster",
                    "group_index": group_index,
                    "original_frames": len(group),
                    "num_subgroups": len(reclustered_groups),
                    "new_threshold_deg": new_threshold,
                    "attempts": attempts,
                    "estimated_mb": total_bytes / (1024 ** 2),
                    "budget_mb": budget_bytes / (1024 ** 2),
                }
            )
            queue = [(group_index, sub) for sub in reclustered_groups] + queue
            continue

        if per_frame_bytes <= 0:
            # Unable to infer size; keep original group.
            final_groups.append(group)
            continue

        max_frames = max(1, int(budget_bytes // per_frame_bytes))
        if max_frames >= len(group):
            final_groups.append(group)
            continue

        segmented = _split_group_temporally(group, max_frames)
        still_over = any(_estimate_group_memory_bytes(seg)[0] > budget_bytes for seg in segmented)
        adjustments.append(
            {
                "method": "split",
                "group_index": group_index,
                "original_frames": len(group),
                "num_subgroups": len(segmented),
                "segment_size": max_frames,
                "estimated_mb": total_bytes / (1024 ** 2),
                "budget_mb": budget_bytes / (1024 ** 2),
                "still_over_budget": still_over,
            }
        )
        queue = [(group_index, seg) for seg in segmented] + queue

    return final_groups, adjustments


# --- Configuration du Logging ---
try:
    log_file_path = os.path.join(os.path.dirname(os.path.abspath(__file__)), "zemosaic_worker.log")
except NameError:
    log_file_path = "zemosaic_worker.log"

logger = logging.getLogger("ZeMosaicWorker")
if not logger.handlers:
    logger.setLevel(logging.DEBUG)
    fh = logging.FileHandler(log_file_path, mode='w', encoding='utf-8')
    fh.setLevel(logging.DEBUG)
    formatter = logging.Formatter('%(asctime)s - %(name)s - %(levelname)s - %(module)s.%(funcName)s:%(lineno)d - %(message)s')
    fh.setFormatter(formatter)
    logger.addHandler(fh)
logger.info("Logging pour ZeMosaicWorker initialisé. Logs écrits dans: %s", log_file_path)

# --- Alignment Warning Tracking ---
# These warnings come from zemosaic_align_stack when an image fails to align.
# We count them here so a summary can be written at the end of a run.
ALIGN_WARNING_SUMMARY = {
    "aligngroup_warn_max_iter_error": "astroalign MaxIterError",
    "aligngroup_warn_shape_mismatch_after_align": "shape mismatch after align",
    "aligngroup_warn_register_returned_none": "astroalign returned None",
    "aligngroup_warn_value_error": "value error during align",
}
ALIGN_WARNING_COUNTS = {key: 0 for key in ALIGN_WARNING_SUMMARY}

# --- Third-Party Library Imports ---
import zarr
from packaging.version import Version

try:
    from zarr.storage import LRUStoreCache
    if Version(zarr.__version__).major >= 3:
        # In zarr>=3 LRUStoreCache was removed. Use a no-op wrapper
        raise ImportError
except Exception:  # pragma: no cover - fallback for zarr>=3 or missing cache
    class LRUStoreCache:
        """Simple pass-through wrapper used when LRUStoreCache is unavailable."""

        def __init__(self, store, max_size=None):
            self.store = store

        def __getattr__(self, name):
            return getattr(self.store, name)

try:
    # Prefer storage module first (zarr < 3)
    from zarr.storage import DirectoryStore
except Exception:
    try:  # pragma: no cover - zarr >= 3 uses LocalStore
        from zarr.storage import LocalStore as DirectoryStore
    except Exception:
        try:
            from zarr.storage import FsspecStore
            import fsspec

            def DirectoryStore(path):
                return FsspecStore(fsspec.filesystem("file").get_mapper(path))
        except Exception:  # pragma: no cover - ultimate fallback
            DirectoryStore = None

# now LRUStoreCache and DirectoryStore are defined


# --- Astropy (critique) ---
ASTROPY_AVAILABLE = False
WCS, SkyCoord, Angle, fits, u = None, None, None, None, None
try:
    from astropy.io import fits as actual_fits
    from astropy.wcs import WCS as actual_WCS
    from astropy.coordinates import SkyCoord as actual_SkyCoord, Angle as actual_Angle
    from astropy import units as actual_u
    fits, WCS, SkyCoord, Angle, u = actual_fits, actual_WCS, actual_SkyCoord, actual_Angle, actual_u
    ASTROPY_AVAILABLE = True
    logger.info("Bibliothèque Astropy importée.")
except ImportError as e_astro_imp: logger.critical(f"Astropy non trouvée: {e_astro_imp}.")
except Exception as e_astro_other_imp: logger.critical(f"Erreur import Astropy: {e_astro_other_imp}", exc_info=True)

# --- Reproject (critique pour la mosaïque) ---
REPROJECT_AVAILABLE = False
find_optimal_celestial_wcs, reproject_and_coadd, reproject_interp = None, None, None
try:
    from reproject.mosaicking import find_optimal_celestial_wcs as actual_find_optimal_wcs
    from reproject.mosaicking import reproject_and_coadd as actual_reproject_coadd
    from reproject import reproject_interp as actual_reproject_interp
    find_optimal_celestial_wcs, reproject_and_coadd, reproject_interp = actual_find_optimal_wcs, actual_reproject_coadd, actual_reproject_interp
    REPROJECT_AVAILABLE = True
    logger.info("Bibliothèque 'reproject' importée.")
except ImportError as e_reproject_final: logger.critical(f"Échec import reproject: {e_reproject_final}.")
except Exception as e_reproject_other_final: logger.critical(f"Erreur import 'reproject': {e_reproject_other_final}", exc_info=True)

# --- Local Project Module Imports ---
zemosaic_utils, ZEMOSAIC_UTILS_AVAILABLE = None, False
zemosaic_astrometry, ZEMOSAIC_ASTROMETRY_AVAILABLE = None, False
zemosaic_align_stack, ZEMOSAIC_ALIGN_STACK_AVAILABLE = None, False
CALC_GRID_OPTIMIZED_AVAILABLE = False
_calculate_final_mosaic_grid_optimized = None

try:
    import zemosaic_utils
    from zemosaic_utils import (
        gpu_assemble_final_mosaic_reproject_coadd,
        gpu_assemble_final_mosaic_incremental,
        reproject_and_coadd_wrapper,
    )
    ZEMOSAIC_UTILS_AVAILABLE = True
    logger.info("Module 'zemosaic_utils' importé.")
except ImportError as e: logger.error(f"Import 'zemosaic_utils.py' échoué: {e}.")
try: import zemosaic_astrometry; ZEMOSAIC_ASTROMETRY_AVAILABLE = True; logger.info("Module 'zemosaic_astrometry' importé.")
except ImportError as e: logger.error(f"Import 'zemosaic_astrometry.py' échoué: {e}.")
try: import zemosaic_align_stack; ZEMOSAIC_ALIGN_STACK_AVAILABLE = True; logger.info("Module 'zemosaic_align_stack' importé.")
except ImportError as e: logger.error(f"Import 'zemosaic_align_stack.py' échoué: {e}.")
try:
    from .solver_settings import SolverSettings  # type: ignore
except ImportError:
    from solver_settings import SolverSettings  # type: ignore

# Optional configuration import for GPU toggle
try:
    import zemosaic_config
    ZEMOSAIC_CONFIG_AVAILABLE = True
except Exception:
    zemosaic_config = None  # type: ignore
    ZEMOSAIC_CONFIG_AVAILABLE = False

import importlib.util

# Global semaphore to throttle concurrent *.npy cache reads in Phase 3
_CACHE_IO_SEMAPHORE = threading.Semaphore(2 if os.name == 'nt' else 4)

# Global semaphore to limit concurrent Phase 3 (master tile) tasks.
# This allows runtime adaptation when other apps (e.g. a video read) are active.
# It is initialized later inside run_hierarchical_mosaic and can be reassigned
# by the runtime monitor to change the concurrency cap without restarting pools.
_PH3_CONCURRENCY_SEMAPHORE = threading.Semaphore(2 if os.name == 'nt' else 4)

# --- Basic IO throughput probing helpers (Windows-friendly, OS-agnostic) ---
def _measure_sequential_read_mbps(file_path: str, bytes_to_read: int = 16 * 1024 * 1024, block_size: int = 1 * 1024 * 1024) -> float | None:
    """Measure approximate sequential read speed on a single file.

    Returns MB/s or None on failure. Uses small sizes to avoid long stalls.
    """
    try:
        if not (file_path and os.path.exists(file_path)):
            return None
        size_target = max(block_size, bytes_to_read)
        read_total = 0
        t0 = time.perf_counter()
        with open(file_path, 'rb', buffering=0) as f:
            while read_total < size_target:
                chunk = f.read(min(block_size, size_target - read_total))
                if not chunk:
                    break
                read_total += len(chunk)
        dt = max(1e-6, time.perf_counter() - t0)
        return (read_total / (1024 * 1024)) / dt
    except Exception:
        return None


def _measure_sequential_write_mbps(dir_path: str, bytes_to_write: int = 16 * 1024 * 1024, block_size: int = 1 * 1024 * 1024) -> float | None:
    """Measure approximate sequential write speed in a directory.

    Writes and deletes a small temporary file. Returns MB/s or None on failure.
    """
    try:
        if not (dir_path and os.path.isdir(dir_path)):
            return None
        import uuid as _uuid
        tmp_path = os.path.join(dir_path, f"_zemosaic_io_probe_{_uuid.uuid4().hex}.bin")
        size_target = max(block_size, bytes_to_write)
        data = os.urandom(block_size)
        written_total = 0
        t0 = time.perf_counter()
        with open(tmp_path, 'wb', buffering=0) as f:
            while written_total < size_target:
                to_write = min(block_size, size_target - written_total)
                f.write(data[:to_write])
                written_total += to_write
            try:
                f.flush(); os.fsync(f.fileno())
            except Exception:
                pass
        dt = max(1e-6, time.perf_counter() - t0)
        try:
            os.remove(tmp_path)
        except Exception:
            pass
        return (written_total / (1024 * 1024)) / dt
    except Exception:
        return None


def _categorize_io_speed(mbps: float | None) -> str:
    """Rough IO category string based on MB/s; conservative thresholds.

    very_slow: < 60 MB/s (typical USB HDD or spinning disk behind a hub)
    slow:      < 120 MB/s
    medium:    < 220 MB/s
    fast:      >= 220 MB/s
    """
    if mbps is None or mbps <= 0:
        return "unknown"
    if mbps < 60:
        return "very_slow"
    if mbps < 120:
        return "slow"
    if mbps < 220:
        return "medium"
    return "fast"

def gpu_is_available() -> bool:
    """Return True if CuPy and a CUDA device are available."""
    if importlib.util.find_spec("cupy") is None:
        return False
    try:
        import cupy
        return cupy.is_available()
    except Exception:
        return False

# Exposed compatibility flag expected by some tests
ASTROMETRY_SOLVER_AVAILABLE = ZEMOSAIC_ASTROMETRY_AVAILABLE

# progress_callback(stage: str, current: int, total: int)







# DANS zemosaic_worker.py

# ... (imports et logger configuré comme avant) ...

# --- Helper pour log et callback ---
def _log_and_callback(
    message_key_or_raw,
    progress_value=None,
    level="INFO",
    callback=None,
    **kwargs,
):
    """
    Helper pour loguer un message et appeler le callback GUI.
    - Si level est INFO, WARN, ERROR, SUCCESS, message_key_or_raw est traité comme une clé.
    - Sinon (DEBUG, ETA_LEVEL, etc.), message_key_or_raw est loggué tel quel.
    - Les **kwargs sont passés pour le formatage si message_key_or_raw est une clé.
    """
    # Support backwards compatibility for lvl/prog keyword aliases
    if "lvl" in kwargs and level == "INFO":
        level = kwargs.pop("lvl")
    elif "lvl" in kwargs:
        level = kwargs.pop("lvl")
    if "prog" in kwargs and progress_value is None:
        progress_value = kwargs.pop("prog")
    elif "prog" in kwargs:
        progress_value = kwargs.pop("prog")

    # Count alignment warnings for final summary
    if isinstance(message_key_or_raw, str) and message_key_or_raw in ALIGN_WARNING_COUNTS:
        ALIGN_WARNING_COUNTS[message_key_or_raw] += 1
    log_level_map = {
        "INFO": logging.INFO, "DEBUG": logging.DEBUG, "DEBUG_DETAIL": logging.DEBUG,
        "WARN": logging.WARNING, "ERROR": logging.ERROR, "SUCCESS": logging.INFO,
        "INFO_DETAIL": logging.DEBUG, 
        "ETA_LEVEL": logging.DEBUG, # Pour les messages ETA spécifiques
        "CHRONO_LEVEL": logging.DEBUG # Pour les commandes de chrono
    }
    
    level_str = "INFO" # Défaut
    if isinstance(level, str):
        level_str = level.upper()
    elif level is not None:
        logger.warning(f"_log_and_callback: Argument 'level' inattendu (type: {type(level)}, valeur: {level}). Utilisation de INFO par défaut.")

    # Préparer le message pour le logger Python interne
    final_message_for_py_logger = ""
    user_facing_log_levels = ["INFO", "WARN", "ERROR", "SUCCESS"]

    if level_str in user_facing_log_levels:
        # Pour ces niveaux, on s'attend à une clé. Logguer la clé et les args pour le debug interne.
        final_message_for_py_logger = f"[CLÉ_POUR_GUI: {message_key_or_raw}]"
        if kwargs:
            final_message_for_py_logger += f" (Args: {kwargs})"
    else: 
        # Pour les niveaux DEBUG, ETA, CHRONO, on loggue le message brut.
        # Si des kwargs sont passés avec un message brut (ex: debug), on peut essayer de le formater.
        final_message_for_py_logger = str(message_key_or_raw)
        if kwargs:
            try:
                final_message_for_py_logger = final_message_for_py_logger.format(**kwargs)
            except (KeyError, ValueError, IndexError) as fmt_err:
                logger.debug(f"Échec formatage message brut '{message_key_or_raw}' avec kwargs {kwargs} pour logger interne: {fmt_err}")
                # Garder le message brut si le formatage échoue

    logger.log(log_level_map.get(level_str, logging.INFO), final_message_for_py_logger)
    
    # Appel au callback GUI
    if callback and callable(callback):
        try:
            # On envoie la clé (ou le message brut) et les kwargs au callback GUI.
            # La GUI (sa méthode _log_message) sera responsable de faire la traduction
            # et le formatage final en utilisant ces kwargs si message_key_or_raw est une clé.
            #
            # La signature de _log_message dans la GUI doit être :
            # def _log_message(self, message_key_or_raw, progress_value=None, level="INFO", **kwargs):
            callback(message_key_or_raw, progress_value, level if isinstance(level, str) else "INFO", **kwargs)
        except Exception as e_cb:
            # Logguer l'erreur du callback, mais ne pas planter le worker pour ça
            logger.warning(f"Erreur dans progress_callback lors de l'appel depuis _log_and_callback: {e_cb}", exc_info=False)
            # Peut-être afficher la trace pour le debug du callback lui-même
            # logger.debug("Traceback de l'erreur du callback:", exc_info=True)




def _log_memory_usage(progress_callback: callable, context_message: str = ""): # Fonction helper définie ici ou globalement dans le module
    """Logue l'utilisation actuelle de la mémoire du processus et du système."""
    if not progress_callback or not callable(progress_callback):
        return
    try:
        process = psutil.Process(os.getpid())
        mem_info = process.memory_info()
        rss_mb = mem_info.rss / (1024 * 1024)
        vms_mb = mem_info.vms / (1024 * 1024)

        virtual_mem = psutil.virtual_memory()
        available_ram_mb = virtual_mem.available / (1024 * 1024)
        total_ram_mb = virtual_mem.total / (1024 * 1024)
        percent_ram_used = virtual_mem.percent

        swap_mem = psutil.swap_memory()
        used_swap_mb = swap_mem.used / (1024 * 1024)
        total_swap_mb = swap_mem.total / (1024 * 1024)
        percent_swap_used = swap_mem.percent
        
        log_msg = (
            f"Memory Usage ({context_message}): "
            f"Proc RSS: {rss_mb:.1f}MB, VMS: {vms_mb:.1f}MB. "
            f"Sys RAM: Avail {available_ram_mb:.0f}MB / Total {total_ram_mb:.0f}MB ({percent_ram_used}%% used). "
            f"Sys Swap: Used {used_swap_mb:.0f}MB / Total {total_swap_mb:.0f}MB ({percent_swap_used}%% used)."
        )
        _log_and_callback(log_msg, prog=None, lvl="DEBUG", callback=progress_callback)
        
    except Exception as e_mem_log:
        _log_and_callback(f"Erreur lors du logging mémoire ({context_message}): {e_mem_log}", prog=None, lvl="WARN", callback=progress_callback)


def _log_alignment_warning_summary():
    """Write a summary of alignment warnings to the worker log."""
    total = sum(ALIGN_WARNING_COUNTS.values())
    if total == 0:
        logger.info("Alignment summary: no frames ignored due to errors.")
        return

    logger.info("===== Alignment warning summary =====")
    logger.info("Total frames ignored: %d", total)
    for key, count in ALIGN_WARNING_COUNTS.items():
        if count:
            human = ALIGN_WARNING_SUMMARY.get(key, key)
            logger.info("%d frame(s) - %s", count, human)


def _crop_array_to_signal(
    img: np.ndarray,
    coverage: np.ndarray | None = None,
    margin_frac: float = 0.05,
) -> tuple[np.ndarray, tuple[int, int, int, int]]:
    """Crop ``img`` to the bounding box of useful signal.

    Parameters
    ----------
    img : np.ndarray
        2D/3D array containing image data.
    coverage : np.ndarray | None, optional
        Optional coverage map used as mask (>0 considered valid).
    margin_frac : float, optional
        Additional fractional margin added to each side of the bounding box.

    Returns
    -------
    tuple[np.ndarray, tuple[int, int, int, int]]
        Cropped image and bounding box ``(y0, y1, x0, x1)``.
    """

    if img is None:
        return img, (0, 0, 0, 0)

    arr = np.asarray(img)
    if arr.ndim < 2:
        height = int(arr.shape[0]) if arr.ndim >= 1 else 0
        width = int(arr.shape[1]) if arr.ndim > 1 else 0
        return img, (0, height, 0, width)

    height, width = int(arr.shape[0]), int(arr.shape[1])
    default_bbox = (0, height, 0, width)

    mask: np.ndarray | None = None
    if coverage is not None:
        try:
            cov_arr = np.asarray(coverage)
            if cov_arr.shape[0] == height and cov_arr.shape[1] == width:
                mask = cov_arr > 0
        except Exception:
            mask = None

    if mask is None:
        data_arr = np.asarray(img)
        if data_arr.ndim == 3:
            valid_pixels = np.any(np.isfinite(data_arr) & (data_arr != 0), axis=-1)
        else:
            valid_pixels = np.isfinite(data_arr) & (data_arr != 0)
        mask = valid_pixels

    if not np.any(mask):
        return img, default_bbox

    rows = np.where(np.any(mask, axis=1))[0]
    cols = np.where(np.any(mask, axis=0))[0]
    if rows.size == 0 or cols.size == 0:
        return img, default_bbox

    y_min, y_max = int(rows[0]), int(rows[-1]) + 1
    x_min, x_max = int(cols[0]), int(cols[-1]) + 1

    try:
        margin_frac = float(margin_frac)
    except (TypeError, ValueError):
        margin_frac = 0.0
    margin_frac = max(0.0, margin_frac)

    if margin_frac > 0.0:
        bbox_height = y_max - y_min
        bbox_width = x_max - x_min
        margin_y = int(math.ceil(bbox_height * margin_frac))
        margin_x = int(math.ceil(bbox_width * margin_frac))
        y_min = max(0, y_min - margin_y)
        y_max = min(height, y_max + margin_y)
        x_min = max(0, x_min - margin_x)
        x_max = min(width, x_max + margin_x)

    bbox = (y_min, y_max, x_min, x_max)
    cropped = img[y_min:y_max, x_min:x_max, ...]

    return cropped, bbox


def _auto_crop_mosaic_to_valid_region(
    mosaic: np.ndarray,
    coverage: np.ndarray | None,
    output_wcs,
    log_callback=None,
    threshold: float = 1e-6,
    *,
    follow_signal: bool | None = None,
    margin_frac: float | None = 0.05,
):
    """Crop blank borders from the mosaic using the coverage map.

    Parameters
    ----------
    mosaic : np.ndarray
        Final stacked mosaic with shape ``(H, W, C)``.
    coverage : np.ndarray | None
        Coverage/weight map returned by ``reproject_and_coadd``.
    output_wcs : astropy.wcs.WCS | Any
        WCS object describing the mosaic; will be updated in-place if cropping occurs.
    log_callback : callable | None
        Optional callback used to emit log messages (same signature as ``_pcb``).
    threshold : float
        Minimum coverage value considered as valid data when computing the crop bounds.

    Returns
    -------
    tuple[np.ndarray, np.ndarray | None]
        Cropped mosaic and coverage arrays. If no cropping is necessary the
        original inputs are returned unchanged.
    """

    if mosaic is None:
        return mosaic, coverage

    mosaic_arr = np.asarray(mosaic)
    if mosaic_arr.ndim < 2:
        return mosaic, coverage

    default_bbox = (0, int(mosaic_arr.shape[0]), 0, int(mosaic_arr.shape[1]))

    if follow_signal is None:
        try:
            import zemosaic_config

            cfg = zemosaic_config.load_config() or {}
            follow_signal = bool(cfg.get("crop_follow_signal", False))
        except Exception:
            follow_signal = False
    else:
        follow_signal = bool(follow_signal)

    try:
        margin_value = 0.05 if margin_frac is None else float(margin_frac)
    except (TypeError, ValueError):
        margin_value = 0.05
    margin_value = max(0.0, margin_value)

    bbox = default_bbox
    cropped_mosaic = mosaic
    cropped_coverage = coverage
    used_signal_crop = False

    if follow_signal:
        try:
            candidate_mosaic, candidate_bbox = _crop_array_to_signal(
                mosaic,
                coverage,
                margin_value,
            )
            if candidate_bbox:
                bbox = candidate_bbox
                used_signal_crop = True
                if bbox != default_bbox:
                    cropped_mosaic = candidate_mosaic
                    if coverage is not None:
                        y0, y1, x0, x1 = bbox
                        cropped_coverage = coverage[y0:y1, x0:x1]
                    if logger.isEnabledFor(logging.DEBUG):
                        logger.debug("follow_signal crop applied, bbox=%s", bbox)
        except Exception:
            bbox = default_bbox
            used_signal_crop = False

    if used_signal_crop and bbox == default_bbox:
        return mosaic, coverage

    if not used_signal_crop:
        if coverage is None:
            return mosaic, coverage

        try:
            cov_array = np.asarray(coverage)
        except Exception:
            cov_array = coverage

        if getattr(cov_array, "ndim", 0) != 2:
            return mosaic, coverage

        try:
            valid_mask = np.asarray(cov_array) > float(threshold)
        except Exception:
            return mosaic, coverage

        if not np.any(valid_mask):
            return mosaic, coverage

        rows = np.where(np.any(valid_mask, axis=1))[0]
        cols = np.where(np.any(valid_mask, axis=0))[0]
        if rows.size == 0 or cols.size == 0:
            return mosaic, coverage

        y_min, y_max = int(rows[0]), int(rows[-1]) + 1
        x_min, x_max = int(cols[0]), int(cols[-1]) + 1

        bbox = (y_min, y_max, x_min, x_max)

        if (
            y_min == 0
            and x_min == 0
            and y_max == mosaic.shape[0]
            and x_max == mosaic.shape[1]
        ):
            return mosaic, coverage

        cropped_mosaic = mosaic[y_min:y_max, x_min:x_max, ...]
        cropped_coverage = coverage[y_min:y_max, x_min:x_max]

    if used_signal_crop and bbox == default_bbox:
        # Signal crop requested but no bounding box reduction occurred.
        return mosaic, coverage

    new_shape = tuple(int(v) for v in np.shape(cropped_mosaic))

    y_min, y_max, x_min, x_max = bbox

    if callable(log_callback):
        try:
            log_callback(
                "ASM_REPROJ_COADD: Auto-cropped output to coverage bounds",
                prog=None,
                lvl="INFO_DETAIL",
                y_bounds=f"{y_min}:{y_max}",
                x_bounds=f"{x_min}:{x_max}",
                new_shape=str(new_shape),
            )
        except Exception:
            pass

    try:
        if hasattr(output_wcs, "wcs") and getattr(output_wcs, "wcs") is not None:
            if hasattr(output_wcs.wcs, "crpix") and output_wcs.wcs.crpix is not None:
                output_wcs.wcs.crpix[0] -= float(x_min)
                output_wcs.wcs.crpix[1] -= float(y_min)
            if hasattr(output_wcs.wcs, "naxis1"):
                output_wcs.wcs.naxis1 = int(new_shape[1])
            if hasattr(output_wcs.wcs, "naxis2"):
                output_wcs.wcs.naxis2 = int(new_shape[0])
    except Exception:
        pass

    for attr, val in (
        ("pixel_shape", (int(new_shape[1]), int(new_shape[0]))),
        ("array_shape", (int(new_shape[0]), int(new_shape[1]))),
    ):
        if hasattr(output_wcs, attr):
            try:
                setattr(output_wcs, attr, val)
            except Exception:
                pass

    return cropped_mosaic, cropped_coverage


def _wait_for_memmap_files(prefixes, timeout=10.0):
    """Poll until each prefix.dat and prefix.npy exist and are non-empty."""
    import time, os
    start = time.time()
    while True:
        all_ready = True
        for prefix in prefixes:
            dat_f = prefix + '.dat'
            npy_f = prefix + '.npy'
            if not (os.path.exists(dat_f) and os.path.getsize(dat_f) > 0 and os.path.exists(npy_f) and os.path.getsize(npy_f) > 0):
                all_ready = False
                break
        if all_ready:
            return
        if time.time() - start > timeout:
            raise RuntimeError(f"Memmap file not ready after {timeout}s: {prefix}")


def astap_paths_valid(astap_exe_path: str, astap_data_dir: str) -> bool:
    """Return True if ASTAP executable and data directory look valid."""
    return (
        astap_exe_path
        and os.path.isfile(astap_exe_path)
        and astap_data_dir
        and os.path.isdir(astap_data_dir)
    )


def _write_header_to_fits(file_path: str, header_obj, pcb=None):
    """Safely update ``file_path`` FITS header with ``header_obj`` if possible."""
    if not (ASTROPY_AVAILABLE and fits):
        return
    try:
        with fits.open(file_path, mode="update", memmap=False) as hdul:
            hdul[0].header.update(header_obj)
            hdul.flush()
        if pcb:
            pcb("getwcs_info_header_written", lvl="DEBUG_DETAIL", filename=os.path.basename(file_path))
    except Exception as e_update:
        if pcb:
            pcb("getwcs_warn_header_write_failed", lvl="WARN", filename=os.path.basename(file_path), error=str(e_update))


def solve_with_astrometry(
    image_fits_path: str,
    fits_header,
    settings: dict | None,
    progress_callback=None,
):
    """Attempt plate solving via the Astrometry.net service."""

    if not ASTROMETRY_SOLVER_AVAILABLE:
        return None

    try:
        from . import zemosaic_astrometry
    except Exception:
        return None

    solver_dict = settings or {}
    api_key = solver_dict.get("api_key", "")
    timeout = solver_dict.get("timeout")
    down = solver_dict.get("downsample")

    try:
        return zemosaic_astrometry.solve_with_astrometry_net(
            image_fits_path,
            fits_header,
            api_key=api_key,
            timeout_sec=timeout or 60,
            downsample_factor=down,
            update_original_header_in_place=True,
            progress_callback=progress_callback,
        )
    except Exception as e:
        _log_and_callback(
            f"Astrometry solve error: {e}", prog=None, lvl="WARN", callback=progress_callback
        )
        return None


def solve_with_ansvr(
    image_fits_path: str,
    fits_header,
    settings: dict | None,
    progress_callback=None,
):
    """Attempt plate solving using a local ansvr installation."""

    if not ASTROMETRY_SOLVER_AVAILABLE:
        return None

    try:
        from . import zemosaic_astrometry
    except Exception:
        return None

    solver_dict = settings or {}
    path = solver_dict.get("ansvr_path") or solver_dict.get("astrometry_local_path") or solver_dict.get("local_ansvr_path")
    timeout = solver_dict.get("ansvr_timeout") or solver_dict.get("timeout")

    try:
        return zemosaic_astrometry.solve_with_ansvr(
            image_fits_path,
            fits_header,
            ansvr_config_path=path or "",
            timeout_sec=timeout or 120,
            update_original_header_in_place=True,
            progress_callback=progress_callback,
        )
    except Exception as e:
        _log_and_callback(
            f"Ansvr solve error: {e}", prog=None, lvl="WARN", callback=progress_callback
        )
        return None


# Note: Ancienne fonction _prepare_image_for_astap supprimée. Les images sont
# passées à ASTAP telles quelles pour la résolution (pas de conversion mono).


def reproject_tile_to_mosaic(tile_path: str, tile_wcs, mosaic_wcs, mosaic_shape_hw,
                             feather: bool = True,
                             apply_crop: bool = False,
                             crop_percent: float = 0.0):
    """Reprojecte une tuile sur la grille finale et renvoie l'image et sa carte
    de poids ainsi que la bounding box utile.

    Les bornes sont retournées dans l'ordre ``(xmin, xmax, ymin, ymax)`` afin
    de correspondre aux indices ``[ligne, colonne]`` lors de l'incrémentation
    sur la mosaïque.

    ``tile_wcs`` et ``mosaic_wcs`` peuvent être soit des objets :class:`WCS`
    directement, soit des en-têtes FITS (``dict`` ou :class:`~astropy.io.fits.Header``).
    Cela permet d'utiliser cette fonction avec :class:`concurrent.futures.ProcessPoolExecutor`
    où les arguments doivent être sérialisables.
    """
    if not (REPROJECT_AVAILABLE and reproject_interp and ASTROPY_AVAILABLE and fits):
        return None, None, (0, 0, 0, 0)

    # Les objets WCS ne sont pas toujours sérialisables via multiprocessing.
    # Si on reçoit des en-têtes (dict ou fits.Header), reconstruire les WCS ici.
    if ASTROPY_AVAILABLE and WCS:
        if not isinstance(tile_wcs, WCS):
            try:
                tile_wcs = WCS(tile_wcs)
            except Exception:
                return None, None, (0, 0, 0, 0)
        if not isinstance(mosaic_wcs, WCS):
            try:
                mosaic_wcs = WCS(mosaic_wcs)
            except Exception:
                return None, None, (0, 0, 0, 0)

    with fits.open(tile_path, memmap=False) as hdul:
        data = hdul[0].data.astype(np.float32)

    # Les master tiles sauvegardées via ``save_fits_image`` utilisent l'ordre
    # d'axes ``CxHxW``.  Pour l'assemblage incrémental nous attendons
    # ``H x W x C``.  Effectuer la conversion si nécessaire.
    if data.ndim == 3 and data.shape[0] == 3 and data.shape[-1] != 3:
        data = np.moveaxis(data, 0, -1)

    if data.ndim == 2:
        data = data[..., np.newaxis]
    n_channels = data.shape[-1]

    # Optional cropping of the tile before reprojection
    if apply_crop and crop_percent > 1e-3 and ZEMOSAIC_UTILS_AVAILABLE \
            and hasattr(zemosaic_utils, "crop_image_and_wcs"):
        try:
            cropped, cropped_wcs = zemosaic_utils.crop_image_and_wcs(
                data,
                tile_wcs,
                crop_percent / 100.0,
                progress_callback=None,
            )
            if cropped is not None and cropped_wcs is not None:
                data = cropped
                tile_wcs = cropped_wcs
                n_channels = data.shape[-1]
        except Exception:
            pass

    base_weight = np.ones(data.shape[:2], dtype=np.float32)
    if (
        feather
        and ZEMOSAIC_UTILS_AVAILABLE
        and hasattr(zemosaic_utils, "make_radial_weight_map")
    ):
        try:
            base_weight = zemosaic_utils.make_radial_weight_map(
                data.shape[0],
                data.shape[1],
                feather_fraction=0.92,
                min_weight_floor=0.10,
            )
            logger.debug("Feather applied with min_weight_floor=0.10")
        except Exception:
            base_weight = np.ones(data.shape[:2], dtype=np.float32)

    # --- Determine bounding box covered by the tile on the mosaic
    footprint_full, _ = reproject_interp(
        (base_weight, tile_wcs),
        mosaic_wcs,
        shape_out=mosaic_shape_hw,
        order='nearest-neighbor',  # suffit, c'est binaire
        parallel=False,
    )

    j_idx, i_idx = np.where(footprint_full > 0)
    if j_idx.size == 0:
        return None, None, (0, 0, 0, 0)

    j0, j1 = int(j_idx.min()), int(j_idx.max()) + 1
    i0, i1 = int(i_idx.min()), int(i_idx.max()) + 1
    h, w = j1 - j0, i1 - i0

    # Create a WCS for the sub-region
    try:
        sub_wcs = mosaic_wcs.deepcopy()
        sub_wcs.wcs.crpix = [mosaic_wcs.wcs.crpix[0] - i0, mosaic_wcs.wcs.crpix[1] - j0]
    except Exception:
        sub_wcs = mosaic_wcs

    # Allocate arrays only for the useful area
    reproj_img = np.zeros((h, w, n_channels), dtype=np.float32)
    reproj_weight = np.zeros((h, w), dtype=np.float32)

    for c in range(n_channels):
        reproj_c, footprint = reproject_interp(
            (data[..., c], tile_wcs),
            sub_wcs,
            shape_out=(h, w),
            order='bilinear',
            parallel=False,
        )

        w_reproj, _ = reproject_interp(
            (base_weight, tile_wcs),
            sub_wcs,
            shape_out=(h, w),
            order='bilinear',
            parallel=False,
        )

        total_w = footprint * w_reproj
        reproj_img[..., c] = reproj_c.astype(np.float32)
        reproj_weight += total_w.astype(np.float32)

    valid = reproj_weight > 0
    if not np.any(valid):
        return None, None, (0, 0, 0, 0)

    # Soustraire un fond médian par canal pour imiter match_background=True
    try:
        for c in range(n_channels):
            med_c = np.nanmedian(reproj_img[..., c][valid])
            if np.isfinite(med_c):
                reproj_img[..., c] -= med_c
        reproj_img = np.clip(reproj_img, 0, None)
    except Exception:
        pass

    # Les indices sont retournés dans l'ordre (xmin, xmax, ymin, ymax)
    return reproj_img, reproj_weight, (i0, i1, j0, j1)




# --- Fonctions Utilitaires Internes au Worker ---
def _calculate_final_mosaic_grid(panel_wcs_list: list, panel_shapes_hw_list: list,
                                 drizzle_scale_factor: float = 1.0, progress_callback: callable = None):
    num_initial_inputs = len(panel_wcs_list)
    # Utilisation de clés pour les messages utilisateur
    _log_and_callback("calcgrid_info_start_calc", num_wcs_shapes=num_initial_inputs, scale_factor=drizzle_scale_factor, level="DEBUG_DETAIL", callback=progress_callback)
    
    if not REPROJECT_AVAILABLE:
        _log_and_callback("calcgrid_error_reproject_unavailable", level="ERROR", callback=progress_callback)
        return None, None
    if find_optimal_celestial_wcs is None:
        if CALC_GRID_OPTIMIZED_AVAILABLE and _calculate_final_mosaic_grid_optimized:
            _log_and_callback(
                "calcgrid_warn_find_optimal_celestial_wcs_missing",
                level="WARN",
                callback=progress_callback,
            )
            return _calculate_final_mosaic_grid_optimized(
                panel_wcs_list, panel_shapes_hw_list, drizzle_scale_factor
            )
        _log_and_callback("calcgrid_error_reproject_unavailable", level="ERROR", callback=progress_callback)
        return None, None
    if not (ASTROPY_AVAILABLE and u and Angle):
        _log_and_callback("calcgrid_error_astropy_unavailable", level="ERROR", callback=progress_callback); return None, None
    if num_initial_inputs == 0:
        _log_and_callback("calcgrid_error_no_wcs_shape", level="ERROR", callback=progress_callback); return None, None

    valid_wcs_inputs = []; valid_shapes_inputs_hw = []
    for idx_filt, wcs_filt in enumerate(panel_wcs_list):
        if isinstance(wcs_filt, WCS) and wcs_filt.is_celestial:
            if idx_filt < len(panel_shapes_hw_list):
                shape_filt = panel_shapes_hw_list[idx_filt]
                if isinstance(shape_filt, tuple) and len(shape_filt) == 2 and isinstance(shape_filt[0], int) and shape_filt[0] > 0 and isinstance(shape_filt[1], int) and shape_filt[1] > 0:
                    valid_wcs_inputs.append(wcs_filt); valid_shapes_inputs_hw.append(shape_filt)
                else: _log_and_callback("calcgrid_warn_invalid_shape_skipped", shape=shape_filt, wcs_index=idx_filt, level="WARN", callback=progress_callback)
            else: _log_and_callback("calcgrid_warn_no_shape_for_wcs_skipped", wcs_index=idx_filt, level="WARN", callback=progress_callback)
        else: _log_and_callback("calcgrid_warn_invalid_wcs_skipped", wcs_index=idx_filt, level="WARN", callback=progress_callback)
    
    if not valid_wcs_inputs:
        _log_and_callback("calcgrid_error_no_valid_wcs_shape_after_filter", level="ERROR", callback=progress_callback); return None, None

    panel_wcs_list_to_use = valid_wcs_inputs; panel_shapes_hw_list_to_use = valid_shapes_inputs_hw
    num_valid_inputs = len(panel_wcs_list_to_use)
    _log_and_callback(f"CalcGrid: {num_valid_inputs} WCS/Shapes valides pour calcul.", None, "DEBUG", progress_callback) # Log technique

    inputs_for_optimal_wcs_calc = []
    for i in range(num_valid_inputs):
        wcs_in = panel_wcs_list_to_use[i]
        shape_in_hw = panel_shapes_hw_list_to_use[i] # shape (height, width)
        shape_in_wh_for_wcs_pixel_shape = (shape_in_hw[1], shape_in_hw[0]) # (width, height) for WCS.pixel_shape

        # Ensure WCS.pixel_shape is set for reproject, it might use it internally.
        if wcs_in.pixel_shape is None or wcs_in.pixel_shape != shape_in_wh_for_wcs_pixel_shape:
            try: 
                wcs_in.pixel_shape = shape_in_wh_for_wcs_pixel_shape
                _log_and_callback(f"CalcGrid: WCS {i} pixel_shape set to {shape_in_wh_for_wcs_pixel_shape}", None, "DEBUG_DETAIL", progress_callback)
            except Exception as e_pshape_set: 
                _log_and_callback("calcgrid_warn_set_pixel_shape_failed", wcs_index=i, error=str(e_pshape_set), level="WARN", callback=progress_callback)
        
        # **** LA CORRECTION EST ICI ****
        # find_optimal_celestial_wcs expects a list of (shape, wcs) tuples or HDU objects.
        # The shape should be (height, width).
        inputs_for_optimal_wcs_calc.append((shape_in_hw, wcs_in))
        # *****************************

    if not inputs_for_optimal_wcs_calc:
        _log_and_callback("calcgrid_error_no_wcs_for_optimal_calc", level="ERROR", callback=progress_callback); return None, None
        
    try:
        sum_of_pixel_scales_deg = 0.0; count_of_valid_scales = 0
        # For calculating average input pixel scale, we use panel_wcs_list_to_use (which are just WCS objects)
        for wcs_obj_scale in panel_wcs_list_to_use: 
            if not (wcs_obj_scale and wcs_obj_scale.is_celestial): continue
            try:
                current_pixel_scale_deg = 0.0
                if hasattr(wcs_obj_scale, 'proj_plane_pixel_scales') and callable(wcs_obj_scale.proj_plane_pixel_scales):
                    pixel_scales_angle_tuple = wcs_obj_scale.proj_plane_pixel_scales(); current_pixel_scale_deg = np.mean(np.abs([s.to_value(u.deg) for s in pixel_scales_angle_tuple]))
                elif hasattr(wcs_obj_scale, 'pixel_scale_matrix'): current_pixel_scale_deg = np.sqrt(np.abs(np.linalg.det(wcs_obj_scale.pixel_scale_matrix)))
                else: continue
                if np.isfinite(current_pixel_scale_deg) and current_pixel_scale_deg > 1e-10: sum_of_pixel_scales_deg += current_pixel_scale_deg; count_of_valid_scales += 1
            except Exception: pass # Ignore errors in calculating scale for one WCS
        
        avg_input_pixel_scale_deg = (2.0 / 3600.0) # Fallback 2 arcsec/pix
        if count_of_valid_scales > 0: avg_input_pixel_scale_deg = sum_of_pixel_scales_deg / count_of_valid_scales
        elif num_valid_inputs > 0 : _log_and_callback("calcgrid_warn_scale_fallback", level="WARN", callback=progress_callback)
        
        target_resolution_deg_per_pixel = avg_input_pixel_scale_deg / drizzle_scale_factor
        target_resolution_angle = Angle(target_resolution_deg_per_pixel, unit=u.deg)
        _log_and_callback("calcgrid_info_scales", avg_input_scale_arcsec=avg_input_pixel_scale_deg*3600, target_scale_arcsec=target_resolution_angle.arcsec, level="INFO", callback=progress_callback)
        
        # Now call with inputs_for_optimal_wcs_calc which is a list of (shape_hw, wcs) tuples
        optimal_wcs_out, optimal_shape_hw_out = find_optimal_celestial_wcs(
            inputs_for_optimal_wcs_calc, # This is now a list of (shape_hw, WCS) tuples
            resolution=target_resolution_angle, 
            auto_rotate=True, 
            projection='TAN', 
            reference=None, 
            frame='icrs'
        )
        
        if optimal_wcs_out and optimal_shape_hw_out:
            expected_pixel_shape_wh_for_wcs_out = (optimal_shape_hw_out[1], optimal_shape_hw_out[0])
            if optimal_wcs_out.pixel_shape is None or optimal_wcs_out.pixel_shape != expected_pixel_shape_wh_for_wcs_out:
                try: optimal_wcs_out.pixel_shape = expected_pixel_shape_wh_for_wcs_out
                except Exception: pass
            if not (hasattr(optimal_wcs_out.wcs, 'naxis1') and hasattr(optimal_wcs_out.wcs, 'naxis2')) or not (optimal_wcs_out.wcs.naxis1 > 0 and optimal_wcs_out.wcs.naxis2 > 0) :
                try: optimal_wcs_out.wcs.naxis1 = expected_pixel_shape_wh_for_wcs_out[0]; optimal_wcs_out.wcs.naxis2 = expected_pixel_shape_wh_for_wcs_out[1]
                except Exception: pass
        
        _log_and_callback("calcgrid_info_optimal_grid_calculated", shape=optimal_shape_hw_out, crval=optimal_wcs_out.wcs.crval if optimal_wcs_out and optimal_wcs_out.wcs else 'N/A', level="INFO", callback=progress_callback)
        return optimal_wcs_out, optimal_shape_hw_out
    except ImportError: _log_and_callback("calcgrid_error_find_optimal_wcs_unavailable", level="ERROR", callback=progress_callback); return None, None
    except Exception as e_optimal_wcs_call: 
        _log_and_callback("calcgrid_error_find_optimal_wcs_call", error=str(e_optimal_wcs_call), level="ERROR", callback=progress_callback)
        logger.error("Traceback find_optimal_celestial_wcs:", exc_info=True)
        return None, None


def cluster_seestar_stacks(all_raw_files_with_info: list, stack_threshold_deg: float, progress_callback: callable):
    """Group raw files captured by the Seestar based on their WCS position."""

    if not (ASTROPY_AVAILABLE and SkyCoord and u):
        _log_and_callback("clusterstacks_error_astropy_unavailable", level="ERROR", callback=progress_callback)
        return []

    if not all_raw_files_with_info:
        _log_and_callback("clusterstacks_warn_no_raw_info", level="WARN", callback=progress_callback)
        return []

    _log_and_callback(
        "clusterstacks_info_start",
        num_files=len(all_raw_files_with_info),
        threshold=stack_threshold_deg,
        level="INFO",
        callback=progress_callback,
    )

    panel_centers_sky = []
    panel_data_for_clustering = []

    for i, info in enumerate(all_raw_files_with_info):
        wcs_obj = info["wcs"]
        if not (wcs_obj and wcs_obj.is_celestial):
            continue
        try:
            if wcs_obj.pixel_shape:
                center_world = wcs_obj.pixel_to_world(
                    wcs_obj.pixel_shape[0] / 2.0,
                    wcs_obj.pixel_shape[1] / 2.0,
                )
            elif hasattr(wcs_obj.wcs, "crval"):
                center_world = SkyCoord(
                    ra=wcs_obj.wcs.crval[0] * u.deg,
                    dec=wcs_obj.wcs.crval[1] * u.deg,
                    frame="icrs",
                )
            else:
                continue
            panel_centers_sky.append(center_world)
            panel_data_for_clustering.append(info)
        except Exception:
            continue

    if not panel_centers_sky:
        _log_and_callback("clusterstacks_warn_no_centers", level="WARN", callback=progress_callback)
        return []

    groups = []
    assigned_mask = [False] * len(panel_centers_sky)

    for i in range(len(panel_centers_sky)):
        if assigned_mask[i]:
            continue
        current_group_infos = [panel_data_for_clustering[i]]
        assigned_mask[i] = True
        current_group_center_seed = panel_centers_sky[i]
        for j in range(i + 1, len(panel_centers_sky)):
            if assigned_mask[j]:
                continue
            if current_group_center_seed.separation(panel_centers_sky[j]).deg < stack_threshold_deg:
                current_group_infos.append(panel_data_for_clustering[j])
                assigned_mask[j] = True
        groups.append(current_group_infos)

    _log_and_callback("clusterstacks_info_finished", num_groups=len(groups), level="INFO", callback=progress_callback)
    return groups

def get_wcs_and_pretreat_raw_file(
    file_path: str,
    astap_exe_path: str,
    astap_data_dir: str,
    astap_search_radius: float,
    astap_downsample: int,
    astap_sensitivity: int,
    astap_timeout_seconds: int,
    progress_callback: callable,
    hotpix_mask_dir: str | None = None,
    solver_settings: dict | None = None,
):
    filename = os.path.basename(file_path)
    # Utiliser une fonction helper pour les logs internes à cette fonction si _log_and_callback
    # est trop lié à la structure de run_hierarchical_mosaic
    _pcb_local = lambda msg_key, lvl="DEBUG", **kwargs: \
        progress_callback(msg_key, None, lvl, **kwargs) if progress_callback else print(f"GETWCS_LOG {lvl}: {msg_key} {kwargs}")

    if solver_settings is None:
        solver_settings = {}

    # Charger configuration pour options de prétraitement (si disponible)
    _cfg_pre = {}
    try:
        if ZEMOSAIC_CONFIG_AVAILABLE and zemosaic_config:
            _cfg_pre = zemosaic_config.load_config() or {}
    except Exception:
        _cfg_pre = {}
    _bg_gpu_enabled = bool(_cfg_pre.get("preprocess_remove_background_gpu", False))
    _bg_sigma = float(_cfg_pre.get("preprocess_background_sigma", 24.0))

    _pcb_local(f"GetWCS_Pretreat: Début pour '{filename}'.", lvl="DEBUG_DETAIL") # Niveau DEBUG_DETAIL pour être moins verbeux

    hp_mask_path = None

    if not (ZEMOSAIC_UTILS_AVAILABLE and zemosaic_utils):
        _pcb_local("getwcs_error_utils_unavailable", lvl="ERROR")
        return None, None, None, None
        
    res_load = zemosaic_utils.load_and_validate_fits(
        file_path,
        normalize_to_float32=False,
        attempt_fix_nonfinite=True,
        progress_callback=progress_callback,
    )
    if isinstance(res_load, tuple):
        img_data_raw_adu = res_load[0]
        header_orig = res_load[1] if len(res_load) > 1 else None
    else:
        img_data_raw_adu = res_load
        header_orig = None

    if img_data_raw_adu is None or header_orig is None:
        _pcb_local("getwcs_error_load_failed", lvl="ERROR", filename=filename)
        # Le fichier n'a pas pu être chargé, on ne peut pas le déplacer car on ne sait pas s'il existe ou est corrompu.
        # Ou on pourrait essayer de le déplacer s'il existe. Pour l'instant, on retourne None.
        return None, None, None, None

    # ... (log de post-load) ...
    _pcb_local(f"  Post-Load: '{filename}' - Shape: {img_data_raw_adu.shape}, Dtype: {img_data_raw_adu.dtype}", lvl="DEBUG_VERY_DETAIL")

    img_data_processed_adu = img_data_raw_adu.astype(np.float32, copy=True)

    # --- Débayerisation ---
    if img_data_processed_adu.ndim == 2:
        _pcb_local(f"  Monochrome détecté pour '{filename}'. Débayerisation...", lvl="DEBUG_DETAIL")
        bayer_pattern = header_orig.get('BAYERPAT', header_orig.get('CFAIMAGE', 'GRBG'))
        if not isinstance(bayer_pattern, str) or bayer_pattern.upper() not in ['GRBG','RGGB','GBRG','BGGR']: bayer_pattern = 'GRBG'
        else: bayer_pattern = bayer_pattern.upper()
        
        bitpix = header_orig.get('BITPIX', 16)
        # ... (logique de max_val_for_norm_before_debayer inchangée) ...
        max_val_for_norm_before_debayer = (2**abs(bitpix))-1. if bitpix!=0 and np.issubdtype(img_data_processed_adu.dtype,np.integer) else (65535. if np.issubdtype(img_data_processed_adu.dtype,np.unsignedinteger) else 1.)
        if abs(bitpix)>16 and np.issubdtype(img_data_processed_adu.dtype,np.integer): max_val_for_norm_before_debayer=(2**16)-1.
        if max_val_for_norm_before_debayer<=0: max_val_for_norm_before_debayer=1.

        img_norm_for_debayer = np.zeros_like(img_data_processed_adu,dtype=np.float32)
        min_adu_pre_debayer,max_adu_pre_debayer=np.nanmin(img_data_processed_adu),np.nanmax(img_data_processed_adu)
        range_adu_pre_debayer=max_adu_pre_debayer-min_adu_pre_debayer
        if range_adu_pre_debayer>1e-9: img_norm_for_debayer=(img_data_processed_adu-min_adu_pre_debayer)/range_adu_pre_debayer
        elif np.any(np.isfinite(img_data_processed_adu)): img_norm_for_debayer=np.full_like(img_data_processed_adu,0.5)
        img_norm_for_debayer=np.clip(img_norm_for_debayer,0.,1.)
        
        try:
            img_rgb_norm_01 = zemosaic_utils.debayer_image(img_norm_for_debayer, bayer_pattern, progress_callback=progress_callback)
            if range_adu_pre_debayer>1e-9: img_data_processed_adu=(img_rgb_norm_01*range_adu_pre_debayer)+min_adu_pre_debayer
            else: img_data_processed_adu=np.full_like(img_rgb_norm_01,min_adu_pre_debayer if np.isfinite(min_adu_pre_debayer) else 0.)
        except Exception as e_debayer: 
            _pcb_local("getwcs_warn_debayer_failed", lvl="WARN", filename=filename, error=str(e_debayer))
            img_data_processed_adu = np.stack([img_data_processed_adu]*3, axis=-1) # Fallback stack
    
    if img_data_processed_adu.ndim == 2: # Toujours monochrome après tentative de débayerisation
        _pcb_local("getwcs_warn_still_2d_after_debayer_attempt", lvl="WARN", filename=filename)
        img_data_processed_adu = np.stack([img_data_processed_adu]*3, axis=-1)
    
    if img_data_processed_adu.ndim != 3 or img_data_processed_adu.shape[-1] != 3:
        _pcb_local("getwcs_error_shape_after_debayer_final_check", lvl="ERROR", filename=filename, shape=str(img_data_processed_adu.shape))
        return None, None, None, None

    # --- Correction Hot Pixels + optional GPU background smoothing ---
    _pcb_local(f"  Correction HP pour '{filename}'...", lvl="DEBUG_DETAIL")
    if hotpix_mask_dir:
        os.makedirs(hotpix_mask_dir, exist_ok=True)
        hp_mask_path = os.path.join(hotpix_mask_dir, f"hp_mask_{os.path.splitext(filename)[0]}_{uuid.uuid4().hex}.npy")

    img_data_hp_corrected_adu = None
    try:
        # Prefer GPU hot-pixel correction when available
        if hasattr(zemosaic_utils, 'detect_and_correct_hot_pixels_gpu') and zemosaic_utils.gpu_is_available():
            img_data_hp_corrected_adu = zemosaic_utils.detect_and_correct_hot_pixels_gpu(
                img_data_processed_adu,
                threshold=3.0,
                neighborhood_size=5,
                progress_callback=progress_callback,
            )
        else:
            raise RuntimeError('GPU HP not available')
    except Exception:
        if 'save_mask_path' in zemosaic_utils.detect_and_correct_hot_pixels.__code__.co_varnames:
            img_data_hp_corrected_adu = zemosaic_utils.detect_and_correct_hot_pixels(
                img_data_processed_adu,
                3.0,
                5,
                progress_callback=progress_callback,
                save_mask_path=hp_mask_path,
            )
        else:
            img_data_hp_corrected_adu = zemosaic_utils.detect_and_correct_hot_pixels(
                img_data_processed_adu,
                3.0,
                5,
                progress_callback=progress_callback,
            )

    if img_data_hp_corrected_adu is not None:
        img_data_processed_adu = img_data_hp_corrected_adu
    else:
        _pcb_local("getwcs_warn_hp_returned_none_using_previous", lvl="WARN", filename=filename)

    # Optional GPU background smoothing (stabilize inter-batch photometry)
    # IMPORTANT: remove only the low-frequency GRADIENT (bg - median(bg)) to avoid truncating
    # histogram at zero and avoid dark rings around stars. Do NOT hard-clip to 0 here.
    try:
        if _bg_gpu_enabled and hasattr(zemosaic_utils, 'estimate_background_map_gpu') and zemosaic_utils.gpu_is_available():
            bg = zemosaic_utils.estimate_background_map_gpu(img_data_processed_adu, method='gaussian', sigma=_bg_sigma)
            if bg is not None and np.any(np.isfinite(bg)):
                # Use luminance gradient so the subtraction is achromatic
                if bg.ndim == 3 and bg.shape[-1] == 3:
                    lum_bg = 0.299 * bg[..., 0].astype(np.float32) + 0.587 * bg[..., 1].astype(np.float32) + 0.114 * bg[..., 2].astype(np.float32)
                else:
                    lum_bg = bg.astype(np.float32)
                med_lum = np.nanmedian(lum_bg) if np.any(np.isfinite(lum_bg)) else 0.0
                grad = (lum_bg - med_lum).astype(np.float32)
                if img_data_processed_adu.ndim == 3 and img_data_processed_adu.shape[-1] == 3:
                    for c in range(3):
                        img_data_processed_adu[..., c] = img_data_processed_adu[..., c].astype(np.float32) - grad
                else:
                    img_data_processed_adu = img_data_processed_adu.astype(np.float32) - grad
                _pcb_local("  Background luminance gradient removed (achromatic), no hard clipping.", lvl="DEBUG_DETAIL")
    except Exception:
        pass

    # --- Résolution WCS ---
    _pcb_local(f"  Résolution WCS pour '{filename}'...", lvl="DEBUG_DETAIL")
    wcs_brute = None
    # Évite d'écrire le header FITS si le WCS est déjà présent dans le fichier d'origine.
    # Nous ne réécrivons le header que si un solver externe (ASTAP/ASTROMETRY/ANSVR)
    # a effectivement injecté/ajusté des clés WCS dans header_orig.
    should_write_header_back = False
    if ASTROPY_AVAILABLE and WCS: # S'assurer que WCS est bien l'objet d'Astropy
        try:
            wcs_from_header = WCS(header_orig, naxis=2, relax=True) # Utiliser WCS d'Astropy
            if wcs_from_header.is_celestial and hasattr(wcs_from_header.wcs,'crval') and \
               (hasattr(wcs_from_header.wcs,'cdelt') or hasattr(wcs_from_header.wcs,'cd') or hasattr(wcs_from_header.wcs,'pc')):
                wcs_brute = wcs_from_header
                _pcb_local(f"    WCS trouvé dans header FITS de '{filename}'.", lvl="DEBUG_DETAIL")
                # WCS déjà présent => pas besoin de réécrire le header
                should_write_header_back = False
        except Exception as e_wcs_hdr:
            _pcb_local("getwcs_warn_header_wcs_read_failed", lvl="WARN", filename=filename, error=str(e_wcs_hdr))
            wcs_brute = None
            
    solver_choice_effective = (solver_settings or {}).get("solver_choice", "ASTAP")
    api_key_len = len((solver_settings or {}).get("api_key", ""))
    _pcb_local(
        f"Solver choice effective={solver_choice_effective}",
        lvl="DEBUG_DETAIL",
    )
    if wcs_brute is None and ZEMOSAIC_ASTROMETRY_AVAILABLE and zemosaic_astrometry:
        try:
            # Utiliser directement le fichier original sans conversion mono ni FITS minimal
            input_for_solver = file_path

            if solver_choice_effective == "ASTROMETRY":
                _pcb_local("GetWCS: using ASTROMETRY", lvl="DEBUG")
                wcs_brute = solve_with_astrometry(
                    input_for_solver,
                    header_orig,
                    solver_settings or {},
                    progress_callback,
                )
                if not wcs_brute and astap_paths_valid(astap_exe_path, astap_data_dir):
                    _pcb_local("Astrometry failed; fallback to ASTAP", lvl="INFO")
                    _pcb_local("GetWCS: using ASTAP (fallback)", lvl="DEBUG")
                    wcs_brute = zemosaic_astrometry.solve_with_astap(
                        image_fits_path=input_for_solver,
                        original_fits_header=header_orig,
                        astap_exe_path=astap_exe_path,
                        astap_data_dir=astap_data_dir,
                        search_radius_deg=astap_search_radius,
                        downsample_factor=astap_downsample,
                        sensitivity=astap_sensitivity,
                        timeout_sec=astap_timeout_seconds,
                        update_original_header_in_place=True,
                        progress_callback=progress_callback,
                    )
                # Si un solver a réussi, le header_orig a potentiellement été mis à jour
                if wcs_brute:
                    should_write_header_back = True
                if wcs_brute:
                    _pcb_local("getwcs_info_astrometry_solved", lvl="INFO_DETAIL", filename=filename)
            elif solver_choice_effective == "ANSVR":
                _pcb_local("GetWCS: using ANSVR", lvl="DEBUG")
                wcs_brute = solve_with_ansvr(
                    input_for_solver,
                    header_orig,
                    solver_settings or {},
                    progress_callback,
                )
                if not wcs_brute and astap_paths_valid(astap_exe_path, astap_data_dir):
                    _pcb_local("Ansvr failed; fallback to ASTAP", lvl="INFO")
                    _pcb_local("GetWCS: using ASTAP (fallback)", lvl="DEBUG")
                    wcs_brute = zemosaic_astrometry.solve_with_astap(
                        image_fits_path=input_for_solver,
                        original_fits_header=header_orig,
                        astap_exe_path=astap_exe_path,
                        astap_data_dir=astap_data_dir,
                        search_radius_deg=astap_search_radius,
                        downsample_factor=astap_downsample,
                        sensitivity=astap_sensitivity,
                        timeout_sec=astap_timeout_seconds,
                        update_original_header_in_place=True,
                        progress_callback=progress_callback,
                    )
                # Si ANSVR/ASTAP réussit, le header a été mis à jour par le solver
                if wcs_brute:
                    should_write_header_back = True
                if wcs_brute:
                    _pcb_local("getwcs_info_astrometry_solved", lvl="INFO_DETAIL", filename=filename)
            else:
                _pcb_local("GetWCS: using ASTAP", lvl="DEBUG")
                wcs_brute = zemosaic_astrometry.solve_with_astap(
                    image_fits_path=input_for_solver,
                    original_fits_header=header_orig,
                    astap_exe_path=astap_exe_path,
                    astap_data_dir=astap_data_dir,
                    search_radius_deg=astap_search_radius,
                    downsample_factor=astap_downsample,
                    sensitivity=astap_sensitivity,
                    timeout_sec=astap_timeout_seconds,
                    update_original_header_in_place=True,
                    progress_callback=progress_callback,
                )
                # ASTAP a potentiellement mis à jour le header_orig
                if wcs_brute:
                    should_write_header_back = True
                if wcs_brute:
                    _pcb_local("getwcs_info_astap_solved", lvl="INFO_DETAIL", filename=filename)
                else:
                    _pcb_local("getwcs_warn_astap_failed", lvl="WARN", filename=filename)
        except Exception as e_solver_call:
            _pcb_local("getwcs_error_astap_exception", lvl="ERROR", filename=filename, error=str(e_solver_call))
            logger.error(f"Erreur solver pour {filename}", exc_info=True)
            wcs_brute = None
        finally:
            del img_data_raw_adu
            gc.collect()
    elif wcs_brute is None: # Ni header, ni ASTAP n'a fonctionné ou n'était dispo
        _pcb_local("getwcs_warn_no_wcs_source_available_or_failed", lvl="WARN", filename=filename)
        # Action de déplacement sera gérée par le check suivant

    # --- Vérification finale du WCS et action de déplacement si échec ---
    if wcs_brute and wcs_brute.is_celestial:
        # Mettre à jour pixel_shape si nécessaire
        if wcs_brute.pixel_shape is None or not (wcs_brute.pixel_shape[0]>0 and wcs_brute.pixel_shape[1]>0):
            n1_final = header_orig.get('NAXIS1', img_data_processed_adu.shape[1])
            n2_final = header_orig.get('NAXIS2', img_data_processed_adu.shape[0])
            if n1_final > 0 and n2_final > 0:
                try: wcs_brute.pixel_shape = (int(n1_final), int(n2_final))
                except Exception as e_ps_final: 
                    _pcb_local("getwcs_error_set_pixel_shape_final_wcs_invalid", lvl="ERROR", filename=filename, error=str(e_ps_final))
                    # WCS devient invalide ici
                    wcs_brute = None # Forcer le déplacement
            else:
                _pcb_local("getwcs_error_invalid_naxis_for_pixel_shape_wcs_invalid", lvl="ERROR", filename=filename)
                wcs_brute = None # Forcer le déplacement
        
        if wcs_brute and wcs_brute.is_celestial: # Re-vérifier après la tentative de set_pixel_shape
            _pcb_local("getwcs_info_pretreatment_wcs_ok", lvl="DEBUG", filename=filename)
            # Écriture du header uniquement si un solver a réellement mis à jour le header
            if should_write_header_back:
                _write_header_to_fits(file_path, header_orig, _pcb_local)
            return img_data_processed_adu, wcs_brute, header_orig, hp_mask_path
        # else: tombe dans le bloc de déplacement ci-dessous

    # Si on arrive ici, c'est que wcs_brute est None ou non céleste
    _pcb_local("getwcs_action_moving_unsolved_file", lvl="WARN", filename=filename)
    try:
        original_file_dir = os.path.dirname(file_path)
        unaligned_dir_name = "unaligned_by_zemosaic"
        unaligned_path = os.path.join(original_file_dir, unaligned_dir_name)
        
        if not os.path.exists(unaligned_path):
            os.makedirs(unaligned_path)
            _pcb_local(f"  Création dossier: '{unaligned_path}'", lvl="INFO_DETAIL")
        
        destination_path = os.path.join(unaligned_path, filename)
        
        if os.path.exists(destination_path):
            base, ext = os.path.splitext(filename)
            timestamp_suffix = time.strftime("_%Y%m%d%H%M%S")
            destination_path = os.path.join(unaligned_path, f"{base}{timestamp_suffix}{ext}")
            _pcb_local(f"  Fichier de destination '{filename}' existe déjà. Renommage en '{os.path.basename(destination_path)}'", lvl="DEBUG_DETAIL")

        shutil.move(file_path, destination_path) # shutil.move écrase si la destination existe et est un fichier
                                                  # mais notre renommage ci-dessus gère le cas.
        _pcb_local(f"  Fichier '{filename}' déplacé vers '{unaligned_path}'.", lvl="INFO")

    except Exception as e_move:
        _pcb_local(f"getwcs_error_moving_unaligned_file", lvl="ERROR", filename=filename, error=str(e_move))
        logger.error(f"Erreur déplacement fichier {filename} vers dossier unaligned:", exc_info=True)
            
    if img_data_processed_adu is not None: del img_data_processed_adu 
    gc.collect()
    return None, None, None, None








# Dans zemosaic_worker.py

# ... (vos imports existants : os, shutil, time, traceback, gc, logging, np, astropy, reproject, et les modules zemosaic_...)

def create_master_tile(
    seestar_stack_group_info: list[dict],
    tile_id: int,
    output_temp_dir: str,
    # Paramètres de stacking existants
    stack_norm_method: str,
    stack_weight_method: str, # Ex: "none", "noise_variance", "noise_fwhm", "noise_plus_fwhm"
    stack_reject_algo: str,
    stack_kappa_low: float,
    stack_kappa_high: float,
    parsed_winsor_limits: tuple[float, float],
    stack_final_combine: str,
    poststack_equalize_rgb: bool,
    # --- NOUVEAUX PARAMÈTRES POUR LA PONDÉRATION RADIALE ---
    apply_radial_weight: bool,             # Vient de la GUI/config
    radial_feather_fraction: float,      # Vient de la GUI/config
    radial_shape_power: float,           # Pourrait être une constante ou configurable
    min_radial_weight_floor: float,
    # --- FIN NOUVEAUX PARAMÈTRES ---
    quality_crop_enabled: bool,
    quality_crop_band_px: int,
    quality_crop_k_sigma: float,
    quality_crop_margin_px: int,
    # Paramètres ASTAP (pourraient être enlevés si plus du tout utilisés ici)
    astap_exe_path_global: str, 
    astap_data_dir_global: str, 
    astap_search_radius_global: float,
    astap_downsample_global: int,
    astap_sensitivity_global: int,
    astap_timeout_seconds_global: int,
    winsor_pool_workers: int,
    progress_callback: callable,
    resource_strategy: dict | None = None,
    center_out_context: CenterOutNormalizationContext | None = None,
    center_out_settings: dict | None = None,
    center_out_rank: int | None = None,
):
    """
    Crée une "master tuile" à partir d'un groupe d'images.
    Lit les données image prétraitées depuis un cache disque (.npy).
    Utilise les WCS et Headers déjà résolus et stockés en mémoire.
    Transmet toutes les options de stacking, y compris la pondération radiale.

    Returns
    -------
    tuple[tuple[str | None, object | None], list[list[dict]]]
        - ``(path, wcs)`` du master stack produit (``None`` si échec).
        - Liste de sous-groupes à retraiter (copie des ``raw_info`` pour les images non alignées).
    """
    pcb_tile = lambda msg_key, prog=None, lvl="INFO_DETAIL", **kwargs: _log_and_callback(msg_key, prog, lvl, callback=progress_callback, **kwargs)
    # Load persistent configuration to forward GPU preference
    if ZEMOSAIC_CONFIG_AVAILABLE and zemosaic_config:
        try:
            zconfig = SimpleNamespace(**zemosaic_config.load_config())
        except Exception:
            zconfig = SimpleNamespace()
    else:
        zconfig = SimpleNamespace()
    try:
        setattr(zconfig, "poststack_equalize_rgb", bool(poststack_equalize_rgb))
    except Exception:
        pass
    # Provide a generic alias for GPU usage so Phase 3 can honor the same toggle.
    try:
        if not hasattr(zconfig, 'use_gpu') and hasattr(zconfig, 'use_gpu_phase5'):
            setattr(zconfig, 'use_gpu', getattr(zconfig, 'use_gpu_phase5'))
    except Exception:
        pass
    if resource_strategy:
        try:
            if resource_strategy.get('gpu_batch_hint'):
                setattr(zconfig, 'gpu_batch_hint', int(resource_strategy.get('gpu_batch_hint')))
            if 'memmap' in resource_strategy:
                setattr(zconfig, 'stack_memmap_enabled', bool(resource_strategy.get('memmap')))
            if resource_strategy.get('memmap_budget_mb') is not None:
                setattr(zconfig, 'stack_memmap_budget_mb', resource_strategy.get('memmap_budget_mb'))
        except Exception:
            pass
        try:
            pcb_tile(
                f"{func_id_log_base}_autocaps_hint",
                prog=None,
                lvl="INFO_DETAIL",
                cap=resource_strategy.get('cap'),
                memmap=resource_strategy.get('memmap'),
                gpu_hint=resource_strategy.get('gpu_batch_hint'),
            )
        except Exception:
            pass
    func_id_log_base = "mastertile"

    pcb_tile(f"{func_id_log_base}_info_creation_started_from_cache", prog=None, lvl="INFO",
             num_raw=len(seestar_stack_group_info), tile_id=tile_id)
    failed_groups_to_retry: list[list[dict]] = []
    pcb_tile(
        f"    {func_id_log_base}_{tile_id}: Options Stacking - Norm='{stack_norm_method}', "
        f"Weight='{stack_weight_method}' (RadialWeight={apply_radial_weight}), "
        f"Reject='{stack_reject_algo}', Combine='{stack_final_combine}', RGBEqualize={poststack_equalize_rgb}",
        prog=None,
        lvl="DEBUG",
    )

    if not (ZEMOSAIC_UTILS_AVAILABLE and zemosaic_utils and ZEMOSAIC_ALIGN_STACK_AVAILABLE and zemosaic_align_stack and ASTROPY_AVAILABLE and fits): # Ajout de 'fits' pour header_mt_save
        # ... (votre gestion d'erreur de dépendances existante) ...
        if not ZEMOSAIC_UTILS_AVAILABLE: pcb_tile(f"{func_id_log_base}_error_utils_unavailable", prog=None, lvl="ERROR", tile_id=tile_id)
        if not ZEMOSAIC_ALIGN_STACK_AVAILABLE: pcb_tile(f"{func_id_log_base}_error_alignstack_unavailable", prog=None, lvl="ERROR", tile_id=tile_id)
        if not ASTROPY_AVAILABLE or not fits: pcb_tile(f"{func_id_log_base}_error_astropy_unavailable", prog=None, lvl="ERROR", tile_id=tile_id)
        return (None, None), failed_groups_to_retry
        
    if not seestar_stack_group_info: 
        pcb_tile(f"{func_id_log_base}_error_no_images_provided", prog=None, lvl="ERROR", tile_id=tile_id)
        return (None, None), failed_groups_to_retry
    
    # Choix de l'image de référence (généralement la première du groupe après tri ou la plus centrale)
    reference_image_index_in_group = 0 # Pourrait être plus sophistiqué à l'avenir
    if not (0 <= reference_image_index_in_group < len(seestar_stack_group_info)): 
        pcb_tile(f"{func_id_log_base}_error_invalid_ref_index", prog=None, lvl="ERROR", tile_id=tile_id, ref_idx=reference_image_index_in_group, group_size=len(seestar_stack_group_info))
        return (None, None), failed_groups_to_retry
    
    ref_info_for_tile = seestar_stack_group_info[reference_image_index_in_group]
    wcs_for_master_tile = ref_info_for_tile.get('wcs')
    # Le header est un dict venant du cache, il faut le convertir en objet fits.Header si besoin
    header_dict_for_master_tile_base = ref_info_for_tile.get('header') 

    if not (wcs_for_master_tile and wcs_for_master_tile.is_celestial and header_dict_for_master_tile_base):
        pcb_tile(f"{func_id_log_base}_error_invalid_ref_wcs_header", prog=None, lvl="ERROR", tile_id=tile_id)
        return (None, None), failed_groups_to_retry
    
    # Conversion du dict en objet astropy.io.fits.Header pour la sauvegarde
    header_for_master_tile_base = fits.Header(header_dict_for_master_tile_base.cards if hasattr(header_dict_for_master_tile_base,'cards') else header_dict_for_master_tile_base)
    
    ref_path_raw = ref_info_for_tile.get('path_raw', 'UnknownRawRef')
    pcb_tile(f"{func_id_log_base}_info_reference_set", prog=None, lvl="DEBUG_DETAIL", ref_index=reference_image_index_in_group, ref_filename=os.path.basename(ref_path_raw), tile_id=tile_id)

    # Acquire a dynamic Phase 3 I/O concurrency slot to avoid disk stalls
    # when the system is busy (e.g., another app reading video files).
    try:
        _PH3_CONCURRENCY_SEMAPHORE.acquire()
    except Exception:
        pass

    pcb_tile(f"{func_id_log_base}_info_loading_from_cache_started", prog=None, lvl="DEBUG_DETAIL", num_images=len(seestar_stack_group_info), tile_id=tile_id)
    
    tile_images_data_HWC_adu = []
    tile_original_raw_headers = [] # Liste des dictionnaires de header originaux

    for i, raw_file_info in enumerate(seestar_stack_group_info):
        cached_image_file_path = raw_file_info.get('path_preprocessed_cache')
        original_raw_path = raw_file_info.get('path_raw', 'UnknownRawPathForTileImg') # Plus descriptif

        if not (cached_image_file_path and os.path.exists(cached_image_file_path)):
            pcb_tile(f"{func_id_log_base}_warn_cache_file_missing", prog=None, lvl="WARN", filename=os.path.basename(original_raw_path), cache_path=cached_image_file_path, tile_id=tile_id)
            continue
        
        # pcb_tile(f"    {func_id_log_base}_{tile_id}_Img{i}: Lecture cache '{os.path.basename(cached_image_file_path)}'", prog=None, lvl="DEBUG_VERY_DETAIL")
        
        try:
            # Throttle concurrent cache reads and use memory-mapped load to reduce RAM spikes
            with _CACHE_IO_SEMAPHORE:
                img_data_adu = np.load(cached_image_file_path, allow_pickle=False, mmap_mode='r') 
            if not (isinstance(img_data_adu, np.ndarray) and img_data_adu.dtype == np.float32 and img_data_adu.ndim == 3 and img_data_adu.shape[-1] == 3):
                pcb_tile(f"{func_id_log_base}_warn_invalid_cached_data", prog=None, lvl="WARN", filename=os.path.basename(cached_image_file_path), 
                         shape=img_data_adu.shape if hasattr(img_data_adu, 'shape') else 'N/A', 
                         dtype=img_data_adu.dtype if hasattr(img_data_adu, 'dtype') else 'N/A', tile_id=tile_id)
                del img_data_adu; gc.collect(); continue
            # Ensure writable, C-contiguous buffers (astroalign may require writeable arrays)
            try:
                # Avoid forcing writable copies; astroalign does not modify input arrays.
                # Only ensure contiguity if needed.
                if not getattr(img_data_adu, 'flags', None) or (not img_data_adu.flags.c_contiguous):
                    img_data_adu = np.ascontiguousarray(img_data_adu, dtype=np.float32)
            except Exception:
                img_data_adu = np.ascontiguousarray(img_data_adu, dtype=np.float32)
            
            tile_images_data_HWC_adu.append(img_data_adu)
            # Stocker le dict de header, pas l'objet fits.Header, car c'est ce qui est dans raw_file_info
            tile_original_raw_headers.append(raw_file_info.get('header')) 
        except MemoryError as e_mem_load_cache:
             pcb_tile(f"{func_id_log_base}_error_memory_loading_cache", prog=None, lvl="ERROR", filename=os.path.basename(cached_image_file_path), error=str(e_mem_load_cache), tile_id=tile_id)
             # Release the concurrency slot before aborting
             try:
                 _PH3_CONCURRENCY_SEMAPHORE.release()
             except Exception:
                 pass
             del tile_images_data_HWC_adu, tile_original_raw_headers; gc.collect(); return (None, None), failed_groups_to_retry
        except Exception as e_load_cache:
            pcb_tile(f"{func_id_log_base}_error_loading_cache", prog=None, lvl="ERROR", filename=os.path.basename(cached_image_file_path), error=str(e_load_cache), tile_id=tile_id)
            logger.error(f"Erreur chargement cache {cached_image_file_path} pour tuile {tile_id}", exc_info=True)
            continue
            
    # Release the concurrency slot as soon as disk reads are done for this tile
    try:
        _PH3_CONCURRENCY_SEMAPHORE.release()
    except Exception:
        pass

    if not tile_images_data_HWC_adu:
        pcb_tile(f"{func_id_log_base}_error_no_valid_images_from_cache", prog=None, lvl="ERROR", tile_id=tile_id)
        return (None, None), failed_groups_to_retry
    # pcb_tile(f"{func_id_log_base}_info_loading_from_cache_finished", prog=None, lvl="DEBUG_DETAIL", num_loaded=len(tile_images_data_HWC_adu), tile_id=tile_id)

    # pcb_tile(f"{func_id_log_base}_info_intra_tile_alignment_started", prog=None, lvl="DEBUG_DETAIL", num_to_align=len(tile_images_data_HWC_adu), tile_id=tile_id)
    # Limit concurrency during alignment/stacking as well to reduce peak RAM
    try:
        _PH3_CONCURRENCY_SEMAPHORE.acquire()
    except Exception:
        pass
    aligned_images_for_stack, failed_alignment_indices = zemosaic_align_stack.align_images_in_group(
        image_data_list=tile_images_data_HWC_adu,
        reference_image_index=reference_image_index_in_group,
        progress_callback=progress_callback
    )
    if failed_alignment_indices:
        retry_group: list[dict] = []
        for idx_fail in failed_alignment_indices:
            if 0 <= idx_fail < len(seestar_stack_group_info):
                raw_info = seestar_stack_group_info[idx_fail]
                if isinstance(raw_info, dict):
                    info_copy = dict(raw_info)
                    current_retry = int(info_copy.get('retry_attempt', 0))
                    info_copy['retry_attempt'] = current_retry + 1
                    origin_chain = list(info_copy.get('retry_origin_chain', []))
                    origin_chain.append(int(tile_id))
                    info_copy['retry_origin_chain'] = origin_chain
                else:
                    info_copy = raw_info
                retry_group.append(info_copy)
        if retry_group:
            failed_groups_to_retry.append(retry_group)

    del tile_images_data_HWC_adu; gc.collect()

    valid_aligned_images = [img for img in aligned_images_for_stack if img is not None]
    if aligned_images_for_stack:
        del aligned_images_for_stack # Libérer la liste originale après filtrage

    num_actually_aligned_for_header = len(valid_aligned_images)
    # pcb_tile(f"{func_id_log_base}_info_intra_tile_alignment_finished", prog=None, lvl="DEBUG_DETAIL", num_aligned=num_actually_aligned_for_header, tile_id=tile_id)
    
    if not valid_aligned_images: 
        pcb_tile(f"{func_id_log_base}_error_no_images_after_alignment", prog=None, lvl="ERROR", tile_id=tile_id)
        try:
            _PH3_CONCURRENCY_SEMAPHORE.release()
        except Exception:
            pass
        return (None, None), failed_groups_to_retry
    
    pcb_tile(f"{func_id_log_base}_info_stacking_started", prog=None, lvl="DEBUG_DETAIL",
             num_to_stack=len(valid_aligned_images), tile_id=tile_id) # Les options sont loggées au début

    stack_metadata: dict[str, Any] = {}

    if stack_reject_algo == "winsorized_sigma_clip":
        master_tile_stacked_HWC, _ = zemosaic_align_stack.stack_winsorized_sigma_clip(
            valid_aligned_images,
            weight_method=stack_weight_method,
            zconfig=zconfig,
            kappa=stack_kappa_low,
            winsor_limits=parsed_winsor_limits,
            apply_rewinsor=True,
            stack_metadata=stack_metadata,
        )
    elif stack_reject_algo == "kappa_sigma":
        master_tile_stacked_HWC, _ = zemosaic_align_stack.stack_kappa_sigma_clip(
            valid_aligned_images,
            weight_method=stack_weight_method,
            zconfig=zconfig,
            sigma_low=stack_kappa_low,
            sigma_high=stack_kappa_high,
            stack_metadata=stack_metadata,
        )
    elif stack_reject_algo == "linear_fit_clip":
        master_tile_stacked_HWC, _ = zemosaic_align_stack.stack_linear_fit_clip(
            valid_aligned_images,
            weight_method=stack_weight_method,
            zconfig=zconfig,
            sigma=stack_kappa_high,
            stack_metadata=stack_metadata,
        )
    else:
        master_tile_stacked_HWC = zemosaic_align_stack.stack_aligned_images(
            aligned_image_data_list=valid_aligned_images,
            normalize_method=stack_norm_method,
            weighting_method=stack_weight_method,
            rejection_algorithm=stack_reject_algo,
            final_combine_method=stack_final_combine,
            sigma_clip_low=stack_kappa_low,
            sigma_clip_high=stack_kappa_high,
            winsor_limits=parsed_winsor_limits,
            minimum_signal_adu_target=0.0,
            apply_radial_weight=apply_radial_weight,
            radial_feather_fraction=radial_feather_fraction,
            radial_shape_power=radial_shape_power,
            winsor_max_workers=winsor_pool_workers,
            progress_callback=progress_callback,
            zconfig=zconfig,
            stack_metadata=stack_metadata,
        )
    
    del valid_aligned_images; gc.collect() # valid_aligned_images a été passé par valeur (copie de la liste)
                                          # mais les arrays NumPy à l'intérieur sont passés par référence.
                                          # stack_aligned_images travaille sur ces arrays.
                                          # Il est bon de del ici.

    if master_tile_stacked_HWC is None:
        pcb_tile(f"{func_id_log_base}_error_stacking_failed", prog=None, lvl="ERROR", tile_id=tile_id)
        try:
            _PH3_CONCURRENCY_SEMAPHORE.release()
        except Exception:
            pass
        return (None, None), failed_groups_to_retry

    pcb_tile(f"{func_id_log_base}_info_stacking_finished", prog=None, lvl="DEBUG_DETAIL", tile_id=tile_id,
             shape=master_tile_stacked_HWC.shape)
             # min_val=np.nanmin(master_tile_stacked_HWC), # Peut être verbeux
             # max_val=np.nanmax(master_tile_stacked_HWC),
             # mean_val=np.nanmean(master_tile_stacked_HWC))

    rgb_eq_info = stack_metadata.get("rgb_equalization", {})
    try:
        gain_r = float(rgb_eq_info.get("gain_r", 1.0))
    except (TypeError, ValueError):
        gain_r = 1.0
    try:
        gain_g = float(rgb_eq_info.get("gain_g", 1.0))
    except (TypeError, ValueError):
        gain_g = 1.0
    try:
        gain_b = float(rgb_eq_info.get("gain_b", 1.0))
    except (TypeError, ValueError):
        gain_b = 1.0
    try:
        target_median_val = float(rgb_eq_info.get("target_median", float("nan")))
    except (TypeError, ValueError):
        target_median_val = float("nan")
    eq_enabled = bool(rgb_eq_info.get("enabled", False))
    eq_applied = bool(rgb_eq_info.get("applied", False))
    target_str = f"{target_median_val:.6g}" if np.isfinite(target_median_val) else "nan"
    history_msg = (
        f"RGB equalized per sub-stack (enabled={str(eq_enabled)}, applied={str(eq_applied)}): "
        f"gains=({gain_r:.6f},{gain_g:.6f},{gain_b:.6f}), target={target_str}"
    )
    pcb_tile(
        f"[RGB-EQ] poststack_equalize_rgb enabled={eq_enabled}, applied={eq_applied}, "
        f"gains=({gain_r:.6f},{gain_g:.6f},{gain_b:.6f}), target={target_str}",
        prog=None,
        lvl="INFO" if eq_enabled else "DEBUG_DETAIL",
    )

    norm_result = None
    norm_mode = "disabled"
    norm_details: dict = {}
    if center_out_context and isinstance(center_out_settings, dict):
        try:
            norm_settings = {
                "enabled": bool(center_out_settings.get("enabled", True)),
                "preview_size": int(center_out_settings.get("preview_size", 256)),
                "sky_percentile": tuple(center_out_settings.get("sky_percentile", (25.0, 60.0))),
                "clip_sigma": float(center_out_settings.get("clip_sigma", 2.5)),
                "min_overlap_fraction": float(center_out_settings.get("min_overlap_fraction", 0.03)),
            }
        except Exception:
            norm_settings = {"enabled": False}
        if norm_settings.get("enabled", False):
            master_tile_stacked_HWC, norm_result, norm_mode, norm_details = apply_center_out_normalization_p3(
                master_tile_stacked_HWC,
                wcs_for_master_tile,
                tile_id,
                center_out_context,
                norm_settings,
                pcb_tile,
            )
            if norm_result:
                pcb_tile(
                    f"{func_id_log_base}_center_out_applied",
                    prog=None,
                    lvl="INFO_DETAIL",
                    tile_id=tile_id,
                    gain=f"{norm_result[0]:.6f}",
                    offset=f"{norm_result[1]:.6f}",
                    mode=norm_mode,
                    samples=norm_details.get("samples"),
                )
            else:
                pcb_tile(
                    f"{func_id_log_base}_center_out_skipped",
                    prog=None,
                    lvl="DEBUG_DETAIL",
                    tile_id=tile_id,
                    reason=norm_mode,
                )

    quality_crop_rect: tuple[int, int, int, int] | None = None
    if quality_crop_enabled:
        try:
            band_px = max(4, int(quality_crop_band_px))
        except Exception:
            band_px = 32
        try:
            margin_px = max(0, int(quality_crop_margin_px))
        except Exception:
            margin_px = 8
        try:
            k_sigma = float(quality_crop_k_sigma)
            if not math.isfinite(k_sigma):
                raise ValueError("k_sigma not finite")
        except Exception:
            k_sigma = 2.0
        k_sigma = max(0.1, min(k_sigma, 10.0))

        data_for_crop = np.asarray(master_tile_stacked_HWC)
        axis_mode = "HWC"
        if data_for_crop.ndim == 3 and data_for_crop.shape[0] == 3 and data_for_crop.shape[-1] != 3:
            data_for_crop = np.moveaxis(data_for_crop, 0, -1)
            axis_mode = "CHW"
        elif data_for_crop.ndim == 2:
            data_for_crop = data_for_crop[..., np.newaxis]
            axis_mode = "HW"

        try:
            if data_for_crop.ndim < 3:
                raise ValueError("insufficient dimensions for quality crop")

            if data_for_crop.shape[-1] >= 3:
                R = data_for_crop[..., 0]
                G = data_for_crop[..., 1]
                B = data_for_crop[..., 2]
            else:
                mono = data_for_crop[..., 0]
                R = G = B = mono

            lum2d = np.nanmean(np.stack([R, G, B], axis=0), axis=0).astype(np.float32)
            R = np.nan_to_num(np.asarray(R, dtype=np.float32), nan=0.0)
            G = np.nan_to_num(np.asarray(G, dtype=np.float32), nan=0.0)
            B = np.nan_to_num(np.asarray(B, dtype=np.float32), nan=0.0)
            lum2d = np.nan_to_num(lum2d, nan=0.0)

            from .lecropper import detect_autocrop_rgb

            y0, x0, y1, x1 = detect_autocrop_rgb(
                lum2d,
                R,
                G,
                B,
                band_px=band_px,
                k_sigma=k_sigma,
                margin_px=margin_px,
            )

            h_lum, w_lum = lum2d.shape
            if not (0 <= y0 < y1 <= h_lum and 0 <= x0 < x1 <= w_lum):
                raise ValueError("invalid crop rectangle")

            crop_area = (y1 - y0) * (x1 - x0)
            full_area = h_lum * w_lum
            if crop_area <= 0 or (crop_area / max(1, full_area)) >= 0.97:
                pcb_tile(
                    f"MT_CROP: quality crop skipped (rect={y0,x0,y1,x1}, area_ratio={crop_area/max(1, full_area):.3f})",
                    prog=None,
                    lvl="WARN",
                )
            else:
                cropped = data_for_crop[y0:y1, x0:x1, ...]
                if axis_mode == "CHW":
                    master_tile_stacked_HWC = np.moveaxis(cropped, -1, 0)
                elif axis_mode == "HW":
                    master_tile_stacked_HWC = cropped[..., 0]
                else:
                    master_tile_stacked_HWC = cropped
                quality_crop_rect = (int(y0), int(x0), int(y1), int(x1))

                if wcs_for_master_tile is not None:
                    try:
                        if hasattr(wcs_for_master_tile, "deepcopy"):
                            wcs_cropped = wcs_for_master_tile.deepcopy()
                        else:
                            wcs_cropped = copy.deepcopy(wcs_for_master_tile)
                    except Exception:
                        wcs_cropped = None

                    if wcs_cropped is not None and hasattr(wcs_cropped, "wcs"):
                        try:
                            wcs_cropped.wcs.crpix[0] -= x0
                            wcs_cropped.wcs.crpix[1] -= y0
                        except Exception as e_crpix:
                            pcb_tile(
                                f"MT_CROP: quality-based WCS shift failed: {e_crpix}",
                                prog=None,
                                lvl="WARN",
                            )
                        else:
                            wcs_for_master_tile = wcs_cropped
                    elif wcs_cropped is not None:
                        wcs_for_master_tile = wcs_cropped

                pcb_tile(
                    f"MT_CROP: quality-based rect={quality_crop_rect} (band={band_px}, k={k_sigma:.2f}, margin={margin_px})",
                    prog=None,
                    lvl="INFO_DETAIL",
                )
        except Exception as e_crop:
            pcb_tile(
                f"MT_CROP: quality-based crop failed ({e_crop})",
                prog=None,
                lvl="WARN",
            )

    # pcb_tile(f"{func_id_log_base}_info_saving_started", prog=None, lvl="DEBUG_DETAIL", tile_id=tile_id)
    temp_fits_filename = f"master_tile_{tile_id:03d}.fits"
    temp_fits_filepath = os.path.join(output_temp_dir,temp_fits_filename)

    try:
        # Créer un nouvel objet Header pour la sauvegarde
        header_mt_save = fits.Header()
        if wcs_for_master_tile:
            try: 
                # S'assurer que wcs_for_master_tile a les NAXIS bien définis pour to_header
                # La shape de master_tile_stacked_HWC est (H, W, C)
                # Pour le WCS 2D, on a besoin de (W, H)
                if master_tile_stacked_HWC.ndim >= 2:
                    h_final, w_final = master_tile_stacked_HWC.shape[:2]
                    # Mettre à jour les attributs NAXIS du WCS si nécessaire,
                    # car to_header les utilise.
                    # wcs_for_master_tile.wcs.naxis1 = w_final # Ne pas modifier l'objet WCS original directement ici
                    # wcs_for_master_tile.wcs.naxis2 = h_final # car il est partagé/réutilisé.
                    # Créer une copie du WCS pour modification locale avant to_header si besoin.
                    # Cependant, save_fits_image devrait gérer les NAXIS en fonction des données.
                    pass

                header_mt_save.update(wcs_for_master_tile.to_header(relax=True))
            except Exception as e_wcs_hdr: 
                pcb_tile(f"{func_id_log_base}_warn_wcs_header_error_saving", prog=None, lvl="WARN", tile_id=tile_id, error=str(e_wcs_hdr))
        
        
        
        header_mt_save['ZMT_TYPE']=('Master Tile','ZeMosaic Processed Tile'); header_mt_save['ZMT_ID']=(tile_id,'Master Tile ID')
        header_mt_save['ZMT_NRAW']=(len(seestar_stack_group_info),'Raw frames in this tile group')
        header_mt_save['ZMT_NALGN']=(num_actually_aligned_for_header,'Successfully aligned frames for stack')
        header_mt_save['ZMT_NORM'] = (str(stack_norm_method), 'Normalization method')
        header_mt_save['ZMT_WGHT'] = (str(stack_weight_method), 'Weighting method')
        if apply_radial_weight: # Log des paramètres radiaux
            header_mt_save['ZMT_RADW'] = (True, 'Radial weighting applied')
            header_mt_save['ZMT_RADF'] = (radial_feather_fraction, 'Radial feather fraction')
            header_mt_save['ZMT_RADP'] = (radial_shape_power, 'Radial shape power')
        else:
            header_mt_save['ZMT_RADW'] = (False, 'Radial weighting applied')

        header_mt_save['RGBGAINR'] = (gain_r, 'RGB equalization gain (red)')
        header_mt_save['RGBGAING'] = (gain_g, 'RGB equalization gain (green)')
        header_mt_save['RGBGAINB'] = (gain_b, 'RGB equalization gain (blue)')
        header_mt_save['RGBEQMED'] = (target_median_val, 'RGB equalization target median')
        try:
            header_mt_save.add_history(history_msg)
        except Exception:
            header_mt_save['HISTORY'] = history_msg

        header_mt_save['ZMT_REJ'] = (str(stack_reject_algo), 'Rejection algorithm')
        if stack_reject_algo == "kappa_sigma":
            header_mt_save['ZMT_KAPLO'] = (stack_kappa_low, 'Kappa Sigma Low threshold')
            header_mt_save['ZMT_KAPHI'] = (stack_kappa_high, 'Kappa Sigma High threshold')
        elif stack_reject_algo == "winsorized_sigma_clip":
            header_mt_save['ZMT_WINLO'] = (parsed_winsor_limits[0], 'Winsor Lower limit %')
            header_mt_save['ZMT_WINHI'] = (parsed_winsor_limits[1], 'Winsor Upper limit %')
            # Les paramètres Kappa sont aussi pertinents pour Winsorized
            header_mt_save['ZMT_KAPLO'] = (stack_kappa_low, 'Kappa Low for Winsorized')
            header_mt_save['ZMT_KAPHI'] = (stack_kappa_high, 'Kappa High for Winsorized')
        header_mt_save['ZMT_COMB'] = (str(stack_final_combine), 'Final combine method')

        if center_out_context and center_out_settings:
            header_mt_save['ZMT_ANCH'] = (
                int(center_out_context.anchor_original_id),
                'Anchor tile id (original index)'
            )
            if norm_result:
                header_mt_save['ZMT_P3CO'] = (1, 'Phase 3 center-out normalization applied')
                header_mt_save['ZMT_AGAIN'] = (float(norm_result[0]), 'Phase 3 center-out gain')
                header_mt_save['ZMT_AOFF'] = (float(norm_result[1]), 'Phase 3 center-out offset')
            else:
                header_mt_save['ZMT_P3CO'] = (0, 'Phase 3 center-out normalization applied')
                header_mt_save['ZMT_AGAIN'] = (1.0, 'Phase 3 center-out gain')
                header_mt_save['ZMT_AOFF'] = (0.0, 'Phase 3 center-out offset')
        else:
            header_mt_save['ZMT_P3CO'] = (0, 'Phase 3 center-out normalization applied')
            header_mt_save['ZMT_AGAIN'] = (1.0, 'Phase 3 center-out gain')
            header_mt_save['ZMT_AOFF'] = (0.0, 'Phase 3 center-out offset')
            header_mt_save['ZMT_ANCH'] = (-1, 'Anchor tile id (original index)')

        if header_for_master_tile_base: # C'est déjà un objet fits.Header
            ref_path_raw_for_hdr = seestar_stack_group_info[reference_image_index_in_group].get('path_raw', 'UnknownRef')
            header_mt_save['ZMT_REF'] = (os.path.basename(ref_path_raw_for_hdr), 'Reference raw frame for this tile WCS')
            keys_from_ref = ['OBJECT','DATE-AVG','FILTER','INSTRUME','FOCALLEN','XPIXSZ','YPIXSZ', 'GAIN', 'OFFSET'] # Ajout GAIN, OFFSET
            for key_h in keys_from_ref:
                if key_h in header_for_master_tile_base:
                    try: 
                        # Tenter d'obtenir la valeur et le commentaire
                        card = header_for_master_tile_base.cards[key_h]
                        header_mt_save[key_h] = (card.value, card.comment)
                    except (KeyError, AttributeError): # Si la carte n'a pas de commentaire ou si ce n'est pas un objet CardImage
                        header_mt_save[key_h] = header_for_master_tile_base[key_h]
            
            total_exposure_tile = 0.
            num_exposure_summed = 0
            for hdr_raw_item_dict in tile_original_raw_headers: # Ce sont des dicts
                if hdr_raw_item_dict is None: continue
                try: 
                    exposure_val = hdr_raw_item_dict.get('EXPTIME', hdr_raw_item_dict.get('EXPOSURE', 0.0))
                    total_exposure_tile += float(exposure_val if exposure_val is not None else 0.0)
                    num_exposure_summed +=1
                except (TypeError, ValueError) : pass
            header_mt_save['EXPTOTAL']=(round(total_exposure_tile,2),'[s] Sum of EXPTIME for this tile')
            header_mt_save['NEXP_SUM']=(num_exposure_summed,'Number of exposures summed for EXPTOTAL')


        if quality_crop_rect and "CRPIX1" in header_mt_save and "CRPIX2" in header_mt_save:
            try:
                header_mt_save["CRPIX1"] = header_mt_save.get("CRPIX1", 0.0) - quality_crop_rect[1]
                header_mt_save["CRPIX2"] = header_mt_save.get("CRPIX2", 0.0) - quality_crop_rect[0]
            except Exception:
                pass

        if quality_crop_rect:
            header_mt_save['ZMT_QCRO'] = (True, 'Quality-based crop applied')
            header_mt_save['ZMT_QBOX'] = (
                "{},{},{},{}".format(*quality_crop_rect),
                'Quality crop rectangle (y0,x0,y1,x1)',
            )
        else:
            header_mt_save['ZMT_QCRO'] = (False, 'Quality-based crop applied')

        zemosaic_utils.save_fits_image(
            image_data=master_tile_stacked_HWC,
            output_path=temp_fits_filepath,
            header=header_mt_save,
            overwrite=True,
            save_as_float=True,
            progress_callback=progress_callback,
            axis_order="HWC",
        )
        pcb_tile(f"{func_id_log_base}_info_saved", prog=None, lvl="INFO_DETAIL", tile_id=tile_id, format_type='float32', filename=os.path.basename(temp_fits_filepath))
        # pcb_tile(f"{func_id_log_base}_info_saving_finished", prog=None, lvl="DEBUG_DETAIL", tile_id=tile_id)
        try:
            _PH3_CONCURRENCY_SEMAPHORE.release()
        except Exception:
            pass
        return (temp_fits_filepath, wcs_for_master_tile), failed_groups_to_retry
        
    except Exception as e_save_mt:
        pcb_tile(f"{func_id_log_base}_error_saving", prog=None, lvl="ERROR", tile_id=tile_id, error=str(e_save_mt))
        logger.error(f"Traceback pour {func_id_log_base}_{tile_id} sauvegarde:", exc_info=True)
        try:
            _PH3_CONCURRENCY_SEMAPHORE.release()
        except Exception:
            pass
        return (None, None), failed_groups_to_retry
    finally:
        if 'master_tile_stacked_HWC' in locals() and master_tile_stacked_HWC is not None: 
            del master_tile_stacked_HWC
        gc.collect()



# Dans zemosaic_worker.py

# ... (s'assurer que zemosaic_utils est importé et ZEMOSAIC_UTILS_AVAILABLE est défini)
# ... (s'assurer que WCS, fits d'Astropy sont importés, ainsi que reproject_interp)
# ... (définition de logger, _log_and_callback, etc.)



def assemble_final_mosaic_incremental(
    master_tile_fits_with_wcs_list: list,
    final_output_wcs: WCS,
    final_output_shape_hw: tuple,
    progress_callback: callable,
    n_channels: int = 3,
    dtype_accumulator: np.dtype = np.float64,
    dtype_norm: np.dtype = np.float32,
    apply_crop: bool = False,
    crop_percent: float = 0.0,
    processing_threads: int = 0,
    memmap_dir: str | None = None,
    cleanup_memmap: bool = True,
):
    """Assemble les master tiles par co-addition sur disque."""
    import time
    # Marquer le début de la phase 5 incrémentale
    start_time_inc = time.monotonic()
    total_tiles = len(master_tile_fits_with_wcs_list)
    FLUSH_BATCH_SIZE = 10  # nombre de tuiles entre chaque flush sur le memmap
    use_feather = False  # Désactivation du feathering par défaut
    pcb_asm = lambda msg_key, prog=None, lvl="INFO_DETAIL", **kwargs: _log_and_callback(
        msg_key, prog, lvl, callback=progress_callback, **kwargs
    )

    pcb_asm(
        f"ASM_INC: Début. Options rognage - Appliquer: {apply_crop}, %: {crop_percent if apply_crop else 'N/A'}",
        lvl="DEBUG_DETAIL",
    )

    if not (REPROJECT_AVAILABLE and reproject_interp and ASTROPY_AVAILABLE and fits):
        missing_deps = []
        if not REPROJECT_AVAILABLE or not reproject_interp:
            missing_deps.append("Reproject (reproject_interp)")
        if not ASTROPY_AVAILABLE or not fits:
            missing_deps.append("Astropy (fits)")
        pcb_asm(
            "assemble_error_core_deps_unavailable_incremental",
            prog=None,
            lvl="ERROR",
            missing=", ".join(missing_deps),
        )
        return None, None

    if not master_tile_fits_with_wcs_list:
        pcb_asm("assemble_error_no_tiles_provided_incremental", prog=None, lvl="ERROR")
        return None, None

    # ``final_output_shape_hw`` MUST be provided in ``(height, width)`` order.
    if (
        not isinstance(final_output_shape_hw, (tuple, list))
        or len(final_output_shape_hw) != 2
    ):
        pcb_asm(
            "assemble_error_invalid_final_shape_inc",
            prog=None,
            lvl="ERROR",
            shape=str(final_output_shape_hw),
        )
        return None, None

    h, w = map(int, final_output_shape_hw)

    # --- Extra validation to help catch swapped width/height ---
    try:
        w_wcs = int(getattr(final_output_wcs, "pixel_shape", (w, h))[0])
        h_wcs = int(getattr(final_output_wcs, "pixel_shape", (w, h))[1])
    except Exception:
        w_wcs = int(getattr(final_output_wcs.wcs, "naxis1", w)) if hasattr(final_output_wcs, "wcs") else w
        h_wcs = int(getattr(final_output_wcs.wcs, "naxis2", h)) if hasattr(final_output_wcs, "wcs") else h

    expected_hw = (h_wcs, w_wcs)
    if (h, w) != expected_hw:
        if (w, h) == expected_hw:
            pcb_asm(
                "assemble_warn_swapped_final_shape_inc",
                prog=None,
                lvl="WARN",
                provided=str(final_output_shape_hw),
                expected=str(expected_hw),
            )
            h, w = expected_hw
        else:
            pcb_asm(
                "assemble_error_mismatch_final_shape_inc",
                prog=None,
                lvl="ERROR",
                provided=str(final_output_shape_hw),
                expected=str(expected_hw),
            )
            return None, None

    sum_shape = (h, w, n_channels)
    weight_shape = (h, w)


    internal_temp_dir = False
    if memmap_dir is None:
        memmap_dir = tempfile.mkdtemp(prefix="zemosaic_memmap_")
        internal_temp_dir = True
    else:
        os.makedirs(memmap_dir, exist_ok=True)
    sum_path = os.path.join(memmap_dir, "SOMME.fits")
    weight_path = os.path.join(memmap_dir, "WEIGHT.fits")

    try:
        fits.writeto(sum_path, np.zeros(sum_shape, dtype=dtype_accumulator), overwrite=True)
        fits.writeto(weight_path, np.zeros(weight_shape, dtype=dtype_norm), overwrite=True)
    except Exception as e_create:
        pcb_asm("assemble_error_memmap_write_failed_inc", prog=None, lvl="ERROR", error=str(e_create))
        logger.error("Failed to create memmap FITS", exc_info=True)
        return None, None


    try:
        req_workers = int(processing_threads)
    except Exception:
        req_workers = 0
    if req_workers > 0:
        max_procs = req_workers
    else:
        max_procs = min(os.cpu_count() or 1, len(master_tile_fits_with_wcs_list))
    pcb_asm(f"ASM_INC: Using {max_procs} process workers", lvl="DEBUG_DETAIL")

    parent_is_daemon = multiprocessing.current_process().daemon
    Executor = ThreadPoolExecutor if parent_is_daemon else ProcessPoolExecutor


    try:
        with Executor(max_workers=max_procs) as ex, \
                fits.open(sum_path, mode="update", memmap=True) as hsum, \
                fits.open(weight_path, mode="update", memmap=True) as hwei:
            fsum = hsum[0].data
            fwei = hwei[0].data

            tiles_since_flush = 0

            future_map = {}
            for tile_idx, (tile_path, tile_wcs) in enumerate(master_tile_fits_with_wcs_list, 1):
                pcb_asm(
                    "assemble_info_processing_tile",
                    prog=None,
                    lvl="INFO_DETAIL",
                    tile_num=tile_idx,
                    total_tiles=len(master_tile_fits_with_wcs_list),
                    filename=os.path.basename(tile_path),
                )
                # Les objets WCS peuvent poser problème lors de la sérialisation.
                # On transmet donc leurs en-têtes et ils seront reconstruits dans le worker.
                tile_wcs_hdr = tile_wcs.to_header() if hasattr(tile_wcs, "to_header") else tile_wcs
                output_wcs_hdr = final_output_wcs.to_header() if hasattr(final_output_wcs, "to_header") else final_output_wcs
                future = ex.submit(
                    reproject_tile_to_mosaic,
                    tile_path,
                    tile_wcs_hdr,
                    output_wcs_hdr,
                    final_output_shape_hw,
                    feather=use_feather,
                    apply_crop=apply_crop,
                    crop_percent=crop_percent,
                )
                future_map[future] = tile_idx

            processed = 0
            total_steps = len(future_map)
            start_time_iter = time.time()
            last_time = start_time_iter
            step_times = []
            for fut in as_completed(future_map):
                idx = future_map[fut]
                try:
                    # reproject_tile_to_mosaic renvoie les bornes de la tuile
                    # sous la forme (xmin, xmax, ymin, ymax) afin de
                    # correspondre aux indices de colonne puis de ligne.
                    I_tile, W_tile, (xmin, xmax, ymin, ymax) = fut.result()
                except MemoryError as e_mem:
                    pcb_asm(
                        "assemble_error_memory_tile_reprojection_inc",
                        prog=None,
                        lvl="ERROR",
                        tile_num=idx,
                        error=str(e_mem),
                    )
                    logger.error(
                        f"MemoryError reproject_tile_to_mosaic tuile {idx}",
                        exc_info=True,
                    )
                    processed += 1
                    continue
                except BrokenProcessPool as bpp:
                    pcb_asm(
                        "assemble_error_broken_process_pool_incremental",
                        prog=None,
                        lvl="ERROR",
                        tile_num=idx,
                        error=str(bpp),
                    )
                    logger.error(
                        "BrokenProcessPool during tile reprojection",
                        exc_info=True,
                    )
                    return None, None
                except Exception as e_reproj:
                    pcb_asm(
                        "assemble_error_tile_reprojection_failed_inc",
                        prog=None,
                        lvl="ERROR",
                        tile_num=idx,
                        error=str(e_reproj),
                    )
                    logger.error(
                        f"Erreur reproject_tile_to_mosaic tuile {idx}",
                        exc_info=True,
                    )
                    processed += 1
                    continue

                if I_tile is not None and W_tile is not None:
                    mask = W_tile > 0
                    tgt_sum = fsum[ymin:ymax, xmin:xmax]
                    tgt_wgt = fwei[ymin:ymax, xmin:xmax]
                    for c in range(n_channels):
                        tgt_sum[..., c][mask] += I_tile[..., c][mask] * W_tile[mask]
                    tgt_wgt[mask] += W_tile[mask]
                    tiles_since_flush += 1
                    if tiles_since_flush >= FLUSH_BATCH_SIZE:
                        hsum.flush()
                        hwei.flush()
                        tiles_since_flush = 0

                processed += 1
                now = time.time()
                step_times.append(now - last_time)
                last_time = now
                if progress_callback:
                    try:
                        progress_callback("phase5_incremental", processed, total_steps)
                    except Exception:
                        pass
                if processed % FLUSH_BATCH_SIZE == 0 or processed == total_tiles:
                    pcb_asm(
                        "assemble_progress_tiles_processed_inc",
                        prog=None,
                        lvl="INFO_DETAIL",
                        num_done=processed,
                        total_num=total_tiles,
                    )

                    # --- Calcul et mise à jour de l’ETA global ---
                    elapsed_inc = time.monotonic() - start_time_inc
                    time_per_tile = elapsed_inc / processed
                    eta_tiles_sec = (total_tiles - processed) * time_per_tile

                    # Variables définies en amont dans zemosaic_worker.py
                    # base_progress_phase5, PROGRESS_WEIGHT_PHASE5_ASSEMBLY, time.monotonic()...
                    current_progress_pct = base_progress_phase5 + (processed / total_tiles) * PROGRESS_WEIGHT_PHASE5_ASSEMBLY
                    elapsed_total = time.monotonic() - time_run_started  # variable importée ou passée en paramètre
                    sec_per_pct = elapsed_total / current_progress_pct if current_progress_pct > 0 else 0
                    total_eta_sec = eta_tiles_sec + (100 - current_progress_pct) * sec_per_pct

                    update_gui_eta(total_eta_sec)

            if tiles_since_flush > 0:
                hsum.flush()
                hwei.flush()
                tiles_since_flush = 0
    except Exception as e_pool:
        pcb_asm("assemble_error_incremental_pool_failed", prog=None, lvl="ERROR", error=str(e_pool))
        logger.error("Error during incremental assembly", exc_info=True)
        return None, None

    with fits.open(sum_path, memmap=True) as hsum, fits.open(weight_path, memmap=True) as hwei:
        sum_data = hsum[0].data.astype(np.float32)
        weight_data = hwei[0].data.astype(np.float32)
        mosaic = np.zeros_like(sum_data, dtype=np.float32)
        np.divide(sum_data, weight_data[..., None], out=mosaic, where=weight_data[..., None] > 0)

    if step_times:
        avg_step = sum(step_times) / len(step_times)
        total_elapsed = time.time() - start_time_iter
        pcb_asm(
            "assemble_debug_incremental_timing",
            prog=None,
            lvl="DEBUG_DETAIL",
            avg=f"{avg_step:.2f}",
            total=f"{total_elapsed:.2f}",
        )

    pcb_asm("assemble_info_finished_incremental", prog=None, lvl="INFO", shape=str(mosaic.shape))

    if cleanup_memmap:
        for p in (sum_path, weight_path):
            try:
                os.remove(p)
            except OSError:
                pass

        if internal_temp_dir:
            try:
                os.rmdir(memmap_dir)
            except OSError:
                pass


    return mosaic, weight_data

def _reproject_and_coadd_channel_worker(channel_data_list, output_wcs_header, output_shape_hw, match_bg, mm_sum_prefix=None, mm_cov_prefix=None):
    """Worker function to run reproject_and_coadd in a separate process."""
    from astropy.wcs import WCS
    from reproject import reproject_interp
    import numpy as np

    final_wcs = WCS(output_wcs_header)
    data_list = []
    wcs_list = []
    for arr, hdr in channel_data_list:
        data_list.append(arr)
        wcs_list.append(WCS(hdr))




    # The memmap prefixes are produced by other workers. Ensure they exist before
    # reading if provided. Wait here until both files are fully written.

    import inspect
    sig = inspect.signature(reproject_and_coadd)
    bg_kw = "match_background" if "match_background" in sig.parameters else (
        "match_bg" if "match_bg" in sig.parameters else None
    )

    kwargs = {
        "output_projection": final_wcs,
        "shape_out": output_shape_hw,
        "reproject_function": reproject_interp,
        "combine_function": "mean",
    }
    if bg_kw:
        kwargs[bg_kw] = match_bg

    stacked, coverage = reproject_and_coadd_wrapper(
        data_list=data_list,
        wcs_list=wcs_list,
        shape_out=output_shape_hw,
        output_projection=final_wcs,
        use_gpu=False,
        cpu_func=reproject_and_coadd,
        **kwargs,
    )

    if mm_sum_prefix and mm_cov_prefix:
        _wait_for_memmap_files([mm_sum_prefix, mm_cov_prefix])
    return stacked.astype(np.float32), coverage.astype(np.float32)


def assemble_final_mosaic_reproject_coadd(
    master_tile_fits_with_wcs_list: list,
    final_output_wcs: WCS,
    final_output_shape_hw: tuple,
    progress_callback: callable,
    n_channels: int = 3,
    match_bg: bool = True,
    apply_crop: bool = False,
    crop_percent: float = 0.0,
    use_memmap: bool = False,
    memmap_dir: str | None = None,
    cleanup_memmap: bool = True,
    assembly_process_workers: int = 0,
    re_solve_cropped_tiles: bool = False,
    solver_settings: dict | None = None,
    solver_instance=None,
    use_gpu: bool = False,
    base_progress_phase5: float | None = None,
    progress_weight_phase5: float | None = None,
    start_time_total_run: float | None = None,
    intertile_photometric_match: bool = False,
    intertile_preview_size: int = 512,
    intertile_overlap_min: float = 0.05,
    intertile_sky_percentile: tuple[float, float] | list[float] = (30.0, 70.0),
    intertile_robust_clip_sigma: float = 2.5,
    use_auto_intertile: bool = False,
):
    """Assemble les master tiles en utilisant ``reproject_and_coadd``."""
    _pcb = lambda msg_key, prog=None, lvl="INFO_DETAIL", **kwargs: _log_and_callback(
        msg_key, prog, lvl, callback=progress_callback, **kwargs
    )

    _log_memory_usage(progress_callback, "Début assemble_final_mosaic_reproject_coadd")
    _pcb(
        f"ASM_REPROJ_COADD: Options de rognage - Appliquer: {apply_crop}, Pourcentage: {crop_percent if apply_crop else 'N/A'}",
        lvl="DEBUG_DETAIL",
    )

    start_time_phase = time.monotonic()

    # Emit ETA during the preparation phase (before channels start)
    def _update_eta_prepare(done_tiles: int, total_tiles_local: int):
        if (
            base_progress_phase5 is None
            or progress_weight_phase5 is None
            or start_time_total_run is None
        ):
            return
        try:
            prep_fraction = 0.0
            if total_tiles_local > 0:
                prep_fraction = max(0.0, min(1.0, float(done_tiles) / float(total_tiles_local)))
            # Use a small pseudo progress for ETA only to avoid 0%% division
            current_progress_pct = base_progress_phase5 + (0.1 * prep_fraction) * progress_weight_phase5
            current_progress_pct = max(current_progress_pct, base_progress_phase5 + 0.01)
            elapsed_phase_local = time.monotonic() - start_time_phase
            eta_pre_sec = 0.0
            if done_tiles > 0 and total_tiles_local > 0:
                time_per_tile = elapsed_phase_local / float(done_tiles)
                eta_pre_sec = max(0.0, (total_tiles_local - done_tiles) * time_per_tile)
            elapsed_total = time.monotonic() - start_time_total_run
            sec_per_pct = elapsed_total / max(1.0, current_progress_pct)
            total_eta_sec = eta_pre_sec + (100 - current_progress_pct) * sec_per_pct
            h, rem = divmod(int(total_eta_sec), 3600)
            m, s = divmod(rem, 60)
            _pcb(f"ETA_UPDATE:{h:02d}:{m:02d}:{s:02d}", prog=None, lvl="ETA_LEVEL")
        except Exception:
            pass

    def _update_eta(completed_channels: int):
        if (
            base_progress_phase5 is not None
            and progress_weight_phase5 is not None
            and start_time_total_run is not None
            and completed_channels > 0
        ):
            elapsed_phase = time.monotonic() - start_time_phase
            time_per_ch = elapsed_phase / completed_channels
            eta_ch_sec = (n_channels - completed_channels) * time_per_ch
            current_progress_pct = base_progress_phase5 + (
                completed_channels / n_channels
            ) * progress_weight_phase5
            elapsed_total = time.monotonic() - start_time_total_run
            # Avoid zero-division at early stage; use at least 1%% of run for denominator
            sec_per_pct = elapsed_total / max(1.0, current_progress_pct)
            total_eta_sec = eta_ch_sec + (100 - current_progress_pct) * sec_per_pct
            h, rem = divmod(int(total_eta_sec), 3600)
            m, s = divmod(rem, 60)
            _pcb(
                f"ETA_UPDATE:{h:02d}:{m:02d}:{s:02d}",
                prog=None,
                lvl="ETA_LEVEL",
            )

    # Ensure wrapper uses the possibly monkeypatched CPU implementation
    try:
        zemosaic_utils.cpu_reproject_and_coadd = reproject_and_coadd
    except Exception:
        pass


    if not (REPROJECT_AVAILABLE and reproject_and_coadd and ASTROPY_AVAILABLE and fits):
        missing_deps = []
        if not REPROJECT_AVAILABLE or not reproject_and_coadd:
            missing_deps.append("Reproject")
        if not ASTROPY_AVAILABLE or not fits:
            missing_deps.append("Astropy (fits)")
        _pcb(
            "assemble_error_core_deps_unavailable_reproject_coadd",
            prog=None,
            lvl="ERROR",
            missing=", ".join(missing_deps),
        )
        return None, None

    if not master_tile_fits_with_wcs_list:
        _pcb("assemble_error_no_tiles_provided_reproject_coadd", prog=None, lvl="ERROR")
        return None, None

    if (
        not isinstance(final_output_shape_hw, (tuple, list))
        or len(final_output_shape_hw) != 2
    ):
        _pcb(
            "assemble_error_invalid_final_shape_reproj_coadd",
            prog=None,
            lvl="ERROR",
            shape=str(final_output_shape_hw),
        )
        return None, None

    h, w = map(int, final_output_shape_hw)

    try:
        w_wcs = int(getattr(final_output_wcs, "pixel_shape", (w, h))[0])
        h_wcs = int(getattr(final_output_wcs, "pixel_shape", (w, h))[1])
    except Exception:
        w_wcs = int(getattr(final_output_wcs.wcs, "naxis1", w)) if hasattr(final_output_wcs, "wcs") else w
        h_wcs = int(getattr(final_output_wcs.wcs, "naxis2", h)) if hasattr(final_output_wcs, "wcs") else h

    expected_hw = (h_wcs, w_wcs)
    if (h, w) != expected_hw:
        if (w, h) == expected_hw:
            _pcb(
                "assemble_warn_swapped_final_shape_reproj_coadd",
                prog=None,
                lvl="WARN",
                provided=str(final_output_shape_hw),
                expected=str(expected_hw),
            )
            h, w = expected_hw
            final_output_shape_hw = (h, w)
        else:
            _pcb(
                "assemble_error_mismatch_final_shape_reproj_coadd",
                prog=None,
                lvl="ERROR",
                provided=str(final_output_shape_hw),
                expected=str(expected_hw),
            )
            return None, None

    # Convertir la sortie WCS en header FITS si possible une seule fois
    output_header = (
        final_output_wcs.to_header()
        if hasattr(final_output_wcs, "to_header")
        else final_output_wcs
    )


    input_data_all_tiles_HWC_processed = []
    hdr_for_output = None
    total_tiles_for_prep = len(master_tile_fits_with_wcs_list)
    for idx, (tile_path, tile_wcs) in enumerate(master_tile_fits_with_wcs_list, 1):
        with fits.open(tile_path, memmap=False) as hdul:
            data = hdul[0].data.astype(np.float32)

        # Master tiles saved via ``save_fits_image`` use the ``HWC`` axis order
        # which stores color images in ``C x H x W`` within the FITS file.  When
        # reading them back for final assembly we expect ``H x W x C``.
        # If the first axis has length 3 and differs from the last axis we
        # convert back to ``HWC``.  This avoids passing arrays of shape
        # ``(3, H, W)`` to ``reproject_and_coadd`` which would produce an
        # invalid coverage map consisting of thin lines only.
        if data.ndim == 3 and data.shape[0] in (1, 3) and data.shape[-1] != data.shape[0]:
            data = np.moveaxis(data, 0, -1)
        if data.ndim == 2:
            data = data[..., np.newaxis]

        if (
            apply_crop
            and crop_percent > 1e-3
            and ZEMOSAIC_UTILS_AVAILABLE
            and hasattr(zemosaic_utils, "crop_image_and_wcs")
        ):
            try:
                cropped, cropped_wcs = zemosaic_utils.crop_image_and_wcs(
                    data,
                    tile_wcs,
                    crop_percent / 100.0,
                    progress_callback=None,
                )
                if cropped is not None and cropped_wcs is not None:
                    data = cropped
                    tile_wcs = cropped_wcs
            except Exception:
                pass

        if re_solve_cropped_tiles and solver_instance is not None:
            try:
                hdr = fits.Header()
                hdr['BITPIX'] = -32
                if 'BSCALE' in hdr:
                    del hdr['BSCALE']
                if 'BZERO' in hdr:
                    del hdr['BZERO']
                use_hints = solver_settings.get("use_radec_hints", False) if solver_settings else False
                if use_hints and hasattr(tile_wcs, "wcs"):
                    cx = tile_wcs.pixel_shape[0] / 2
                    cy = tile_wcs.pixel_shape[1] / 2
                    ra_dec = tile_wcs.wcs_pix2world([[cx, cy]], 0)[0]
                    hdr["RA"] = ra_dec[0]
                    hdr["DEC"] = ra_dec[1]
                solver_instance.solve(
                    str(tile_path), hdr, solver_settings or {}, update_header_with_solution=True
                )
                hdr_for_output = hdr
            except Exception:
                pass

        input_data_all_tiles_HWC_processed.append((data, tile_wcs))

        if idx % 10 == 0 or idx == len(master_tile_fits_with_wcs_list):
            _pcb(
                "assemble_progress_tiles_processed_inc",
                prog=None,
                lvl="INFO_DETAIL",
                num_done=idx,
                total_num=len(master_tile_fits_with_wcs_list),
            )

        # Keep ETA responsive during preparation
        if idx == 1 or (idx % 5 == 0) or (idx == total_tiles_for_prep):
            _update_eta_prepare(idx, total_tiles_for_prep)



    if (
        intertile_photometric_match
        and len(input_data_all_tiles_HWC_processed) >= 2
        and ZEMOSAIC_UTILS_AVAILABLE
        and hasattr(zemosaic_utils, "compute_intertile_affine_calibration")
    ):
        try:
            corrections = zemosaic_utils.compute_intertile_affine_calibration(
                input_data_all_tiles_HWC_processed,
                final_output_wcs,
                final_output_shape_hw,
                preview_size=intertile_preview_size,
                min_overlap_fraction=intertile_overlap_min,
                sky_percentile=intertile_sky_percentile,
                robust_clip_sigma=intertile_robust_clip_sigma,
                use_auto_intertile=use_auto_intertile,
                logger=logger,
                progress_callback=progress_callback,
            )
        except Exception as exc_intertile:
            corrections = {}
            _pcb(
                "assemble_warn_intertile_photometric_failed",
                prog=None,
                lvl="WARN",
                error=str(exc_intertile),
            )
        else:
            if corrections:
                corrected_tiles = 0
                for tile_idx, gain_offset in corrections.items():
                    if not isinstance(gain_offset, (tuple, list)) or len(gain_offset) < 2:
                        continue
                    if not isinstance(tile_idx, int) or tile_idx < 0 or tile_idx >= len(input_data_all_tiles_HWC_processed):
                        continue
                    gain_val = float(gain_offset[0])
                    offset_val = float(gain_offset[1])
                    arr, tile_wcs = input_data_all_tiles_HWC_processed[tile_idx]
                    if arr is None:
                        continue
                    try:
                        arr *= gain_val
                        arr += offset_val
                        input_data_all_tiles_HWC_processed[tile_idx] = (arr, tile_wcs)
                        corrected_tiles += 1
                    except Exception:
                        continue
                if corrected_tiles:
                    _pcb(
                        "assemble_info_intertile_photometric_applied",
                        prog=None,
                        lvl="INFO_DETAIL",
                        num_tiles=corrected_tiles,
                    )


    # Build kwargs dynamically to remain compatible with different reproject versions
    reproj_kwargs = {}
    try:
        import inspect
        sig = inspect.signature(reproject_and_coadd)
        if "match_background" in sig.parameters:
            reproj_kwargs["match_background"] = match_bg
        elif "match_bg" in sig.parameters:
            reproj_kwargs["match_bg"] = match_bg
        if "process_workers" in sig.parameters:
            reproj_kwargs["process_workers"] = assembly_process_workers
        if "use_memmap" in sig.parameters:
            reproj_kwargs["use_memmap"] = use_memmap
        elif "intermediate_memmap" in sig.parameters:
            reproj_kwargs["intermediate_memmap"] = use_memmap
        if "memmap_dir" in sig.parameters:
            reproj_kwargs["memmap_dir"] = memmap_dir
        if "cleanup_memmap" in sig.parameters:
            reproj_kwargs["cleanup_memmap"] = False
    except Exception:
        # If introspection fails just fall back to basic arguments
        reproj_kwargs = {"match_background": match_bg}


    # Prepare output containers: either RAM lists or disk-backed memmaps
    mosaic_channels = []
    coverage = None
    mosaic_memmap = None
    coverage_memmap = None
    mosaic_mm_path = None
    coverage_mm_path = None
    if use_memmap:
        try:
            mm_dir = memmap_dir or tempfile.mkdtemp(prefix="zemosaic_coadd_")
            os.makedirs(mm_dir, exist_ok=True)
            mosaic_mm_path = os.path.join(mm_dir, f"mosaic_{h}x{w}x{n_channels}.dat")
            coverage_mm_path = os.path.join(mm_dir, f"coverage_{h}x{w}.dat")
            mosaic_memmap = np.memmap(mosaic_mm_path, dtype=np.float32, mode='w+', shape=(h, w, n_channels))
            coverage_memmap = np.memmap(coverage_mm_path, dtype=np.float32, mode='w+', shape=(h, w))
            _pcb("assemble_debug_memmap_paths", prog=None, lvl="DEBUG_DETAIL", mosaic_path=mosaic_mm_path, coverage_path=coverage_mm_path)
        except Exception as e_mm:
            mosaic_memmap = None
            coverage_memmap = None
            _pcb("assemble_warn_memmap_create_failed", prog=None, lvl="WARN", error=str(e_mm))
    try:
        total_steps = n_channels
        start_time_loop = time.time()
        last_time = start_time_loop
        step_times = []
        for ch in range(n_channels):

            data_list = [arr[..., ch] for arr, _w in input_data_all_tiles_HWC_processed]
            wcs_list = [wcs for _arr, wcs in input_data_all_tiles_HWC_processed]

            chan_mosaic, chan_cov = reproject_and_coadd_wrapper(
                data_list=data_list,
                wcs_list=wcs_list,
                shape_out=final_output_shape_hw,

                output_projection=output_header,
                use_gpu=use_gpu,
                cpu_func=reproject_and_coadd,

                reproject_function=reproject_interp,
                combine_function="mean",
                **reproj_kwargs,
            )
            # Store channel result to memmap if enabled, else keep in RAM list
            ch_f32 = chan_mosaic.astype(np.float32)
            if mosaic_memmap is not None:
                mosaic_memmap[..., ch] = ch_f32
                mosaic_memmap.flush()
                del ch_f32
            else:
                mosaic_channels.append(ch_f32)

            if coverage is None:
                cov_f32 = chan_cov.astype(np.float32)
                if coverage_memmap is not None:
                    coverage_memmap[:] = cov_f32
                    coverage_memmap.flush()
                    coverage = coverage_memmap
                else:
                    coverage = cov_f32
            now = time.time()
            step_times.append(now - last_time)
            last_time = now
            if progress_callback:
                try:
                    progress_callback("phase5_reproject", ch + 1, total_steps)
                except Exception:
                    pass
            _update_eta(ch + 1)
            _log_memory_usage(progress_callback, f"Phase5 Reproject: mémoire après canal {ch+1}")
    except Exception as e_reproject:
        _pcb("assemble_error_reproject_coadd_call_failed", lvl="ERROR", error=str(e_reproject))
        logger.error(
            "Erreur fatale lors de l'appel à reproject_and_coadd:",
            exc_info=True,
        )
        return None, None

    if mosaic_memmap is not None:
        mosaic_data = mosaic_memmap
    else:
        mosaic_data = np.stack(mosaic_channels, axis=-1)
    if step_times:
        avg_step = sum(step_times) / len(step_times)
        total_elapsed = time.time() - start_time_loop
        _pcb(
            "assemble_debug_reproject_timing",
            prog=None,
            lvl="DEBUG_DETAIL",
            avg=f"{avg_step:.2f}",
            total=f"{total_elapsed:.2f}",
        )
    if re_solve_cropped_tiles and solver_instance is not None and hdr_for_output is not None:
        try:
            fits.writeto("final_mosaic.fits", mosaic_data.astype(np.float32), hdr_for_output, overwrite=True)
        except Exception:
            pass

    mosaic_data, coverage = _auto_crop_mosaic_to_valid_region(
        mosaic_data,
        coverage,
        final_output_wcs,
        log_callback=_pcb,
    )

    # Defer memmap cleanup to Phase 6 after final save

    _log_memory_usage(progress_callback, "Fin assemble_final_mosaic_reproject_coadd")
    _pcb(
        "assemble_info_finished_reproject_coadd",
        prog=None,
        lvl="INFO",
        shape=mosaic_data.shape if mosaic_data is not None else "N/A",
    )

    _update_eta(n_channels)

    return mosaic_data.astype(np.float32), coverage.astype(np.float32)

# Backwards compatibility alias expected by tests
assemble_final_mosaic_with_reproject_coadd = assemble_final_mosaic_reproject_coadd


def prepare_tiles_and_calc_grid(
    tiles_with_wcs: list,
    crop_percent: float = 0.0,
    re_solve_cropped_tiles: bool = False,
    solver_settings: dict | None = None,
    solver_instance=None,
    drizzle_scale_factor: float = 1.0,
    progress_callback: Callable | None = None,
):
    wcs_list = []
    shape_list = []
    for path, w in tiles_with_wcs:
        current_wcs = w
        if re_solve_cropped_tiles and solver_instance is not None:
            try:
                solved = solver_instance.solve(path, w.to_header(), solver_settings or {}, update_header_with_solution=True)
                if solved:
                    current_wcs = solved
            except Exception:
                pass
        wcs_list.append(current_wcs)
        if hasattr(current_wcs, "pixel_shape"):
            shape_list.append((current_wcs.pixel_shape[1], current_wcs.pixel_shape[0]))
        else:
            shape_list.append((0, 0))
    return _calculate_final_mosaic_grid(wcs_list, shape_list, drizzle_scale_factor, progress_callback)




def run_hierarchical_mosaic(
    input_folder: str,
    output_folder: str,
    astap_exe_path: str,
    astap_data_dir_param: str,
    astap_search_radius_config: float,
    astap_downsample_config: int,
    astap_sensitivity_config: int,
    cluster_threshold_config: float,
    cluster_target_groups_config: int,
    cluster_orientation_split_deg_config: float,
    progress_callback: callable,
    stack_ram_budget_gb_config: float,
    stack_norm_method: str,
    stack_weight_method: str,
    stack_reject_algo: str,
    stack_kappa_low: float,
    stack_kappa_high: float,
    parsed_winsor_limits: tuple[float, float],
    stack_final_combine: str,
    poststack_equalize_rgb_config: bool,
    apply_radial_weight_config: bool,
    radial_feather_fraction_config: float,
    radial_shape_power_config: float,
    min_radial_weight_floor_config: float,
    final_assembly_method_config: str,
    num_base_workers_config: int,
    # --- ARGUMENTS POUR LE ROGNAGE ---
    apply_master_tile_crop_config: bool,
    master_tile_crop_percent_config: float,
    quality_crop_enabled_config: bool,
    quality_crop_band_px_config: int,
    quality_crop_k_sigma_config: float,
    quality_crop_margin_px_config: int,
    save_final_as_uint16_config: bool,
    legacy_rgb_cube_config: bool,

    coadd_use_memmap_config: bool,
    coadd_memmap_dir_config: str,
    coadd_cleanup_memmap_config: bool,
    assembly_process_workers_config: int,
    auto_limit_frames_per_master_tile_config: bool,
    winsor_max_frames_per_pass_config: int,
    winsor_worker_limit_config: int,
    max_raw_per_master_tile_config: int,
    intertile_photometric_match_config: bool = True,
    intertile_preview_size_config: int = 512,
    intertile_overlap_min_config: float = 0.05,
    intertile_sky_percentile_config: tuple[float, float] | list[float] = (30.0, 70.0),
    intertile_robust_clip_sigma_config: float = 2.5,
    use_auto_intertile_config: bool = False,
    center_out_normalization_p3_config: bool = True,
    p3_center_sky_percentile_config: tuple[float, float] | list[float] = (25.0, 60.0),
    p3_center_robust_clip_sigma_config: float = 2.5,
    p3_center_preview_size_config: int = 256,
    p3_center_min_overlap_fraction_config: float = 0.03,
    use_gpu_phase5: bool = False,
    gpu_id_phase5: int | None = None,
    logging_level_config: str = "INFO",
    solver_settings: dict | None = None,
    skip_filter_ui: bool = False,
):
    """
    Orchestre le traitement de la mosaïque hiérarchique.

    Parameters
    ----------
    winsor_max_frames_per_pass_config : int
        Limite du nombre d'images traitées simultanément par le rejet Winsorized (0 = illimité).
    winsor_worker_limit_config : int
        Nombre maximal de workers pour la phase de rejet Winsorized.
    stack_ram_budget_gb_config : float
        Budget RAM (en Gio) autorisé pour le chargement d'un groupe de stacking (0 = illimité).
    """
    pcb = lambda msg_key, prog=None, lvl="INFO", **kwargs: _log_and_callback(msg_key, prog, lvl, callback=progress_callback, **kwargs)

    # --- Apply logging level from GUI/config ---
    try:
        level_map = {
            "ERROR": logging.ERROR,
            "WARN": logging.WARNING,
            "WARNING": logging.WARNING,
            "INFO": logging.INFO,
            "DEBUG": logging.DEBUG,
        }
        lvl = level_map.get(str(logging_level_config).upper(), logging.INFO)
        logger.setLevel(lvl)
        for h in logger.handlers:
            try:
                h.setLevel(lvl)
            except Exception:
                pass
        logger.info("Worker logging level set to %s", str(logging.getLevelName(lvl)))
    except Exception:
        pass

    # --- Harmoniser les méthodes de pondération issues du GUI / CLI / fallback config ---
    requested_stack_weight_method = stack_weight_method
    stack_weight_method_normalized = str(stack_weight_method or "").lower().strip()
    if not stack_weight_method_normalized:
        stack_weight_method_normalized = ""
        if ZEMOSAIC_CONFIG_AVAILABLE and zemosaic_config:
            try:
                cfg_weight = zemosaic_config.load_config() or {}
                stack_weight_method_normalized = str(
                    cfg_weight.get("stacking_weighting_method", "")
                ).lower().strip()
            except Exception:
                stack_weight_method_normalized = ""
    if not stack_weight_method_normalized:
        stack_weight_method_normalized = "none"
    if stack_weight_method_normalized not in {"none", "noise_variance", "noise_fwhm"}:
        stack_weight_method_normalized = "none"
    if str(requested_stack_weight_method or "").lower().strip() != stack_weight_method_normalized:
        _log_and_callback(
            f"[Worker] stack_weight_method fallback -> '{stack_weight_method_normalized}'",
            lvl="INFO",
            callback=progress_callback,
        )
    stack_weight_method = stack_weight_method_normalized

    # Reset alignment warning counters at start of run
    for k in ALIGN_WARNING_COUNTS:
        ALIGN_WARNING_COUNTS[k] = 0
    
    def update_gui_eta(eta_seconds_total):
        if progress_callback and callable(progress_callback):
            eta_str = "--:--:--"
            if eta_seconds_total is not None and eta_seconds_total >= 0:
                h, rem = divmod(int(eta_seconds_total), 3600); m, s = divmod(rem, 60)
                eta_str = f"{h:02d}:{m:02d}:{s:02d}"
            pcb(f"ETA_UPDATE:{eta_str}", prog=None, lvl="ETA_LEVEL")


    resource_probe_info = _probe_system_resources(output_folder)
    auto_caps_info: dict | None = None
    auto_resource_strategy: dict = {}
    phase0_header_items: list[dict] = []
    phase0_lookup: dict[str, dict] = {}
    preplan_groups_override_paths: list[list[str]] | None = None

    try:
        if isinstance(intertile_sky_percentile_config, (list, tuple)) and len(intertile_sky_percentile_config) >= 2:
            intertile_sky_percentile_tuple = (
                float(intertile_sky_percentile_config[0]),
                float(intertile_sky_percentile_config[1]),
            )
        else:
            intertile_sky_percentile_tuple = (30.0, 70.0)
    except Exception:
        intertile_sky_percentile_tuple = (30.0, 70.0)

    def _normalize_path_for_matching(path_value: str | None) -> str | None:
        if not path_value:
            return None
        try:
            return os.path.normcase(os.path.abspath(path_value))
        except Exception:
            try:
                return os.path.normcase(str(path_value))
            except Exception:
                return None


    # Seuil de clustering : valeur de repli à 0.18° si l'option est absente ou non positive
    try:
        cluster_threshold = float(cluster_threshold_config or 0)
    except (TypeError, ValueError):
        cluster_threshold = 0
    SEESTAR_STACK_CLUSTERING_THRESHOLD_DEG = (
        cluster_threshold if cluster_threshold > 0 else 0.18

    )
    # Orientation split threshold (degrees). 0 disables orientation filtering
    try:
        orientation_split_thr = float(cluster_orientation_split_deg_config or 0)
    except (TypeError, ValueError):
        orientation_split_thr = 0.0
    ORIENTATION_SPLIT_THRESHOLD_DEG = orientation_split_thr if orientation_split_thr > 0 else 0.0
    try:
        stack_ram_budget_gb = float(stack_ram_budget_gb_config or 0.0)
    except (TypeError, ValueError):
        stack_ram_budget_gb = 0.0
    STACK_RAM_BUDGET_BYTES = int(stack_ram_budget_gb * (1024 ** 3)) if stack_ram_budget_gb > 0 else 0
    PROGRESS_WEIGHT_PHASE1_RAW_SCAN = 30; PROGRESS_WEIGHT_PHASE2_CLUSTERING = 5
    PROGRESS_WEIGHT_PHASE3_MASTER_TILES = 35; PROGRESS_WEIGHT_PHASE4_GRID_CALC = 5
    PROGRESS_WEIGHT_PHASE5_ASSEMBLY = 15; PROGRESS_WEIGHT_PHASE6_SAVE = 8
    PROGRESS_WEIGHT_PHASE7_CLEANUP = 2

    DEFAULT_PHASE_WORKER_RATIO = 1.0
    ALIGNMENT_PHASE_WORKER_RATIO = 0.5  # Limit aggressive phases to 50% of base workers

    if use_gpu_phase5 and gpu_id_phase5 is not None:
        os.environ["CUDA_DEVICE_ORDER"] = "PCI_BUS_ID"
        os.environ["CUDA_VISIBLE_DEVICES"] = str(gpu_id_phase5)
        try:
            import cupy
            cupy.cuda.Device(0).use()
        except Exception as e:
            pcb(
                "run_error_gpu_init_failed",
                prog=None,
                lvl="ERROR",
                error=str(e),
            )
            use_gpu_phase5 = False
    else:
        for v in ("CUDA_VISIBLE_DEVICES", "CUDA_DEVICE_ORDER"):
            os.environ.pop(v, None)

    # Determine final GPU usage flag only if a valid NVIDIA GPU is selected
    use_gpu_phase5_flag = (
        use_gpu_phase5 and gpu_id_phase5 is not None and gpu_is_available()
    )
    if use_gpu_phase5_flag and ZEMOSAIC_UTILS_AVAILABLE and zemosaic_utils:
        try:
            # Initialize CuPy memory pools on the selected device (index 0 under the mask)
            if hasattr(zemosaic_utils, 'ensure_cupy_pool_initialized'):
                zemosaic_utils.ensure_cupy_pool_initialized(0)
        except Exception:
            pass
    def _compute_phase_workers(base_workers: int, num_tasks: int, ratio: float = DEFAULT_PHASE_WORKER_RATIO) -> int:
        workers = max(1, int(base_workers * ratio))
        if num_tasks > 0:
            workers = min(workers, num_tasks)
        return max(1, workers)
    current_global_progress = 0
    
    error_messages_deps = []
    if not (ASTROPY_AVAILABLE and WCS and SkyCoord and Angle and fits and u): error_messages_deps.append("Astropy")
    if not (REPROJECT_AVAILABLE and find_optimal_celestial_wcs and reproject_and_coadd and reproject_interp): error_messages_deps.append("Reproject")
    if not (ZEMOSAIC_UTILS_AVAILABLE and zemosaic_utils): error_messages_deps.append("zemosaic_utils")
    if not (ZEMOSAIC_ASTROMETRY_AVAILABLE and zemosaic_astrometry): error_messages_deps.append("zemosaic_astrometry")
    if not (ZEMOSAIC_ALIGN_STACK_AVAILABLE and zemosaic_align_stack): error_messages_deps.append("zemosaic_align_stack")
    try: import psutil
    except ImportError: error_messages_deps.append("psutil")
    if error_messages_deps:
        pcb("run_error_critical_deps_missing", prog=None, lvl="ERROR", modules=", ".join(error_messages_deps)); return

    start_time_total_run = time.monotonic()
    pcb("CHRONO_START_REQUEST", prog=None, lvl="CHRONO_LEVEL")
    _log_memory_usage(progress_callback, "Début Run Hierarchical Mosaic")
    pcb("run_info_processing_started", prog=current_global_progress, lvl="INFO")
    _log_and_callback(
        (
            f"Options Stacking (Master Tiles): Norm='{stack_norm_method}', "
            f"Weight='{stack_weight_method}', Reject='{stack_reject_algo}', "
            f"Combine='{stack_final_combine}'"
        ),
        lvl="INFO",
        callback=progress_callback,
    )
    pcb(f"  Config ASTAP: Exe='{os.path.basename(astap_exe_path) if astap_exe_path else 'N/A'}', Data='{os.path.basename(astap_data_dir_param) if astap_data_dir_param else 'N/A'}', Radius={astap_search_radius_config}deg, Downsample={astap_downsample_config}, Sens={astap_sensitivity_config}", prog=None, lvl="DEBUG_DETAIL")
    pcb(f"  Config Workers (GUI): Base demandé='{num_base_workers_config}' (0=auto)", prog=None, lvl="DEBUG_DETAIL")
    pcb(
        f"  Options Stacking (Master Tuiles): Norm='{stack_norm_method}', Weight='{stack_weight_method}', Reject='{stack_reject_algo}', "
        f"Combine='{stack_final_combine}', RGBEqualize={poststack_equalize_rgb_config}, RadialWeight={apply_radial_weight_config} "
        f"(Feather={radial_feather_fraction_config if apply_radial_weight_config else 'N/A'}, "
        f"Power={radial_shape_power_config if apply_radial_weight_config else 'N/A'}, "
        f"Floor={min_radial_weight_floor_config if apply_radial_weight_config else 'N/A'})",
        prog=None,
        lvl="DEBUG_DETAIL",
    )
    pcb(f"  Options Assemblage Final: Méthode='{final_assembly_method_config}'", prog=None, lvl="DEBUG_DETAIL")

    time_per_raw_file_wcs = None; time_per_master_tile_creation = None
    cache_dir_name = ".zemosaic_img_cache"; temp_image_cache_dir = os.path.join(output_folder, cache_dir_name)
    try:
        if os.path.exists(temp_image_cache_dir): shutil.rmtree(temp_image_cache_dir)
        os.makedirs(temp_image_cache_dir, exist_ok=True)
    except OSError as e_mkdir_cache:
        pcb("run_error_cache_dir_creation_failed", prog=None, lvl="ERROR", directory=temp_image_cache_dir, error=str(e_mkdir_cache)); return
    try:
        cache_probe = _probe_system_resources(temp_image_cache_dir)
        for key, value in cache_probe.items():
            if value is not None:
                resource_probe_info[key] = value
    except Exception:
        pass

# --- Phase 1 (Prétraitement et WCS) ---
    base_progress_phase1 = current_global_progress
    _log_memory_usage(progress_callback, "Début Phase 1 (Prétraitement)")
    pcb("run_info_phase1_started_cache", prog=base_progress_phase1, lvl="INFO")
    pcb("PHASE_UPDATE:1", prog=None, lvl="ETA_LEVEL")
    
    fits_file_paths = []
    # Scan des fichiers FITS dans le dossier d'entrée et ses sous-dossiers
    for root_dir_iter, _, files_in_dir_iter in os.walk(input_folder):
        # Assurer un ordre déterministe quelle que soit la plateforme/FS
        try:
            files_in_dir_iter = sorted(files_in_dir_iter, key=lambda s: s.lower())
        except Exception:
            files_in_dir_iter = list(files_in_dir_iter)
        for file_name_iter in files_in_dir_iter:
            if file_name_iter.lower().endswith((".fit", ".fits")):
                fits_file_paths.append(os.path.join(root_dir_iter, file_name_iter))
    # Tri global déterministe
    try:
        fits_file_paths.sort(key=lambda p: p.lower())
    except Exception:
        fits_file_paths.sort()
    
    if not fits_file_paths: 
        pcb("run_error_no_fits_found_input", prog=current_global_progress, lvl="ERROR")
        return # Sortie anticipée si aucun fichier FITS n'est trouvé

    num_total_raw_files = len(fits_file_paths)
    pcb("run_info_found_potential_fits", prog=base_progress_phase1, lvl="INFO_DETAIL", num_files=num_total_raw_files)
    # Kick off a stage progress stream so the GUI progress bar animates
    try:
        if progress_callback and callable(progress_callback):
            progress_callback("phase1_scan", 0, int(num_total_raw_files))
        # Also update a dedicated raw files counter in the GUI
        pcb(f"RAW_FILE_COUNT_UPDATE:0/{num_total_raw_files}", prog=None, lvl="ETA_LEVEL")
    except Exception:
        pass

    # --- Phase 0 (Header-only scan + early filter) ---
    skip_filter_ui = bool(skip_filter_ui)
    early_filter_enabled = True
    try:
        if ZEMOSAIC_CONFIG_AVAILABLE and zemosaic_config:
            cfg0 = zemosaic_config.load_config() or {}
            early_filter_enabled = bool(cfg0.get("enable_early_filter", True))
    except Exception:
        early_filter_enabled = True

    if skip_filter_ui:
        early_filter_enabled = False
        pcb("log_filter_ui_skipped", prog=None, lvl="INFO_DETAIL")

    if ASTROPY_AVAILABLE and fits is not None:
        header_items_for_filter: list[dict] = []
        filtered_items: list[dict] | None = None
        filter_overrides: dict | None = None
        filter_accepted = False
        filter_invoked = False
        streaming_filter_success = False

        launch_filter_interface_fn = None
        if early_filter_enabled:
            try:
                from zemosaic_filter_gui import launch_filter_interface as launch_filter_interface_fn  # type: ignore
            except ImportError:
                launch_filter_interface_fn = None
                pcb("Phase 0: filter GUI not available", prog=None, lvl="DEBUG_DETAIL")

        def _parse_filter_result(ret_obj):
            filt_items = None
            accepted_flag = False
            overrides_obj = None
            if isinstance(ret_obj, tuple) and len(ret_obj) >= 1:
                filt_items = ret_obj[0]
                if len(ret_obj) >= 2:
                    try:
                        accepted_flag = bool(ret_obj[1])
                    except Exception:
                        accepted_flag = False
                if len(ret_obj) >= 3:
                    overrides_obj = ret_obj[2]
            elif isinstance(ret_obj, list):
                filt_items = ret_obj
                accepted_flag = True
            return filt_items, accepted_flag, overrides_obj

        initial_filter_overrides = None
        try:
            initial_filter_overrides = {
                "cluster_panel_threshold": float(cluster_threshold_config),
                "cluster_target_groups": int(cluster_target_groups_config),
                "cluster_orientation_split_deg": float(cluster_orientation_split_deg_config),
            }
        except Exception:
            initial_filter_overrides = None

        solver_payload_for_filter = solver_settings if isinstance(solver_settings, dict) else None
        config_payload_for_filter = {
            "astap_executable_path": astap_exe_path,
            "astap_data_directory_path": astap_data_dir_param,
            "astap_default_search_radius": astap_search_radius_config,
            "astap_default_downsample": astap_downsample_config,
            "astap_default_sensitivity": astap_sensitivity_config,
        }

        if launch_filter_interface_fn is not None:
            try:
                filter_invoked = True
                filter_ret = launch_filter_interface_fn(
                    input_folder,
                    initial_filter_overrides,
                    stream_scan=True,
                    scan_recursive=True,
                    batch_size=200,
                    preview_cap=1500,
                    solver_settings_dict=solver_payload_for_filter,
                    config_overrides=config_payload_for_filter,
                )
                filtered_items, filter_accepted, filter_overrides = _parse_filter_result(filter_ret)
                if isinstance(filtered_items, list):
                    header_items_for_filter = filtered_items
                if header_items_for_filter:
                    streaming_filter_success = True
                    pcb(
                        f"Phase 0: streaming filter prepared {len(header_items_for_filter)} item(s)",
                        prog=None,
                        lvl="INFO_DETAIL",
                    )
                else:
                    filter_invoked = False
            except Exception as e_filter:
                filter_invoked = False
                header_items_for_filter = []
                filtered_items = None
                filter_overrides = None
                filter_accepted = False
                pcb(f"Phase 0 streaming filter failed: {e_filter}", prog=None, lvl="WARN")

        if not streaming_filter_success:
            pcb("Phase 0: header scan start", prog=None, lvl="INFO_DETAIL")
            t0_hscan = time.monotonic()
            header_items_for_filter = []
            num_scanned = 0
            for idx_file, fpath in enumerate(fits_file_paths):
                hdr = None
                wcs0 = None
                shp_hw = None
                center_sc = None
                try:
                    hdr = fits.getheader(fpath, 0)
                    try:
                        nax1 = int(hdr.get("NAXIS1", 0))
                        nax2 = int(hdr.get("NAXIS2", 0))
                        if nax1 > 0 and nax2 > 0:
                            shp_hw = (nax2, nax1)
                    except Exception:
                        shp_hw = None
                    try:
                        w = WCS(hdr, naxis=2, relax=True) if WCS is not None else None
                        if w and getattr(w, "is_celestial", False):
                            wcs0 = w
                    except Exception:
                        wcs0 = None
                    if wcs0 is None:
                        try:
                            if (
                                ZEMOSAIC_ASTROMETRY_AVAILABLE
                                and zemosaic_astrometry
                                and hasattr(zemosaic_astrometry, "extract_center_from_header")
                            ):
                                center_sc = zemosaic_astrometry.extract_center_from_header(hdr)
                        except Exception:
                            center_sc = None
                    item = {
                        "path": fpath,
                        "header": hdr,
                        "index": idx_file,
                    }
                    if shp_hw:
                        item["shape"] = shp_hw
                    if wcs0 is not None:
                        item["wcs"] = wcs0
                    if center_sc is not None:
                        item["center"] = center_sc
                    header_items_for_filter.append(item)
                    num_scanned += 1
                except Exception:
                    header_items_for_filter.append({"path": fpath, "index": idx_file})
                    num_scanned += 1
            t1_hscan = time.monotonic()
            avg_t = (t1_hscan - t0_hscan) / max(1, num_scanned)
            pcb(
                f"Phase 0: header scan finished — files={num_scanned}, avg={avg_t:.4f}s/header",
                prog=None,
                lvl="DEBUG",
            )

            if launch_filter_interface_fn is not None and not filter_invoked:
                try:
                    filter_invoked = True
                    filter_ret = launch_filter_interface_fn(header_items_for_filter, initial_filter_overrides)
                    filtered_items, filter_accepted, filter_overrides = _parse_filter_result(filter_ret)
                except Exception as e_filter:
                    filter_invoked = False
                    filtered_items = None
                    filter_overrides = None
                    filter_accepted = False
                    pcb(f"Phase 0 filter UI failed: {e_filter}", prog=None, lvl="WARN")
            elif not early_filter_enabled:
                pcb("Phase 0: header scan completed (filter UI disabled)", prog=None, lvl="DEBUG_DETAIL")

        phase0_header_items = header_items_for_filter

        if filter_invoked:
            if filter_overrides:
                try:
                    if "cluster_panel_threshold" in filter_overrides:
                        cluster_threshold_config = filter_overrides["cluster_panel_threshold"]
                        pcb(
                            "clusterstacks_info_override_threshold",
                            prog=None,
                            lvl="INFO_DETAIL",
                            value=cluster_threshold_config,
                        )
                    if "cluster_target_groups" in filter_overrides:
                        cluster_target_groups_config = filter_overrides["cluster_target_groups"]
                        pcb(
                            "clusterstacks_info_override_target_groups",
                            prog=None,
                            lvl="INFO_DETAIL",
                            value=cluster_target_groups_config,
                        )
                    if "cluster_orientation_split_deg" in filter_overrides:
                        cluster_orientation_split_deg_config = filter_overrides["cluster_orientation_split_deg"]
                        pcb(
                            "clusterstacks_info_override_orientation_split",
                            prog=None,
                            lvl="INFO_DETAIL",
                            value=cluster_orientation_split_deg_config,
                        )
                except Exception:
                    pass
                try:
                    raw_groups_override = (
                        filter_overrides.get("preplan_master_groups")
                        if isinstance(filter_overrides, dict)
                        else None
                    )
                    if isinstance(raw_groups_override, list):
                        mapped_groups: list[list[str]] = []
                        for group in raw_groups_override:
                            if not isinstance(group, (list, tuple)):
                                continue
                            normalized_group: list[str] = []
                            for item in group:
                                path_val = None
                                if isinstance(item, dict):
                                    path_val = item.get("path") or item.get("path_raw")
                                elif isinstance(item, str):
                                    path_val = item
                                norm_path = _normalize_path_for_matching(path_val)
                                if norm_path:
                                    normalized_group.append(norm_path)
                            if normalized_group:
                                mapped_groups.append(normalized_group)
                        if mapped_groups:
                            preplan_groups_override_paths = mapped_groups
                            pcb(
                                f"Phase 0 filter provided {len(mapped_groups)} preplanned group(s).",
                                prog=None,
                                lvl="INFO_DETAIL",
                            )
                except Exception as e_preplan:
                    pcb(
                        f"Phase 0 filter preplan override failed: {e_preplan}",
                        prog=None,
                        lvl="DEBUG_DETAIL",
                    )

            if not filter_accepted:
                pcb("run_warn_phase0_filter_cancelled", prog=None, lvl="WARN")
                pcb("Phase 0: filter cancelled -> proceeding with all files", prog=None, lvl="INFO_DETAIL")
            if filter_accepted and isinstance(filtered_items, list):
                new_paths = [
                    item.get("path")
                    for item in filtered_items
                    if isinstance(item, dict) and item.get("path")
                ]
                if new_paths:
                    fits_file_paths = new_paths
                    pcb(
                        f"Phase 0: selection after filter = {len(fits_file_paths)} files",
                        prog=None,
                        lvl="INFO_DETAIL",
                    )
                    try:
                        fits_file_paths.sort(key=lambda p: p.lower())
                    except Exception:
                        fits_file_paths.sort()
            elif filter_accepted and not filtered_items:
                pcb("Phase 0: filter returned no items", prog=None, lvl="WARN")
    else:
        phase0_header_items = []
        pcb("Phase 0: header scan unavailable (Astropy missing)", prog=None, lvl="WARN")

    phase0_lookup = {item["path"]: item for item in phase0_header_items if isinstance(item, dict) and item.get("path")}
    per_frame_info = _estimate_per_frame_cost_mb(phase0_header_items)
    auto_caps_info = _compute_auto_tile_caps(
        resource_probe_info,
        per_frame_info,
        policy_max=50,
        policy_min=8,
        user_max_override=int(max_raw_per_master_tile_config) if max_raw_per_master_tile_config else None,
    )
    try:
        msg = (
            "AutoCaps: per_frame≈{pf:.1f} MB, RAM_free≈{rf:.0f} MB → "
            "frames_by_ram={fbr}, cap={cap}, memmap={mm}, GPUHint={gpu}, parallel={par}".format(
                pf=auto_caps_info.get("per_frame_mb", 0.0),
                rf=resource_probe_info.get("ram_available_mb", 0.0) or 0.0,
                fbr=auto_caps_info.get("frames_by_ram", 0),
                cap=auto_caps_info.get("cap"),
                mm="on" if auto_caps_info.get("memmap") else "off",
                gpu=auto_caps_info.get("gpu_batch_hint") or "n/a",
                par=auto_caps_info.get("parallel_groups", 1),
            )
        )
        _log_and_callback(msg, prog=None, lvl="INFO_DETAIL", callback=progress_callback)
    except Exception:
        pass
    auto_resource_strategy = {
        "cap": auto_caps_info.get("cap"),
        "min_cap": auto_caps_info.get("min_cap"),
        "memmap": auto_caps_info.get("memmap"),
        "memmap_budget_mb": auto_caps_info.get("memmap_budget_mb"),
        "gpu_batch_hint": auto_caps_info.get("gpu_batch_hint"),
        "parallel_groups": auto_caps_info.get("parallel_groups"),
        "per_frame_mb": auto_caps_info.get("per_frame_mb"),
    }

    
    # --- Détermination du nombre de workers de BASE ---
    effective_base_workers = 0
    num_logical_processors = os.cpu_count() or 1 
    
    if num_base_workers_config <= 0: # Mode automatique (0 de la GUI)
        desired_auto_ratio = 0.75
        effective_base_workers = max(1, int(np.ceil(num_logical_processors * desired_auto_ratio)))
        pcb(f"WORKERS_CONFIG: Mode Auto. Base de workers calculée: {effective_base_workers} ({desired_auto_ratio*100:.0f}% de {num_logical_processors} processeurs logiques)", prog=None, lvl="INFO_DETAIL")
    else: # Mode manuel
        effective_base_workers = min(num_base_workers_config, num_logical_processors)
        if effective_base_workers < num_base_workers_config:
             pcb(f"WORKERS_CONFIG: Demande GUI ({num_base_workers_config}) limitée à {effective_base_workers} (total processeurs logiques: {num_logical_processors}).", prog=None, lvl="WARN")
        pcb(f"WORKERS_CONFIG: Mode Manuel. Base de workers: {effective_base_workers}", prog=None, lvl="INFO_DETAIL")
    
    if effective_base_workers <= 0: # Fallback
        effective_base_workers = 1
        pcb(f"WORKERS_CONFIG: AVERT - effective_base_workers était <= 0, forcé à 1.", prog=None, lvl="WARN")

    # Calcul du nombre de workers pour la Phase 1
    actual_num_workers_ph1 = _compute_phase_workers(
        effective_base_workers,
        num_total_raw_files,
        DEFAULT_PHASE_WORKER_RATIO,
    )
    pcb(
        f"WORKERS_PHASE1: Utilisation de {actual_num_workers_ph1} worker(s). (Base: {effective_base_workers}, Fichiers: {num_total_raw_files})",
        prog=None,
        lvl="INFO",
    )  # Log mis à jour pour plus de clarté
    
    start_time_phase1 = time.monotonic()
    all_raw_files_processed_info_dict = {} # Pour stocker les infos des fichiers traités avec succès
    files_processed_count_ph1 = 0      # Compteur pour les fichiers soumis au ThreadPoolExecutor

    with ThreadPoolExecutor(max_workers=actual_num_workers_ph1, thread_name_prefix="ZeMosaic_Ph1_") as executor_ph1:
        batch_size = 200
        for i in range(0, len(fits_file_paths), batch_size):
            batch = fits_file_paths[i:i+batch_size]
            future_to_filepath_ph1 = {
                executor_ph1.submit(
                    get_wcs_and_pretreat_raw_file,
                    f_path,
                    astap_exe_path,
                    astap_data_dir_param,
                    astap_search_radius_config,
                    astap_downsample_config,
                    astap_sensitivity_config,
                    180,
                    progress_callback,
                    temp_image_cache_dir,
                    solver_settings
                ): f_path for f_path in batch
            }

            for future in as_completed(future_to_filepath_ph1):
                file_path_original = future_to_filepath_ph1[future]
                files_processed_count_ph1 += 1  # Incrémenter pour chaque future terminée

                # Update GUI stage progress (files read / total)
                try:
                    if progress_callback and callable(progress_callback):
                        progress_callback("phase1_scan", int(files_processed_count_ph1), int(num_total_raw_files))
                    # Mirror the count so the GUI can show X/N files
                    pcb(f"RAW_FILE_COUNT_UPDATE:{files_processed_count_ph1}/{num_total_raw_files}", prog=None, lvl="ETA_LEVEL")
                except Exception:
                    pass

                prog_step_phase1 = base_progress_phase1 + int(
                    PROGRESS_WEIGHT_PHASE1_RAW_SCAN * (files_processed_count_ph1 / max(1, num_total_raw_files))
                )

                try:
                    # Récupérer le résultat de la tâche
                    img_data_adu, wcs_obj_solved, header_obj_updated, hp_mask_path = future.result()

                    # Si la tâche a réussi (ne retourne pas que des None)
                    if (
                        img_data_adu is not None
                        and wcs_obj_solved is not None
                        and header_obj_updated is not None
                    ):
                        # Sauvegarder les données prétraitées en .npy
                        cache_file_basename = f"preprocessed_{os.path.splitext(os.path.basename(file_path_original))[0]}_{files_processed_count_ph1}.npy"
                        cached_image_path = os.path.join(temp_image_cache_dir, cache_file_basename)
                        try:
                            np.save(cached_image_path, img_data_adu)
                            # Stocker les informations pour les phases suivantes
                            entry = {
                                'path_raw': file_path_original,
                                'path_preprocessed_cache': cached_image_path,
                                'path_hotpix_mask': hp_mask_path,
                                'wcs': wcs_obj_solved,
                                'header': header_obj_updated,
                                'preprocessed_shape': tuple(int(dim) for dim in getattr(img_data_adu, 'shape', []) or ()),
                            }
                            meta = phase0_lookup.get(file_path_original)
                            if isinstance(meta, dict):
                                if 'index' in meta:
                                    entry['phase0_index'] = meta.get('index')
                                if 'center' in meta:
                                    entry['phase0_center'] = meta.get('center')
                                if 'shape' in meta:
                                    entry['phase0_shape'] = meta.get('shape')
                                if 'wcs' in meta and 'wcs' not in entry:
                                    entry['phase0_wcs'] = meta.get('wcs')
                            all_raw_files_processed_info_dict[file_path_original] = entry
                        except Exception as e_save_npy:
                            pcb(
                                "run_error_phase1_save_npy_failed",
                                prog=prog_step_phase1,
                                lvl="ERROR",
                                filename=os.path.basename(file_path_original),
                                error=str(e_save_npy),
                            )
                            logger.error(f"Erreur sauvegarde NPY pour {file_path_original}:", exc_info=True)
                        finally:
                            # Libérer la mémoire des données image dès que possible
                            del img_data_adu
                            gc.collect()
                    else:
                        # Le fichier a échoué (ex: WCS non résolu et déplacé)
                        # get_wcs_and_pretreat_raw_file a déjà loggué l'échec spécifique.
                        pcb(
                            "run_warn_phase1_wcs_pretreat_failed_or_skipped_thread",
                            prog=prog_step_phase1,
                            lvl="WARN",
                            filename=os.path.basename(file_path_original),
                        )
                        if img_data_adu is not None:
                            del img_data_adu
                            gc.collect()

                except Exception as exc_thread:
                    # Erreur imprévue dans la future elle-même
                    pcb(
                        "run_error_phase1_thread_exception",
                        prog=prog_step_phase1,
                        lvl="ERROR",
                        filename=os.path.basename(file_path_original),
                        error=str(exc_thread),
                    )
                    logger.error(
                        f"Exception non gérée dans le thread Phase 1 pour {file_path_original}:",
                        exc_info=True,
                    )

                # Log de mémoire et ETA
                if (
                    files_processed_count_ph1 % max(1, num_total_raw_files // 10) == 0
                    or files_processed_count_ph1 == num_total_raw_files
                ):
                    _log_memory_usage(
                        progress_callback,
                        f"Phase 1 - Traité {files_processed_count_ph1}/{num_total_raw_files}",
                    )

                elapsed_phase1 = time.monotonic() - start_time_phase1
                if files_processed_count_ph1 > 0:
                    time_per_raw_file_wcs = elapsed_phase1 / files_processed_count_ph1
                    eta_phase1_sec = (num_total_raw_files - files_processed_count_ph1) * time_per_raw_file_wcs
                    current_progress_in_run_percent = base_progress_phase1 + (
                        files_processed_count_ph1 / max(1, num_total_raw_files)
                    ) * PROGRESS_WEIGHT_PHASE1_RAW_SCAN
                    time_per_percent_point_global = (
                        (time.monotonic() - start_time_total_run) / max(1, current_progress_in_run_percent)
                        if current_progress_in_run_percent > 0
                        else (time.monotonic() - start_time_total_run)
                    )
                    total_eta_sec = eta_phase1_sec + (
                        100 - current_progress_in_run_percent
                    ) * time_per_percent_point_global
                    update_gui_eta(total_eta_sec)

    # Construire la liste finale des informations des fichiers traités avec succès
    all_raw_files_processed_info = [
        all_raw_files_processed_info_dict[fp] 
        for fp in fits_file_paths 
        if fp in all_raw_files_processed_info_dict
    ]
    
    if not all_raw_files_processed_info: 
        pcb("run_error_phase1_no_valid_raws_after_cache", prog=(base_progress_phase1 + PROGRESS_WEIGHT_PHASE1_RAW_SCAN), lvl="ERROR")
        return # Sortie anticipée si aucun fichier n'a pu être traité avec succès

    current_global_progress = base_progress_phase1 + PROGRESS_WEIGHT_PHASE1_RAW_SCAN
    _log_memory_usage(progress_callback, "Fin Phase 1 (Prétraitement)")
    pcb("run_info_phase1_finished_cache", prog=current_global_progress, lvl="INFO", num_valid_raws=len(all_raw_files_processed_info))
    # --- Optional interactive filtering between Phase 1 and Phase 2 ---
    try:
        raw_files_with_wcs = all_raw_files_processed_info
        try:
            raw_files_with_wcs = raw_files_with_wcs
            # Keep the same variable name used by subsequent phases
            all_raw_files_processed_info = raw_files_with_wcs
        except ImportError:
            # Optional module not present: silently skip
            pass
        except Exception as e_opt:
            logger.warning(f"Filtrage facultatif désactivé suite à une erreur : {e_opt}")
    except Exception as e_hook:
        # Any unexpected issue in the hook wrapper: continue unchanged
        logger.warning(f"Filtrage facultatif non appliqué: {e_hook}")
    if time_per_raw_file_wcs: 
        pcb(f"    Temps moyen/brute (P1): {time_per_raw_file_wcs:.2f}s", prog=None, lvl="DEBUG")

    # --- Phase 2 (Clustering) ---
    base_progress_phase2 = current_global_progress
    _log_memory_usage(progress_callback, "Début Phase 2 (Clustering)")
    pcb("run_info_phase2_started", prog=base_progress_phase2, lvl="INFO")
    pcb("PHASE_UPDATE:2", prog=None, lvl="ETA_LEVEL")
    # Use order-invariant connected-components clustering for robustness
    preplan_groups_active = False
    if preplan_groups_override_paths:
        try:
            path_lookup = {
                _normalize_path_for_matching(info.get("path_raw") or info.get("path")): info
                for info in all_raw_files_processed_info
                if isinstance(info, dict)
            }
            used_paths: set[str] = set()
            mapped_info_groups: list[list[dict]] = []
            missing_preplan: list[str] = []
            for group_paths in preplan_groups_override_paths:
                current_group: list[dict] = []
                for path_norm in group_paths:
                    if not path_norm:
                        continue
                    info = path_lookup.get(path_norm)
                    if info is not None:
                        current_group.append(info)
                        used_paths.add(path_norm)
                    else:
                        missing_preplan.append(path_norm)
                if current_group:
                    mapped_info_groups.append(current_group)
            if mapped_info_groups:
                leftovers = [
                    info
                    for info in all_raw_files_processed_info
                    if _normalize_path_for_matching(info.get("path_raw") or info.get("path")) not in used_paths
                ]
                if leftovers:
                    mapped_info_groups.append(leftovers)
                seestar_stack_groups = mapped_info_groups
                preplan_groups_active = True
                _log_and_callback(
                    f"Phase 2: using {len(mapped_info_groups)} preplanned group(s) from filter UI.",
                    prog=None,
                    lvl="INFO_DETAIL",
                    callback=progress_callback,
                )
                if missing_preplan:
                    try:
                        preview = ", ".join(os.path.basename(p) for p in missing_preplan[:5] if p)
                    except Exception:
                        preview = ""
                    _log_and_callback(
                        "Phase 2: some preplanned paths were not found after preprocessing: "
                        + (preview if preview else str(len(missing_preplan))),
                        prog=None,
                        lvl="WARN",
                        callback=progress_callback,
                    )
        except Exception as e_preplan_map:
            _log_and_callback(
                f"Phase 2: failed to map preplanned groups ({e_preplan_map}). Falling back to clustering.",
                prog=None,
                lvl="WARN",
                callback=progress_callback,
            )
            preplan_groups_active = False

    if not preplan_groups_active:
        seestar_stack_groups = cluster_seestar_stacks_connected(
            all_raw_files_processed_info,
            SEESTAR_STACK_CLUSTERING_THRESHOLD_DEG,
            progress_callback,
            orientation_split_threshold_deg=ORIENTATION_SPLIT_THRESHOLD_DEG,
        )
        if STACK_RAM_BUDGET_BYTES > 0 and seestar_stack_groups:
            seestar_stack_groups, ram_budget_adjustments = _apply_ram_budget_to_groups(
                seestar_stack_groups,
                STACK_RAM_BUDGET_BYTES,
                float(SEESTAR_STACK_CLUSTERING_THRESHOLD_DEG),
                float(ORIENTATION_SPLIT_THRESHOLD_DEG),
            )
            for adj in ram_budget_adjustments:
                method = adj.get("method")
                if method == "recluster":
                    _log_and_callback(
                        "clusterstacks_warn_ram_budget_recluster",
                        prog=None,
                        lvl="WARN",
                        callback=progress_callback,
                        group_index=adj.get("group_index"),
                        original_frames=adj.get("original_frames"),
                        num_subgroups=adj.get("num_subgroups"),
                        new_threshold_deg=adj.get("new_threshold_deg"),
                        attempts=adj.get("attempts"),
                        estimated_mb=adj.get("estimated_mb"),
                        budget_mb=adj.get("budget_mb"),
                    )
                elif method == "split":
                    _log_and_callback(
                        "clusterstacks_warn_ram_budget_split",
                        prog=None,
                        lvl="WARN",
                        callback=progress_callback,
                        group_index=adj.get("group_index"),
                        original_frames=adj.get("original_frames"),
                        num_subgroups=adj.get("num_subgroups"),
                        segment_size=adj.get("segment_size"),
                        estimated_mb=adj.get("estimated_mb"),
                        budget_mb=adj.get("budget_mb"),
                    )
                    if adj.get("still_over_budget"):
                        _log_and_callback(
                            "clusterstacks_warn_ram_budget_split_still_over",
                            prog=None,
                            lvl="WARN",
                            callback=progress_callback,
                            group_index=adj.get("group_index"),
                            segment_size=adj.get("segment_size"),
                            budget_mb=adj.get("budget_mb"),
                        )
                elif method == "single_over_budget":
                    _log_and_callback(
                        "clusterstacks_warn_ram_budget_single_over",
                        prog=None,
                        lvl="WARN",
                        callback=progress_callback,
                        group_index=adj.get("group_index"),
                        estimated_mb=adj.get("estimated_mb"),
                        budget_mb=adj.get("budget_mb"),
                    )
    # Diagnostic: nearest-neighbor separation percentiles to help tune eps
    try:
        panel_centers_sky_dbg = []
        for info in all_raw_files_processed_info:
            wcs_obj = info.get("wcs")
            if not (wcs_obj and getattr(wcs_obj, "is_celestial", False)):
                continue
            try:
                if getattr(wcs_obj, "pixel_shape", None):
                    cx = wcs_obj.pixel_shape[0] / 2.0
                    cy = wcs_obj.pixel_shape[1] / 2.0
                    center_world = wcs_obj.pixel_to_world(cx, cy)
                elif hasattr(wcs_obj, "wcs") and hasattr(wcs_obj.wcs, "crval"):
                    center_world = SkyCoord(
                        ra=float(wcs_obj.wcs.crval[0]) * u.deg,
                        dec=float(wcs_obj.wcs.crval[1]) * u.deg,
                        frame="icrs",
                    )
                else:
                    continue
                panel_centers_sky_dbg.append(center_world)
            except Exception:
                continue
        if len(panel_centers_sky_dbg) >= 2:
            coords_dbg = SkyCoord(ra=[c.ra for c in panel_centers_sky_dbg], dec=[c.dec for c in panel_centers_sky_dbg], frame="icrs")
            try:
                _, sep_nn, _ = coords_dbg.match_to_catalog_sky(coords_dbg, nthneighbor=1)
                nn = np.asarray(sep_nn.deg, dtype=float)
                p10 = float(np.nanpercentile(nn, 10.0))
                p50 = float(np.nanpercentile(nn, 50.0))
                p90 = float(np.nanpercentile(nn, 90.0))
                _log_and_callback(
                    f"Cluster NN stats (deg): P10={p10:.4f}, P50={p50:.4f}, P90={p90:.4f}",
                    prog=None,
                    lvl="DEBUG_DETAIL",
                    callback=progress_callback,
                )
            except Exception:
                pass
    except Exception:
        pass
    # If clustering is pathologically conservative (almost one group per image),
    # auto-relax the threshold based on nearest-neighbor distances to avoid
    # producing hundreds of master tiles for tightly-dithered panels.
    try:
        total_inputs_for_cluster = len(all_raw_files_processed_info)
        groups_initial = len(seestar_stack_groups)
        if total_inputs_for_cluster > 2 and groups_initial >= max(3, int(0.9 * total_inputs_for_cluster)):
            # Compute a robust suggested threshold from the 90th percentile of
            # nearest-neighbor separations between panel centers.
            # Rebuild centers the same way as clustering helpers do.
            panel_centers_sky = []
            for info in all_raw_files_processed_info:
                wcs_obj = info.get("wcs")
                if not (wcs_obj and getattr(wcs_obj, "is_celestial", False)):
                    continue
                try:
                    if getattr(wcs_obj, "pixel_shape", None):
                        cx = wcs_obj.pixel_shape[0] / 2.0
                        cy = wcs_obj.pixel_shape[1] / 2.0
                        center_world = wcs_obj.pixel_to_world(cx, cy)
                    elif hasattr(wcs_obj, "wcs") and hasattr(wcs_obj.wcs, "crval"):
                        center_world = SkyCoord(
                            ra=float(wcs_obj.wcs.crval[0]) * u.deg,
                            dec=float(wcs_obj.wcs.crval[1]) * u.deg,
                            frame="icrs",
                        )
                    else:
                        continue
                    panel_centers_sky.append(center_world)
                except Exception:
                    continue

            if len(panel_centers_sky) >= 2:
                coords = SkyCoord(
                    ra=[c.ra for c in panel_centers_sky],
                    dec=[c.dec for c in panel_centers_sky],
                    frame="icrs",
                )
                try:
                    # Nearest neighbor (excluding self). Astropy handles wrap.
                    _, sep2d, _ = coords.match_to_catalog_sky(coords, nthneighbor=1)
                    nn_deg = np.asarray(sep2d.deg, dtype=float)
                    # Robust high-quantile of dithers; add a small headroom.
                    p90 = float(np.nanpercentile(nn_deg, 90.0)) if nn_deg.size else 0.0
                    # Propose a relaxed threshold within sane bounds.
                    thr_initial = float(SEESTAR_STACK_CLUSTERING_THRESHOLD_DEG)
                    thr_candidate = max(thr_initial, p90 * 1.2)
                    thr_candidate = float(min(max(thr_candidate, 0.01), 1.0))  # clamp 0.01°..1.0°

                    if thr_candidate > thr_initial:
                        _log_and_callback(
                            f"Cluster AUTO: threshold {thr_initial:.3f}° too conservative -> {groups_initial}/{total_inputs_for_cluster} groups.",
                            prog=None,
                            lvl="INFO_DETAIL",
                            callback=progress_callback,
                        )
                        _log_and_callback(
                            f"Cluster AUTO: relaxing to {thr_candidate:.3f}° (≈1.2×P90 NN={p90:.3f}°) and re-clustering...",
                            prog=None,
                            lvl="INFO_DETAIL",
                            callback=progress_callback,
                        )
                        seestar_stack_groups = cluster_seestar_stacks_connected(
                            all_raw_files_processed_info, thr_candidate, progress_callback
                        )
                        groups_after = len(seestar_stack_groups)
                        _log_and_callback(
                            f"Cluster AUTO: re-clustered into {groups_after} groups (was {groups_initial}).",
                            prog=None,
                            lvl="INFO_DETAIL",
                            callback=progress_callback,
                        )
                except Exception as e_auto_relax:
                    _log_and_callback(
                        f"Cluster AUTO: failed to compute NN-based relax: {e_auto_relax}",
                        prog=None,
                        lvl="DEBUG_DETAIL",
                        callback=progress_callback,
                    )
    except Exception as e_cluster_guard:
        _log_and_callback(
            f"Cluster AUTO: guard exception: {e_cluster_guard}", prog=None, lvl="DEBUG_DETAIL", callback=progress_callback
        )

    # Optional: drive clustering to a target number of groups by relaxing
    # the threshold via a bounded search. Disabled when target <= 0.
    try:
        target_groups = int(cluster_target_groups_config or 0)
    except Exception:
        target_groups = 0
    if (not preplan_groups_active) and target_groups > 0 and len(seestar_stack_groups) != target_groups:
        try:
            # Build coordinates array
            panel_centers_sky = []
            for info in all_raw_files_processed_info:
                wcs_obj = info.get("wcs")
                if not (wcs_obj and getattr(wcs_obj, "is_celestial", False)):
                    continue
                try:
                    if getattr(wcs_obj, "pixel_shape", None):
                        cx = wcs_obj.pixel_shape[0] / 2.0
                        cy = wcs_obj.pixel_shape[1] / 2.0
                        center_world = wcs_obj.pixel_to_world(cx, cy)
                    elif hasattr(wcs_obj, "wcs") and hasattr(wcs_obj.wcs, "crval"):
                        center_world = SkyCoord(
                            ra=float(wcs_obj.wcs.crval[0]) * u.deg,
                            dec=float(wcs_obj.wcs.crval[1]) * u.deg,
                            frame="icrs",
                        )
                    else:
                        continue
                    panel_centers_sky.append(center_world)
                except Exception:
                    continue

            if len(panel_centers_sky) >= 2:
                coords = SkyCoord(
                    ra=[c.ra for c in panel_centers_sky],
                    dec=[c.dec for c in panel_centers_sky],
                    frame="icrs",
                )
                # Establish an upper bound big enough that all panels connect
                # (max pairwise separation). Clamp to 5 degrees to avoid
                # pathological values.
                try:
                    sep_mat_deg = coords.separation(coords).deg
                    max_pair_deg = float(np.nanmax(sep_mat_deg)) if np.size(sep_mat_deg) else 0.5
                except Exception:
                    max_pair_deg = 0.5
                thr_current = float(SEESTAR_STACK_CLUSTERING_THRESHOLD_DEG)
                def _count_groups(thr: float) -> tuple[int, list]:
                    g = cluster_seestar_stacks_connected(
                        all_raw_files_processed_info,
                        float(thr),
                        None,
                        orientation_split_threshold_deg=ORIENTATION_SPLIT_THRESHOLD_DEG,
                    )
                    return len(g), g
                cnt_cur = len(seestar_stack_groups)
                # Direction: if too many groups, increase threshold; if too few, decrease.
                if cnt_cur > target_groups:
                    lo = thr_current
                    hi = float(min(max(max_pair_deg, lo * 2.0, 0.05), 5.0))
                    cnt_hi, groups_hi = _count_groups(hi)
                    # Expand hi until we get <= target (fewer groups) or cap
                    expand_iter = 0
                    while cnt_hi > target_groups and hi < 5.0 and expand_iter < 8:
                        hi = min(hi * 1.5 + 1e-6, 5.0)
                        cnt_hi, groups_hi = _count_groups(hi)
                        expand_iter += 1
                    best_thr = hi
                    best_groups = groups_hi
                    for _ in range(14):
                        mid = 0.5 * (lo + hi)
                        cnt_mid, groups_mid = _count_groups(mid)
                        if cnt_mid > target_groups:
                            lo = mid
                        else:
                            hi = mid
                            best_thr = mid
                            best_groups = groups_mid
                else:
                    # Need more groups ⇒ lower the threshold
                    hi = thr_current
                    lo = max(1e-6, hi / 2.0)
                    cnt_lo, groups_lo = _count_groups(lo)
                    shrink_iter = 0
                    while cnt_lo < target_groups and lo > 1e-6 and shrink_iter < 12:
                        hi = lo
                        lo = max(1e-6, lo / 1.5)
                        cnt_lo, groups_lo = _count_groups(lo)
                        shrink_iter += 1
                    best_thr = lo
                    best_groups = groups_lo
                    # Binary search upward to approach target from the high side (more stable)
                    for _ in range(14):
                        mid = 0.5 * (lo + hi)
                        cnt_mid, groups_mid = _count_groups(mid)
                        if cnt_mid < target_groups:
                            # still too few groups ⇒ lower threshold more
                            hi = mid
                        else:
                            lo = mid
                            best_thr = mid
                            best_groups = groups_mid
                _log_and_callback(
                    f"Cluster AUTO Target: threshold -> {best_thr:.4f}° for ≈{len(best_groups)} groups (target {target_groups}).",
                    prog=None,
                    lvl="INFO_DETAIL",
                    callback=progress_callback,
                )
                seestar_stack_groups = best_groups
        except Exception as e_target:
            _log_and_callback(
                f"Cluster AUTO Target: search failed: {e_target}", prog=None, lvl="DEBUG_DETAIL", callback=progress_callback
            )
    if not seestar_stack_groups:
        pcb("run_error_phase2_no_groups", prog=(base_progress_phase2 + PROGRESS_WEIGHT_PHASE2_CLUSTERING), lvl="ERROR")
        return
<<<<<<< HEAD
=======

    total_raws = sum(len(g) for g in seestar_stack_groups)
    try:
        user_max_for_auto_cap = int(max_raw_per_master_tile_config or 0)
    except Exception:
        user_max_for_auto_cap = 0

    auto_cap_value = compute_auto_max_raw_per_master_tile(
        total_raws=total_raws,
        resource_info=resource_probe_info or {},
        per_frame_info=per_frame_info or {},
        user_value=user_max_for_auto_cap,
        min_tiles_floor=14,
        progress_callback=progress_callback,
    )

    effective_cap = int(auto_cap_value) if auto_cap_value else 0
    target_groups_value = target_groups if "target_groups" in locals() else 0
    if (
        not preplan_groups_active
        and (target_groups_value <= 0)
        and effective_cap > 0
        and seestar_stack_groups
    ):
        capped_groups: list[list[dict]] = []
        for idx, group in enumerate(seestar_stack_groups, start=1):
            if len(group) > effective_cap:
                segments = _split_group_temporally(group, effective_cap)
                capped_groups.extend(segments)
                try:
                    msg = (
                        f"[AutoCap] Split group #{idx} size={len(group)} into "
                        f"{math.ceil(len(group) / effective_cap)} segments (cap={effective_cap})"
                    )
                    _log_and_callback(
                        msg,
                        prog=None,
                        lvl="INFO_DETAIL",
                        callback=progress_callback,
                    )
                except Exception:
                    pass
            else:
                capped_groups.append(group)
        seestar_stack_groups = capped_groups
>>>>>>> 2cc23fd0

    total_raws = sum(len(g) for g in seestar_stack_groups)
    try:
        user_max_for_auto_cap = int(max_raw_per_master_tile_config or 0)
    except Exception:
        user_max_for_auto_cap = 0

    auto_cap_value, auto_cap_info = compute_auto_max_raw_per_master_tile(
        total_raws=total_raws,
        resource_info=resource_probe_info or {},
        per_frame_info=per_frame_info or {},
        user_value=user_max_for_auto_cap,
        min_tiles_floor=14,
        return_details=True,
    )

    cap_log_message = (
        f"[AutoCap] N={auto_cap_info['total_raws']} cap_ram={auto_cap_info['cap_ram']} "
        f"cap_rule={auto_cap_info['cap_rule']} -> C={auto_cap_info['cap_final']}"
    )
    if auto_cap_info.get("mode") == "manual":
        cap_log_message += " (manual override)"
    try:
        _log_and_callback(
            cap_log_message,
            prog=None,
            lvl="INFO_DETAIL",
            callback=progress_callback,
        )
    except Exception:
        pass

    effective_cap = int(auto_cap_value) if auto_cap_value else 0
    target_groups_value = target_groups if "target_groups" in locals() else 0
    manual_override_active = bool(user_max_for_auto_cap and user_max_for_auto_cap > 0)
    if (
        not preplan_groups_active
        and (target_groups_value <= 0)
        and effective_cap > 0
        and seestar_stack_groups
    ):
<<<<<<< HEAD
        original_group_count = len(seestar_stack_groups)
        seestar_stack_groups, cap_split = _enforce_master_tile_cap(
            seestar_stack_groups,
            effective_cap,
            progress_callback,
        )
        if manual_override_active and cap_split and len(seestar_stack_groups) != original_group_count:
=======
        # Manual cap already enforced via AutoCap path; retain block for backwards compatibility logging.
        new_groups = []
        for g in seestar_stack_groups:
            for i in range(0, len(g), max_raw_per_master_tile_config):
                new_groups.append(g[i:i + max_raw_per_master_tile_config])
        if len(new_groups) != len(seestar_stack_groups):
>>>>>>> 2cc23fd0
            pcb(
                "clusterstacks_info_groups_split_manual_limit",
                prog=None,
                lvl="INFO_DETAIL",
                original=original_group_count,
                new=len(seestar_stack_groups),
                limit=effective_cap,
            )
    cpu_total = os.cpu_count() or 1
    winsor_worker_limit = max(1, min(int(winsor_worker_limit_config), cpu_total))
    winsor_max_frames_per_pass = max(0, int(winsor_max_frames_per_pass_config))
    pcb(
        f"Winsor worker limit set to {winsor_worker_limit}" + (
            " (ProcessPoolExecutor enabled)" if winsor_worker_limit > 1 else ""
        ),
        prog=None,
        lvl="INFO",
    )
    if winsor_max_frames_per_pass > 0:
        pcb(
            f"Winsor streaming limit set to {winsor_max_frames_per_pass} frame(s) per pass",
            prog=None,
            lvl="INFO_DETAIL",
        )
    manual_limit = max_raw_per_master_tile_config
    if (
        not preplan_groups_active
        and (cluster_target_groups_config is None or int(cluster_target_groups_config) <= 0)
        and auto_limit_frames_per_master_tile_config
    ):
        try:
            sample_path = seestar_stack_groups[0][0].get('path_preprocessed_cache')
            sample_arr = np.load(sample_path, mmap_mode='r')
            bytes_per_frame = sample_arr.nbytes
            sample_shape = sample_arr.shape
            sample_arr = None
            available_bytes = psutil.virtual_memory().available
            expected_workers = max(1, int(effective_base_workers * ALIGNMENT_PHASE_WORKER_RATIO))
            # Be more conservative: align/stack create extra buffers; use a larger safety factor
            limit = max(
                1,
                int(
                    available_bytes // (expected_workers * bytes_per_frame * 12)
                ),
            )
            # Clamp to a reasonable upper bound if no manual cap is set
            if manual_limit <= 0:
                limit = min(limit, 100)
            if manual_limit > 0:
                limit = min(limit, manual_limit)
            winsor_worker_limit = min(winsor_worker_limit, limit)
            new_groups = []
            for g in seestar_stack_groups:
                for i in range(0, len(g), limit):
                    new_groups.append(g[i:i+limit])
            if len(new_groups) != len(seestar_stack_groups):
                pcb(
                    "clusterstacks_info_groups_split_auto_limit",
                    prog=None,
                    lvl="INFO_DETAIL",
                    original=len(seestar_stack_groups),
                    new=len(new_groups),
                    limit=limit,
                    shape=str(sample_shape),
                )
            seestar_stack_groups = new_groups
            if manual_limit > 0 and limit != manual_limit:
                logger.info(
                    "Manual frame limit (%d) is lower than auto limit, using manual value.",
                    manual_limit,
                )
        except Exception as e_auto:
            pcb("clusterstacks_warn_auto_limit_failed", prog=None, lvl="WARN", error=str(e_auto))
    current_global_progress = base_progress_phase2 + PROGRESS_WEIGHT_PHASE2_CLUSTERING
    num_seestar_stacks_to_process = len(seestar_stack_groups)
    _log_memory_usage(progress_callback, "Fin Phase 2"); pcb("run_info_phase2_finished", prog=current_global_progress, lvl="INFO", num_groups=num_seestar_stacks_to_process)


    # --- IO-aware adaptation (bench read speed on cache + write speed on output) ---
    io_read_mbps, io_write_mbps = None, None
    io_read_cat, io_write_cat = "unknown", "unknown"
    try:
        sample_cache_for_read = None
        # Try to pick a representative cached image path from the first group
        if seestar_stack_groups and seestar_stack_groups[0]:
            sample_cache_for_read = seestar_stack_groups[0][0].get('path_preprocessed_cache')
        if sample_cache_for_read and os.path.exists(sample_cache_for_read):
            io_read_mbps = _measure_sequential_read_mbps(sample_cache_for_read)
            io_read_cat = _categorize_io_speed(io_read_mbps)
        # Write speed on output folder
        if output_folder and os.path.isdir(output_folder):
            io_write_mbps = _measure_sequential_write_mbps(output_folder)
            io_write_cat = _categorize_io_speed(io_write_mbps)
        pcb(
            f"IO_BENCH: read {io_read_mbps:.1f} MB/s ({io_read_cat}), write {io_write_mbps:.1f} MB/s ({io_write_cat})"
            if (io_read_mbps is not None and io_write_mbps is not None)
            else f"IO_BENCH: read={io_read_mbps}, write={io_write_mbps}"
            ,
            prog=None,
            lvl="DEBUG",
        )
    except Exception as e_io_bench:
        pcb(f"IO_BENCH: failed ({e_io_bench})", prog=None, lvl="WARN")

    # Derive conservative caps from read speed (dominant in Phase 3) on Windows/slow disks
    io_ph3_cap = None
    io_cache_read_slots = None
    new_winsor_limit = winsor_worker_limit
    if os.name == 'nt':
        if io_read_cat == "very_slow":
            io_ph3_cap = 1
            io_cache_read_slots = 1
            new_winsor_limit = min(new_winsor_limit, 1)
        elif io_read_cat == "slow":
            io_ph3_cap = 2
            io_cache_read_slots = 1
            new_winsor_limit = min(new_winsor_limit, 1)
        elif io_read_cat == "medium":
            io_ph3_cap = 3
            io_cache_read_slots = 2
            new_winsor_limit = min(new_winsor_limit, 2)
        elif io_read_cat == "fast":
            io_ph3_cap = 4
            io_cache_read_slots = 2
            # Keep winsor limit as computed
        # Apply winsor limit adjustment if changed
        if new_winsor_limit != winsor_worker_limit:
            pcb(
                f"IO_ADAPT: winsor_worker_limit reduced {winsor_worker_limit} -> {new_winsor_limit} due to IO ({io_read_cat})",
                prog=None,
                lvl="INFO_DETAIL",
            )
            winsor_worker_limit = new_winsor_limit
        # Adjust cache IO semaphore (controls concurrent npy reads)
        try:
            if io_cache_read_slots and io_cache_read_slots > 0:
                global _CACHE_IO_SEMAPHORE
                _CACHE_IO_SEMAPHORE = threading.Semaphore(int(io_cache_read_slots))
                pcb(
                    f"IO_ADAPT: cache read slots set to {io_cache_read_slots}",
                    prog=None,
                    lvl="INFO_DETAIL",
                )
        except Exception:
            pass


    try:
        setattr(zconfig, "winsor_worker_limit", int(winsor_worker_limit))
    except Exception:
        pass
    try:
        setattr(zconfig, "winsor_max_frames_per_pass", int(winsor_max_frames_per_pass))
    except Exception:
        pass



    # --- Phase 3 (Création Master Tuiles) ---
    base_progress_phase3 = current_global_progress
    _log_memory_usage(progress_callback, "Début Phase 3 (Master Tuiles)")
    pcb("run_info_phase3_started_from_cache", prog=base_progress_phase3, lvl="INFO")
    pcb("PHASE_UPDATE:3", prog=None, lvl="ETA_LEVEL")
    temp_master_tile_storage_dir = os.path.join(output_folder, "zemosaic_temp_master_tiles")
    try:
        if os.path.exists(temp_master_tile_storage_dir): shutil.rmtree(temp_master_tile_storage_dir)
        os.makedirs(temp_master_tile_storage_dir, exist_ok=True)
    except OSError as e_mkdir_mt: 
        pcb("run_error_phase3_mkdir_failed", prog=current_global_progress, lvl="ERROR", directory=temp_master_tile_storage_dir, error=str(e_mkdir_mt)); return
        
    master_tiles_results_list_temp = {}
    start_time_phase3 = time.monotonic()

    tile_id_order = list(range(len(seestar_stack_groups)))
    center_out_context: CenterOutNormalizationContext | None = None
    center_out_settings = {
        "enabled": bool(center_out_normalization_p3_config),
        "sky_percentile": tuple((p3_center_sky_percentile_config or (25.0, 60.0))[:2]) if isinstance(p3_center_sky_percentile_config, (list, tuple)) else (25.0, 60.0),
        "clip_sigma": float(p3_center_robust_clip_sigma_config),
        "preview_size": int(p3_center_preview_size_config),
        "min_overlap_fraction": float(p3_center_min_overlap_fraction_config),
    }
    if center_out_settings["enabled"] and seestar_stack_groups:
        order_info = _compute_center_out_order(seestar_stack_groups)
        distances = {}
        global_center_coord = None
        if order_info:
            ordered_indices, global_center_coord, distances = order_info
            try:
                seestar_stack_groups = [seestar_stack_groups[i] for i in ordered_indices]
                tile_id_order = ordered_indices
            except Exception:
                tile_id_order = list(range(len(seestar_stack_groups)))
            try:
                pcb(
                    "phase3_center_out_plan",
                    prog=None,
                    lvl="INFO_DETAIL",
                    anchor=int(tile_id_order[0]) if tile_id_order else None,
                    center_ra=f"{global_center_coord.ra.deg:.6f}" if global_center_coord else None,
                    center_dec=f"{global_center_coord.dec.deg:.6f}" if global_center_coord else None,
                )
            except Exception:
                pass
        else:
            distances = {}
            global_center_coord = None
        if tile_id_order:
            center_out_context = CenterOutNormalizationContext(
                anchor_tile_original_id=tile_id_order[0],
                ordered_tile_ids=tile_id_order,
                tile_distances=distances,
                settings=center_out_settings,
                global_center=global_center_coord,
                logger_instance=logger,
            )
    else:
        center_out_settings["enabled"] = False
    
    # Calcul des workers pour la Phase 3 (alignement/stacking des groupes)
    actual_num_workers_ph3 = _compute_phase_workers(
        effective_base_workers,
        num_seestar_stacks_to_process,
        ALIGNMENT_PHASE_WORKER_RATIO,
    )
    if auto_caps_info:
        try:
            parallel_cap = int(auto_caps_info.get("parallel_groups", 0))
        except Exception:
            parallel_cap = 0
        if parallel_cap > 0:
            prev_workers = actual_num_workers_ph3
            actual_num_workers_ph3 = max(1, min(actual_num_workers_ph3, parallel_cap))
            if actual_num_workers_ph3 != prev_workers:
                try:
                    _log_and_callback(
                        f"AutoCaps: Phase 3 worker cap {prev_workers} -> {actual_num_workers_ph3} (parallel limit)",
                        prog=None,
                        lvl="INFO_DETAIL",
                        callback=progress_callback,
                    )
                except Exception:
                    pass
    # On Windows, cap Phase 3 concurrency to reduce I/O + CPU contention
    if os.name == 'nt':
        actual_num_workers_ph3 = max(1, min(actual_num_workers_ph3, 4))
    # Apply IO-based cap if available
    try:
        if io_ph3_cap is not None:
            prev_workers = actual_num_workers_ph3
            actual_num_workers_ph3 = max(1, min(actual_num_workers_ph3, int(io_ph3_cap)))
            if actual_num_workers_ph3 != prev_workers:
                pcb(
                    f"IO_ADAPT: Phase 3 workers {prev_workers} -> {actual_num_workers_ph3} due to IO ({io_read_cat})",
                    prog=None,
                    lvl="INFO_DETAIL",
                )
    except Exception:
        pass
    pcb(
        f"WORKERS_PHASE3: Utilisation de {actual_num_workers_ph3} worker(s). (Base: {effective_base_workers}, Ratio {ALIGNMENT_PHASE_WORKER_RATIO*100:.0f}%, Groupes: {num_seestar_stacks_to_process})",
        prog=None,
        lvl="INFO",
    )  # Log mis à jour pour clarté

    # Initialize adaptive concurrency controls for Phase 3 (I/O + tasks)
    try:
        global _PH3_CONCURRENCY_SEMAPHORE
        _PH3_CONCURRENCY_SEMAPHORE = threading.Semaphore(int(actual_num_workers_ph3))
    except Exception:
        pass

    # Start a lightweight real-time monitor to adapt concurrency while Phase 3 runs
    monitor_stop_evt = threading.Event()

    def _rt_adapt_concurrency():
        try:
            import psutil as _ps
        except Exception:
            return  # psutil absent; skip runtime adaptation
        current_ph3_limit = int(actual_num_workers_ph3)
        current_cache_slots = None
        default_cache_slots = 2 if os.name == 'nt' else 3
        last_io = None
        last_t = None
        try:
            last_io = _ps.disk_io_counters()
            last_t = time.perf_counter()
        except Exception:
            last_io, last_t = None, None
        while not monitor_stop_evt.is_set():
            time.sleep(1.25)
            # CPU snapshot
            try:
                cpu_pct = _ps.cpu_percent(interval=None)
            except Exception:
                cpu_pct = None
            # Disk read throughput MB/s
            read_mbps = None
            try:
                if last_io is not None:
                    now_io = _ps.disk_io_counters()
                    now_t = time.perf_counter()
                    dt = max(1e-3, (now_t - (last_t or now_t)))
                    read_mbps = (max(0, now_io.read_bytes - last_io.read_bytes) / dt) / (1024 * 1024)
                    last_io, last_t = now_io, now_t
            except Exception:
                pass

            new_ph3_limit = current_ph3_limit
            new_cache_slots = current_cache_slots if current_cache_slots is not None else default_cache_slots

            if read_mbps is not None:
                if os.name == 'nt':
                    if read_mbps >= 120:
                        new_ph3_limit = 1
                        new_cache_slots = 1
                    elif read_mbps >= 80:
                        new_ph3_limit = min(new_ph3_limit, 2)
                        new_cache_slots = 1
                    elif read_mbps >= 40:
                        new_cache_slots = 2
                    else:
                        new_cache_slots = default_cache_slots
                else:
                    if read_mbps >= 200:
                        new_ph3_limit = max(1, min(new_ph3_limit, 2))
                        new_cache_slots = 2
                    elif read_mbps >= 120:
                        new_cache_slots = 2
                    else:
                        new_cache_slots = default_cache_slots

            if cpu_pct is not None:
                if cpu_pct >= 90:
                    new_ph3_limit = max(1, min(new_ph3_limit, 2 if os.name == 'nt' else 3))
                elif cpu_pct <= 45:
                    new_ph3_limit = max(new_ph3_limit, min(int(actual_num_workers_ph3), 3 if os.name == 'nt' else int(actual_num_workers_ph3)))

            new_ph3_limit = max(1, min(int(actual_num_workers_ph3), int(new_ph3_limit)))
            new_cache_slots = max(1, int(new_cache_slots))

            try:
                if new_ph3_limit != current_ph3_limit:
                    current_ph3_limit = new_ph3_limit
                    try:
                        global _PH3_CONCURRENCY_SEMAPHORE
                        _PH3_CONCURRENCY_SEMAPHORE = threading.Semaphore(int(current_ph3_limit))
                        pcb(f"IO_ADAPT_RT: ph3_workers -> {current_ph3_limit}", prog=None, lvl="INFO_DETAIL")
                    except Exception:
                        pass
                if (current_cache_slots is None) or (new_cache_slots != current_cache_slots):
                    current_cache_slots = new_cache_slots
                    try:
                        global _CACHE_IO_SEMAPHORE
                        _CACHE_IO_SEMAPHORE = threading.Semaphore(int(current_cache_slots))
                        pcb(f"IO_ADAPT_RT: cache_read_slots -> {current_cache_slots}", prog=None, lvl="INFO_DETAIL")
                    except Exception:
                        pass
            except Exception:
                pass

    monitor_thread = threading.Thread(target=_rt_adapt_concurrency, name="ZeMosaic_Ph3_RTAdapt", daemon=True)
    monitor_thread.start()

    tiles_processed_count_ph3 = 0
    # Envoyer l'info initiale avant la boucle
    if num_seestar_stacks_to_process > 0:
        pcb(f"MASTER_TILE_COUNT_UPDATE:{tiles_processed_count_ph3}/{num_seestar_stacks_to_process}", prog=None, lvl="ETA_LEVEL")
    
    executor_ph3 = ThreadPoolExecutor(max_workers=actual_num_workers_ph3, thread_name_prefix="ZeMosaic_Ph3_")

    future_to_tile_id: dict = {}
    pending_futures: set = set()
    next_dynamic_tile_id = num_seestar_stacks_to_process

    def _submit_master_tile_group(group_info_list: list[dict], assigned_tile_id: int, processing_rank: int | None = None) -> None:
        future = executor_ph3.submit(
            create_master_tile,
            group_info_list,
            assigned_tile_id,
            temp_master_tile_storage_dir,
            stack_norm_method, stack_weight_method, stack_reject_algo,
            stack_kappa_low, stack_kappa_high, parsed_winsor_limits,
            stack_final_combine,
            poststack_equalize_rgb_config,
            apply_radial_weight_config, radial_feather_fraction_config,
            radial_shape_power_config, min_radial_weight_floor_config,
            quality_crop_enabled_config, quality_crop_band_px_config,
            quality_crop_k_sigma_config, quality_crop_margin_px_config,
            astap_exe_path, astap_data_dir_param, astap_search_radius_config,
            astap_downsample_config, astap_sensitivity_config, 180,
            winsor_worker_limit,
            progress_callback,
            resource_strategy=auto_resource_strategy,
            center_out_context=center_out_context,
            center_out_settings=center_out_settings if center_out_context else None,
            center_out_rank=processing_rank,
        )
        future_to_tile_id[future] = assigned_tile_id
        pending_futures.add(future)

    for proc_idx, sg_info_list in enumerate(seestar_stack_groups):
        assigned_tile_id = tile_id_order[proc_idx] if proc_idx < len(tile_id_order) else proc_idx
        rank = center_out_context.get_rank(assigned_tile_id) if center_out_context else proc_idx
        _submit_master_tile_group(sg_info_list, assigned_tile_id, rank)

    start_time_loop_ph3 = time.time()
    last_time_loop_ph3 = start_time_loop_ph3
    step_times_ph3 = []

    while pending_futures:
        done_futures, _ = wait(pending_futures, return_when=FIRST_COMPLETED)
        for future in done_futures:
            pending_futures.discard(future)
            tile_id_for_future = future_to_tile_id.pop(future, None)
            if tile_id_for_future is None:
                continue
            tiles_processed_count_ph3 += 1

            pcb(f"MASTER_TILE_COUNT_UPDATE:{tiles_processed_count_ph3}/{num_seestar_stacks_to_process}", prog=None, lvl="ETA_LEVEL")

            prog_step_phase3 = base_progress_phase3 + int(
                PROGRESS_WEIGHT_PHASE3_MASTER_TILES * (tiles_processed_count_ph3 / max(1, num_seestar_stacks_to_process))
            )
            if progress_callback:
                try:
                    progress_callback("phase3_master_tiles", tiles_processed_count_ph3, num_seestar_stacks_to_process)
                except Exception:
                    pass

            now = time.time()
            step_times_ph3.append(now - last_time_loop_ph3)
            last_time_loop_ph3 = now

            try:
                main_result, retry_groups = future.result()
                mt_result_path, mt_result_wcs = (main_result or (None, None))
                if mt_result_path and mt_result_wcs:
                    master_tiles_results_list_temp[tile_id_for_future] = (mt_result_path, mt_result_wcs)
                else:
                    pcb(
                        "run_warn_phase3_master_tile_creation_failed_thread",
                        prog=prog_step_phase3,
                        lvl="WARN",
                        stack_num=int(tile_id_for_future) + 1,
                    )
                if retry_groups:
                    for retry_group in retry_groups:
                        if not retry_group:
                            continue
                        filtered_retry_group: list[dict] = []
                        dropped_infos: list[dict] = []
                        for raw_info in retry_group:
                            if isinstance(raw_info, dict):
                                attempts = int(raw_info.get('retry_attempt', 0))
                                if attempts > MAX_ALIGNMENT_RETRY_ATTEMPTS:
                                    dropped_infos.append(raw_info)
                                    continue
                            filtered_retry_group.append(raw_info)
                        for dropped in dropped_infos:
                            try:
                                filename = os.path.basename(dropped.get('path_raw', 'UnknownRaw'))
                            except Exception:
                                filename = str(dropped)
                            pcb(
                                "run_warn_phase3_alignment_retry_abandoned",
                                prog=None,
                                lvl="WARN",
                                tile_id=int(tile_id_for_future),
                                filename=filename,
                                attempts=int(dropped.get('retry_attempt', 0)) if isinstance(dropped, dict) else None,
                            )
                        if not filtered_retry_group:
                            continue
                        new_tile_id = next_dynamic_tile_id
                        next_dynamic_tile_id += 1
                        num_seestar_stacks_to_process += 1
                        pcb(
                            "run_info_phase3_retry_submitted",
                            prog=None,
                            lvl="INFO_DETAIL",
                            origin_tile=int(tile_id_for_future),
                            new_tile=new_tile_id,
                            frames=len(filtered_retry_group),
                        )
                        retry_rank = center_out_context.get_rank(new_tile_id) if center_out_context else None
                        _submit_master_tile_group(filtered_retry_group, new_tile_id, retry_rank)
                        pcb(
                            f"MASTER_TILE_COUNT_UPDATE:{tiles_processed_count_ph3}/{num_seestar_stacks_to_process}",
                            prog=None,
                            lvl="ETA_LEVEL",
                        )
                        if progress_callback:
                            try:
                                progress_callback("phase3_master_tiles", tiles_processed_count_ph3, num_seestar_stacks_to_process)
                            except Exception:
                                pass
            except Exception as exc_thread_ph3:
                pcb(
                    "run_error_phase3_thread_exception",
                    prog=prog_step_phase3,
                    lvl="ERROR",
                    stack_num=int(tile_id_for_future) + 1,
                    error=str(exc_thread_ph3),
                )
                logger.error(f"Exception Phase 3 pour stack {int(tile_id_for_future) + 1}:", exc_info=True)

            if tiles_processed_count_ph3 % max(1, num_seestar_stacks_to_process // 5) == 0 or tiles_processed_count_ph3 == num_seestar_stacks_to_process:
                 _log_memory_usage(progress_callback, f"Phase 3 - Traité {tiles_processed_count_ph3}/{num_seestar_stacks_to_process} tuiles")

            elapsed_phase3 = time.monotonic() - start_time_phase3
            time_per_master_tile_creation = elapsed_phase3 / max(1, tiles_processed_count_ph3)
            eta_phase3_sec = (num_seestar_stacks_to_process - tiles_processed_count_ph3) * time_per_master_tile_creation
            current_progress_in_run_percent_ph3 = base_progress_phase3 + (tiles_processed_count_ph3 / max(1, num_seestar_stacks_to_process)) * PROGRESS_WEIGHT_PHASE3_MASTER_TILES
            time_per_percent_point_global_ph3 = (time.monotonic() - start_time_total_run) / max(1, current_progress_in_run_percent_ph3) if current_progress_in_run_percent_ph3 > 0 else (time.monotonic() - start_time_total_run)
            total_eta_sec_ph3 = eta_phase3_sec + (100 - current_progress_in_run_percent_ph3) * time_per_percent_point_global_ph3
            update_gui_eta(total_eta_sec_ph3)

    # Toutes les futures sont terminées → fermeture propre
    # Stop the runtime adaptation monitor for Phase 3
    try:
        monitor_stop_evt.set()
        if monitor_thread and monitor_thread.is_alive():
            monitor_thread.join(timeout=2.0)
    except Exception:
        pass
    executor_ph3.shutdown(wait=True)

    master_tiles_results_list = [master_tiles_results_list_temp[i] for i in sorted(master_tiles_results_list_temp.keys())]
    del master_tiles_results_list_temp; gc.collect()
    if not master_tiles_results_list:
        pcb("run_error_phase3_no_master_tiles_created", prog=(base_progress_phase3 + PROGRESS_WEIGHT_PHASE3_MASTER_TILES), lvl="ERROR"); return

    current_global_progress = base_progress_phase3 + PROGRESS_WEIGHT_PHASE3_MASTER_TILES
    _log_memory_usage(progress_callback, "Fin Phase 3");
    if step_times_ph3:
        avg_step = sum(step_times_ph3) / len(step_times_ph3)
        total_elapsed = time.time() - start_time_loop_ph3
        pcb(
            "phase3_debug_timing",
            prog=None,
            lvl="DEBUG_DETAIL",
            avg=f"{avg_step:.2f}",
            total=f"{total_elapsed:.2f}",
        )
    pcb("run_info_phase3_finished_from_cache", prog=current_global_progress, lvl="INFO", num_master_tiles=len(master_tiles_results_list))
    
    # Assurer que le compteur final est bien affiché (au cas où la dernière itération n'aurait pas été exactement le total)
    # Bien que la logique dans la boucle devrait déjà le faire. Peut être redondant mais ne fait pas de mal.
    pcb(f"MASTER_TILE_COUNT_UPDATE:{tiles_processed_count_ph3}/{num_seestar_stacks_to_process}", prog=None, lvl="ETA_LEVEL")

    logger.info("All master tiles complete, entering Phase 5 (reproject & coadd)")
    if progress_callback:
        try:
            progress_callback("run_info_phase3_finished", None, "INFO", num_master_tiles=len(master_tiles_results_list))
        except Exception:
            logger.warning("progress_callback failed for phase3 finished", exc_info=True)




    
    
    # --- Phase 4 (Calcul Grille Finale) ---
    base_progress_phase4 = current_global_progress
    _log_memory_usage(progress_callback, "Début Phase 4 (Calcul Grille)")
    pcb("run_info_phase4_started", prog=base_progress_phase4, lvl="INFO")
    pcb("PHASE_UPDATE:4", prog=None, lvl="ETA_LEVEL")
    wcs_list_for_final_grid = []; shapes_list_for_final_grid_hw = []
    start_time_loop_ph4 = time.time(); last_time_loop_ph4 = start_time_loop_ph4; step_times_ph4 = []
    total_steps_ph4 = len(master_tiles_results_list)
    for idx_loop, (mt_path_iter,mt_wcs_iter) in enumerate(master_tiles_results_list, 1):
        # ... (logique de récupération shape, inchangée) ...
        if not (mt_path_iter and os.path.exists(mt_path_iter) and mt_wcs_iter and mt_wcs_iter.is_celestial): pcb("run_warn_phase4_invalid_master_tile_for_grid", prog=None, lvl="WARN", path=os.path.basename(mt_path_iter if mt_path_iter else "N/A_path")); continue
        try:
            h_mt_loc,w_mt_loc=0,0
            if mt_wcs_iter.pixel_shape and mt_wcs_iter.pixel_shape[0] > 0 and mt_wcs_iter.pixel_shape[1] > 0 : h_mt_loc,w_mt_loc=mt_wcs_iter.pixel_shape[1],mt_wcs_iter.pixel_shape[0] 
            else: 
                with fits.open(mt_path_iter,memmap=True, do_not_scale_image_data=True) as hdul_mt_s:
                    if hdul_mt_s[0].data is None: pcb("run_warn_phase4_no_data_in_tile_fits", prog=None, lvl="WARN", path=os.path.basename(mt_path_iter)); continue
                    data_shape = hdul_mt_s[0].shape
                    if len(data_shape) == 3:
                        # data_shape == (height, width, channels)
                        h_mt_loc,w_mt_loc = data_shape[0],data_shape[1]
                    elif len(data_shape) == 2: h_mt_loc,w_mt_loc = data_shape[0],data_shape[1]
                    else: pcb("run_warn_phase4_unhandled_tile_shape", prog=None, lvl="WARN", path=os.path.basename(mt_path_iter), shape=data_shape); continue 
                    if mt_wcs_iter and mt_wcs_iter.is_celestial and mt_wcs_iter.pixel_shape is None:
                        try: mt_wcs_iter.pixel_shape=(w_mt_loc,h_mt_loc)
                        except Exception as e_set_ps: pcb("run_warn_phase4_failed_set_pixel_shape", prog=None, lvl="WARN", path=os.path.basename(mt_path_iter), error=str(e_set_ps))
            if h_mt_loc > 0 and w_mt_loc > 0: shapes_list_for_final_grid_hw.append((int(h_mt_loc),int(w_mt_loc))); wcs_list_for_final_grid.append(mt_wcs_iter)
            else: pcb("run_warn_phase4_zero_dimensions_tile", prog=None, lvl="WARN", path=os.path.basename(mt_path_iter))
            now = time.time(); step_times_ph4.append(now - last_time_loop_ph4); last_time_loop_ph4 = now
            if progress_callback:
                try:
                    progress_callback("phase4_grid", idx_loop, total_steps_ph4)
                except Exception:
                    pass
        except Exception as e_read_tile_shape: pcb("run_error_phase4_reading_tile_shape", prog=None, lvl="ERROR", path=os.path.basename(mt_path_iter), error=str(e_read_tile_shape)); logger.error(f"Erreur lecture shape tuile {os.path.basename(mt_path_iter)}:", exc_info=True); continue
    if not wcs_list_for_final_grid or not shapes_list_for_final_grid_hw or len(wcs_list_for_final_grid) != len(shapes_list_for_final_grid_hw): pcb("run_error_phase4_insufficient_tile_info", prog=(base_progress_phase4 + PROGRESS_WEIGHT_PHASE4_GRID_CALC), lvl="ERROR"); return
    final_mosaic_drizzle_scale = 1.0 
    final_output_wcs, final_output_shape_hw = _calculate_final_mosaic_grid(wcs_list_for_final_grid, shapes_list_for_final_grid_hw, final_mosaic_drizzle_scale, progress_callback)
    if not final_output_wcs or not final_output_shape_hw: pcb("run_error_phase4_grid_calc_failed", prog=(base_progress_phase4 + PROGRESS_WEIGHT_PHASE4_GRID_CALC), lvl="ERROR"); return
    current_global_progress = base_progress_phase4 + PROGRESS_WEIGHT_PHASE4_GRID_CALC
    _log_memory_usage(progress_callback, "Fin Phase 4");
    if step_times_ph4:
        avg_step = sum(step_times_ph4) / len(step_times_ph4)
        total_elapsed = time.time() - start_time_loop_ph4
        pcb(
            "phase4_debug_timing",
            prog=None,
            lvl="DEBUG_DETAIL",
            avg=f"{avg_step:.2f}",
            total=f"{total_elapsed:.2f}",
        )
    pcb("run_info_phase4_finished", prog=current_global_progress, lvl="INFO", shape=final_output_shape_hw, crval=final_output_wcs.wcs.crval if final_output_wcs.wcs else 'N/A')

# --- Phase 5 (Assemblage Final) ---
    base_progress_phase5 = current_global_progress
    pcb("PHASE_UPDATE:5", prog=None, lvl="ETA_LEVEL")
    USE_INCREMENTAL_ASSEMBLY = (final_assembly_method_config == "incremental")
    apply_crop_for_assembly = bool(apply_master_tile_crop_config and not quality_crop_enabled_config)
    _log_memory_usage(
        progress_callback,
        (
            "Début Phase 5 (Méthode: "
            f"{final_assembly_method_config}, "
            f"Rognage MT Appliqué: {apply_crop_for_assembly}, "
            f"QualityCrop: {quality_crop_enabled_config}, "
            f"%Rognage: {master_tile_crop_percent_config if apply_crop_for_assembly else 'N/A'})"
        ),
    )
    
    valid_master_tiles_for_assembly = []
    for mt_p, mt_w in master_tiles_results_list:
        if mt_p and os.path.exists(mt_p) and mt_w and mt_w.is_celestial: 
            valid_master_tiles_for_assembly.append((mt_p, mt_w))
        else:
            pcb("run_warn_phase5_invalid_tile_skipped_for_assembly", prog=None, lvl="WARN", filename=os.path.basename(mt_p if mt_p else 'N/A')) # Clé de log plus spécifique
            
    if not valid_master_tiles_for_assembly: 
        pcb("run_error_phase5_no_valid_tiles_for_assembly", prog=(base_progress_phase5 + PROGRESS_WEIGHT_PHASE5_ASSEMBLY), lvl="ERROR")
        # Nettoyage optionnel ici avant de retourner si besoin
        return

    final_mosaic_data_HWC, final_mosaic_coverage_HW = None, None
    log_key_phase5_failed, log_key_phase5_finished = "", ""

    # Vérification de la disponibilité des fonctions d'assemblage
    # (Tu pourrais les importer en haut du module pour éviter le check 'in globals()' à chaque fois)
    reproject_coadd_available = ('assemble_final_mosaic_reproject_coadd' in globals() and callable(assemble_final_mosaic_reproject_coadd))
    incremental_available = ('assemble_final_mosaic_incremental' in globals() and callable(assemble_final_mosaic_incremental))

    if USE_INCREMENTAL_ASSEMBLY:
        if not incremental_available: 
            pcb("run_error_phase5_inc_func_missing", prog=None, lvl="CRITICAL"); return
        pcb("run_info_phase5_started_incremental", prog=base_progress_phase5, lvl="INFO")
        inc_memmap_dir = temp_master_tile_storage_dir or output_folder
        if use_gpu_phase5_flag:
            try:
                import cupy
                cupy.cuda.Device(0).use()
                # Incremental GPU path not implemented; use CPU incremental assembly.
                final_mosaic_data_HWC, final_mosaic_coverage_HW = assemble_final_mosaic_incremental(
                    master_tile_fits_with_wcs_list=valid_master_tiles_for_assembly,
                    final_output_wcs=final_output_wcs,
                    final_output_shape_hw=final_output_shape_hw,
                    progress_callback=progress_callback,
                    n_channels=3,
                    apply_crop=apply_crop_for_assembly,
                    crop_percent=master_tile_crop_percent_config,
                    processing_threads=assembly_process_workers_config,
                    memmap_dir=inc_memmap_dir,
                    cleanup_memmap=True,
                )
            except Exception as e_gpu:
                logger.warning("GPU incremental assembly failed, falling back to CPU: %s", e_gpu)
                final_mosaic_data_HWC, final_mosaic_coverage_HW = assemble_final_mosaic_incremental(
                    master_tile_fits_with_wcs_list=valid_master_tiles_for_assembly,
                    final_output_wcs=final_output_wcs,
                    final_output_shape_hw=final_output_shape_hw,
                    progress_callback=progress_callback,
                    n_channels=3,
                    apply_crop=apply_crop_for_assembly,
                    crop_percent=master_tile_crop_percent_config,
                    processing_threads=assembly_process_workers_config,
                    memmap_dir=inc_memmap_dir,
                    cleanup_memmap=True,
                )
        else:
            final_mosaic_data_HWC, final_mosaic_coverage_HW = assemble_final_mosaic_incremental(
                master_tile_fits_with_wcs_list=valid_master_tiles_for_assembly,
                final_output_wcs=final_output_wcs,
                final_output_shape_hw=final_output_shape_hw,
                progress_callback=progress_callback,
                n_channels=3,
                apply_crop=apply_crop_for_assembly,
                crop_percent=master_tile_crop_percent_config,
                processing_threads=assembly_process_workers_config,
                memmap_dir=inc_memmap_dir,
                cleanup_memmap=True,
            )
        log_key_phase5_failed = "run_error_phase5_assembly_failed_incremental"
        log_key_phase5_finished = "run_info_phase5_finished_incremental"
    else: # Méthode Reproject & Coadd
        if not reproject_coadd_available: 
            pcb("run_error_phase5_reproject_coadd_func_missing", prog=None, lvl="CRITICAL"); return
        pcb("run_info_phase5_started_reproject_coadd", prog=base_progress_phase5, lvl="INFO")

        if use_gpu_phase5_flag:
            try:
                import cupy
                cupy.cuda.Device(0).use()
                # Use the internal CPU/GPU wrapper with use_gpu=True
                final_mosaic_data_HWC, final_mosaic_coverage_HW = assemble_final_mosaic_reproject_coadd(
                    master_tile_fits_with_wcs_list=valid_master_tiles_for_assembly,
                    final_output_wcs=final_output_wcs,
                    final_output_shape_hw=final_output_shape_hw,
                    progress_callback=progress_callback,
                    n_channels=3,
                    match_bg=True,
                    apply_crop=apply_crop_for_assembly,
                    crop_percent=master_tile_crop_percent_config,
                    use_gpu=True,
                    base_progress_phase5=base_progress_phase5,
                    progress_weight_phase5=PROGRESS_WEIGHT_PHASE5_ASSEMBLY,
                    start_time_total_run=start_time_total_run,
                    intertile_photometric_match=bool(intertile_photometric_match_config),
                    intertile_preview_size=int(intertile_preview_size_config),
                    intertile_overlap_min=float(intertile_overlap_min_config),
                    intertile_sky_percentile=intertile_sky_percentile_tuple,
                    intertile_robust_clip_sigma=float(intertile_robust_clip_sigma_config),
                    use_auto_intertile=bool(use_auto_intertile_config),
                )
            except Exception as e_gpu:
                logger.warning("GPU reproject_coadd failed, falling back to CPU: %s", e_gpu)
                final_mosaic_data_HWC, final_mosaic_coverage_HW = assemble_final_mosaic_reproject_coadd(
                    master_tile_fits_with_wcs_list=valid_master_tiles_for_assembly,
                    final_output_wcs=final_output_wcs,
                    final_output_shape_hw=final_output_shape_hw,
                    progress_callback=progress_callback,
                    n_channels=3,
                    match_bg=True,
                    apply_crop=apply_crop_for_assembly,
                    crop_percent=master_tile_crop_percent_config,
                    use_gpu=False,
                    use_memmap=bool(coadd_use_memmap_config),
                    memmap_dir=(coadd_memmap_dir_config or output_folder),
                    cleanup_memmap=False,
                    base_progress_phase5=base_progress_phase5,
                    progress_weight_phase5=PROGRESS_WEIGHT_PHASE5_ASSEMBLY,
                    start_time_total_run=start_time_total_run,
                    intertile_photometric_match=bool(intertile_photometric_match_config),
                    intertile_preview_size=int(intertile_preview_size_config),
                    intertile_overlap_min=float(intertile_overlap_min_config),
                    intertile_sky_percentile=intertile_sky_percentile_tuple,
                    intertile_robust_clip_sigma=float(intertile_robust_clip_sigma_config),
                    use_auto_intertile=bool(use_auto_intertile_config),
                )
        else:
            final_mosaic_data_HWC, final_mosaic_coverage_HW = assemble_final_mosaic_reproject_coadd(
                master_tile_fits_with_wcs_list=valid_master_tiles_for_assembly,
                final_output_wcs=final_output_wcs,
                final_output_shape_hw=final_output_shape_hw,
                progress_callback=progress_callback,
                n_channels=3,
                match_bg=True,
                apply_crop=apply_crop_for_assembly,
                crop_percent=master_tile_crop_percent_config,
                use_gpu=use_gpu_phase5_flag,
                use_memmap=bool(coadd_use_memmap_config),
                memmap_dir=(coadd_memmap_dir_config or output_folder),
                cleanup_memmap=False,
                base_progress_phase5=base_progress_phase5,
                progress_weight_phase5=PROGRESS_WEIGHT_PHASE5_ASSEMBLY,
                start_time_total_run=start_time_total_run,
                intertile_photometric_match=bool(intertile_photometric_match_config),
                intertile_preview_size=int(intertile_preview_size_config),
                intertile_overlap_min=float(intertile_overlap_min_config),
                intertile_sky_percentile=intertile_sky_percentile_tuple,
                intertile_robust_clip_sigma=float(intertile_robust_clip_sigma_config),
                use_auto_intertile=bool(use_auto_intertile_config),
            )

        log_key_phase5_failed = "run_error_phase5_assembly_failed_reproject_coadd"
        log_key_phase5_finished = "run_info_phase5_finished_reproject_coadd"

    if final_mosaic_data_HWC is None: 
        pcb(log_key_phase5_failed, prog=(base_progress_phase5 + PROGRESS_WEIGHT_PHASE5_ASSEMBLY), lvl="ERROR")
        # Nettoyage optionnel ici
        return
        
    current_global_progress = base_progress_phase5 + PROGRESS_WEIGHT_PHASE5_ASSEMBLY
    _log_memory_usage(progress_callback, "Fin Phase 5 (Assemblage)")
    pcb(log_key_phase5_finished, prog=current_global_progress, lvl="INFO", 
        shape=final_mosaic_data_HWC.shape if final_mosaic_data_HWC is not None else "N/A")
    

    # --- Phase 6 (Sauvegarde) ---
    base_progress_phase6 = current_global_progress
    pcb("PHASE_UPDATE:6", prog=None, lvl="ETA_LEVEL")
    _log_memory_usage(progress_callback, "Début Phase 6 (Sauvegarde)")
    pcb("run_info_phase6_started", prog=base_progress_phase6, lvl="INFO")
    output_base_name = f"zemosaic_MT{len(master_tiles_results_list)}_R{len(all_raw_files_processed_info)}"
    final_fits_path = os.path.join(output_folder, f"{output_base_name}.fits")
    
    final_header = fits.Header() 
    if final_output_wcs:
        try: final_header.update(final_output_wcs.to_header(relax=True))
        except Exception as e_hdr_wcs: pcb("run_warn_phase6_wcs_to_header_failed", error=str(e_hdr_wcs), lvl="WARN")
    
    final_header['SOFTWARE']=('ZeMosaic v3.0.0','Mosaic Software') # Incrémente la version si tu le souhaites
    final_header['NMASTILE']=(len(master_tiles_results_list),"Master Tiles combined")
    final_header['NRAWINIT']=(num_total_raw_files,"Initial raw images found")
    final_header['NRAWPROC']=(len(all_raw_files_processed_info),"Raw images with WCS processed")
    # ... (autres clés de config comme ASTAP, Stacking, etc.) ...
    final_header['STK_NORM'] = (str(stack_norm_method), 'Stacking: Normalization Method')
    final_header['STK_WGHT'] = (str(stack_weight_method), 'Stacking: Weighting Method')
    if apply_radial_weight_config:
        final_header['STK_RADW'] = (True, 'Stacking: Radial Weighting Applied')
        final_header['STK_RADFF'] = (radial_feather_fraction_config, 'Stacking: Radial Feather Fraction')
        final_header['STK_RADPW'] = (radial_shape_power_config, 'Stacking: Radial Weight Shape Power')
        final_header['STK_RADFLR'] = (min_radial_weight_floor_config, 'Stacking: Min Radial Weight Floor')
    else:
        final_header['STK_RADW'] = (False, 'Stacking: Radial Weighting Applied')
    final_header['STK_REJ'] = (str(stack_reject_algo), 'Stacking: Rejection Algorithm')
    # ... (kappa, winsor si pertinent pour l'algo de rejet) ...
    final_header['STK_COMB'] = (str(stack_final_combine), 'Stacking: Final Combine Method')
    final_header['ZMASMBMTH'] = (final_assembly_method_config, 'Final Assembly Method')
    final_header['ZM_WORKERS'] = (num_base_workers_config, 'GUI: Base workers config (0=auto)')

    try:
        if not (ZEMOSAIC_UTILS_AVAILABLE and zemosaic_utils): 
            raise RuntimeError("zemosaic_utils non disponible pour sauvegarde FITS.")
        legacy_rgb_flag = bool(legacy_rgb_cube_config)
        if bool(save_final_as_uint16_config) and not legacy_rgb_flag:
            if not hasattr(zemosaic_utils, "write_final_fits_uint16_color_aware"):
                raise RuntimeError("write_final_fits_uint16_color_aware unavailable in zemosaic_utils")
            is_rgb = (
                isinstance(final_mosaic_data_HWC, np.ndarray)
                and final_mosaic_data_HWC.ndim == 3
                and final_mosaic_data_HWC.shape[-1] == 3
            )
            zemosaic_utils.write_final_fits_uint16_color_aware(
                final_fits_path,
                final_mosaic_data_HWC,
                header=final_header,
                force_rgb_planes=is_rgb,
                legacy_rgb_cube=legacy_rgb_flag,
                overwrite=True,
            )
            if is_rgb:
                pcb(
                    "run_info_phase6_saved_uint16_rgb_planes",
                    prog=None,
                    lvl="INFO_DETAIL",
                    filename=os.path.basename(final_fits_path),
                )
        else:
            zemosaic_utils.save_fits_image(
                image_data=final_mosaic_data_HWC,
                output_path=final_fits_path,
                header=final_header,
                overwrite=True,
                save_as_float=not save_final_as_uint16_config,
                legacy_rgb_cube=legacy_rgb_flag,
                progress_callback=progress_callback,
                axis_order="HWC",
            )
        
        if final_mosaic_coverage_HW is not None and np.any(final_mosaic_coverage_HW):
            coverage_path = os.path.join(output_folder, f"{output_base_name}_coverage.fits")
            cov_hdr = fits.Header() 
            if ASTROPY_AVAILABLE and final_output_wcs: 
                try: cov_hdr.update(final_output_wcs.to_header(relax=True))
                except: pass 
            cov_hdr['EXTNAME']=('COVERAGE','Coverage Map') 
            cov_hdr['BUNIT']=('count','Pixel contributions or sum of weights')
            zemosaic_utils.save_fits_image(
                final_mosaic_coverage_HW,
                coverage_path,
                header=cov_hdr,
                overwrite=True,
                save_as_float=True,
                progress_callback=progress_callback,
                axis_order="HWC",
            )
            pcb("run_info_coverage_map_saved", prog=None, lvl="INFO_DETAIL", filename=os.path.basename(coverage_path))
        
        current_global_progress = base_progress_phase6 + PROGRESS_WEIGHT_PHASE6_SAVE
        pcb("run_success_mosaic_saved", prog=current_global_progress, lvl="SUCCESS", filename=os.path.basename(final_fits_path))
    except Exception as e_save_m: 
        pcb("run_error_phase6_save_failed", prog=(base_progress_phase6 + PROGRESS_WEIGHT_PHASE6_SAVE), lvl="ERROR", error=str(e_save_m))
        logger.error("Erreur sauvegarde FITS final:", exc_info=True)
        # En cas d'échec de sauvegarde, on ne peut pas générer de preview car final_mosaic_data_HWC pourrait être le problème.
        # On essaie quand même de nettoyer avant de retourner.
        if 'final_mosaic_data_HWC' in locals() and final_mosaic_data_HWC is not None: del final_mosaic_data_HWC
        if 'final_mosaic_coverage_HW' in locals() and final_mosaic_coverage_HW is not None: del final_mosaic_coverage_HW
        gc.collect()
        return

    _log_memory_usage(progress_callback, "Fin Sauvegarde FITS (avant preview)")

    # --- MODIFIÉ : Génération de la Preview PNG avec stretch_auto_asifits_like ---
    if final_mosaic_data_HWC is not None and ZEMOSAIC_UTILS_AVAILABLE and zemosaic_utils:
        pcb("run_info_preview_stretch_started_auto_asifits", prog=None, lvl="INFO_DETAIL") # Log mis à jour
        try:
            # Downscale extremely large mosaics for preview to avoid OOM
            try:
                h_prev, w_prev = int(final_mosaic_data_HWC.shape[0]), int(final_mosaic_data_HWC.shape[1])
                max_preview_dim = 4000  # cap the longest side for preview
                step_h = max(1, h_prev // max_preview_dim)
                step_w = max(1, w_prev // max_preview_dim)
                step = max(step_h, step_w)
                if step > 1:
                    preview_view = final_mosaic_data_HWC[::step, ::step, :]
                    pcb("run_info_preview_downscale", prog=None, lvl="INFO_DETAIL", downscale_step=step, src_shape=str(final_mosaic_data_HWC.shape), preview_shape=str(preview_view.shape))
                else:
                    preview_view = final_mosaic_data_HWC
            except Exception:
                preview_view = final_mosaic_data_HWC

            # Vérifier si la fonction stretch_auto_asifits_like existe dans zemosaic_utils
            if hasattr(zemosaic_utils, 'stretch_auto_asifits_like') and callable(zemosaic_utils.stretch_auto_asifits_like):
                
                # Paramètres pour stretch_auto_asifits_like (à ajuster si besoin)
                # Ces valeurs sont des exemples, tu devras peut-être les affiner
                # ou les rendre configurables plus tard.
                preview_p_low = 2.5  # Percentile pour le point noir (plus élevé que pour asinh seul)
                preview_p_high = 99.8 # Percentile pour le point blanc initial
                                      # Facteur 'a' pour le stretch asinh après la normalisation initiale
                                      # Pour un stretch plus "doux" similaire à ASIFitsView, 'a' peut être plus grand.
                                      # ASIFitsView utilise souvent un 'midtones balance' (gamma-like) aussi.
                                      # Un 'a' de 10 comme dans ton code de test est très doux. Essayons 0.5 ou 1.0.
                preview_asinh_a = 20.0 # Test avec une valeur plus douce pour le 'a' de asinh

                # Prefer GPU stretch when GPU is enabled/available
                if use_gpu_phase5_flag and hasattr(zemosaic_utils, 'stretch_auto_asifits_like_gpu'):
                    m_stretched = zemosaic_utils.stretch_auto_asifits_like_gpu(
                        preview_view,
                        p_low=preview_p_low,
                        p_high=preview_p_high,
                        asinh_a=preview_asinh_a,
                        apply_wb=True,
                    )
                else:
                    m_stretched = zemosaic_utils.stretch_auto_asifits_like(
                        preview_view,
                        p_low=preview_p_low,
                        p_high=preview_p_high,
                        asinh_a=preview_asinh_a,
                        apply_wb=True  # Applique une balance des blancs automatique
                    )

                if m_stretched is not None:
                    img_u8 = (
                        np.nan_to_num(
                            np.clip(m_stretched.astype(np.float32), 0, 1)
                        )
                        * 255
                    ).astype(np.uint8)
                    png_path = os.path.join(output_folder, f"{output_base_name}_preview.png")
                    try: 
                        import cv2 # Importer cv2 seulement si nécessaire
                        img_bgr = cv2.cvtColor(img_u8, cv2.COLOR_RGB2BGR)
                        if cv2.imwrite(png_path, img_bgr): 
                            pcb("run_success_preview_saved_auto_asifits", prog=None, lvl="SUCCESS", filename=os.path.basename(png_path))
                        else: 
                            pcb("run_warn_preview_imwrite_failed_auto_asifits", prog=None, lvl="WARN", filename=os.path.basename(png_path))
                    except ImportError: 
                        pcb("run_warn_preview_opencv_missing_for_auto_asifits", prog=None, lvl="WARN")
                    except Exception as e_cv2_prev: 
                        pcb("run_error_preview_opencv_failed_auto_asifits", prog=None, lvl="ERROR", error=str(e_cv2_prev))
                else:
                    pcb("run_error_preview_stretch_auto_asifits_returned_none", prog=None, lvl="ERROR")
            else:
                pcb("run_warn_preview_stretch_auto_asifits_func_missing", prog=None, lvl="WARN")
                # Fallback sur l'ancienne méthode si stretch_auto_asifits_like n'est pas trouvée
                # (Tu peux supprimer ce fallback si tu es sûr que la fonction existe)
                pcb("run_info_preview_fallback_to_simple_asinh", prog=None, lvl="DEBUG_DETAIL")
                if hasattr(zemosaic_utils, 'stretch_percentile_rgb') and zemosaic_utils.ASTROPY_VISUALIZATION_AVAILABLE:
                     m_stretched_fallback = zemosaic_utils.stretch_percentile_rgb(final_mosaic_data_HWC, p_low=0.5, p_high=99.9, independent_channels=False, asinh_a=0.01 )
                     if m_stretched_fallback is not None:
                        img_u8_fb = (np.clip(m_stretched_fallback.astype(np.float32), 0, 1) * 255).astype(np.uint8)
                        png_path_fb = os.path.join(output_folder, f"{output_base_name}_preview_fallback.png")
                        try:
                            import cv2
                            img_bgr_fb = cv2.cvtColor(img_u8_fb, cv2.COLOR_RGB2BGR)
                            cv2.imwrite(png_path_fb, img_bgr_fb)
                            pcb("run_success_preview_saved_fallback", prog=None, lvl="INFO_DETAIL", filename=os.path.basename(png_path_fb))
                        except: pass # Ignorer erreur fallback

        except Exception as e_stretch_main: 
            pcb("run_error_preview_stretch_unexpected_main", prog=None, lvl="ERROR", error=str(e_stretch_main))
            logger.error("Erreur imprévue lors de la génération de la preview:", exc_info=True)
            
    if 'final_mosaic_data_HWC' in locals() and final_mosaic_data_HWC is not None: del final_mosaic_data_HWC
    if 'final_mosaic_coverage_HW' in locals() and final_mosaic_coverage_HW is not None: del final_mosaic_coverage_HW
    gc.collect()

    # Cleanup memmap .dat files now that arrays are released (Windows requires handles closed)
    try:
        if bool(coadd_use_memmap_config) and bool(coadd_cleanup_memmap_config) and coadd_memmap_dir_config:
            for _name in os.listdir(coadd_memmap_dir_config):
                name_l = _name.lower()
                if name_l.endswith('.dat') and (name_l.startswith('mosaic_') or name_l.startswith('coverage_') or name_l.startswith('zemosaic_')):
                    try:
                        os.remove(os.path.join(coadd_memmap_dir_config, _name))
                    except OSError:
                        pass
    except Exception:
        pass



    # --- Phase 7 (Nettoyage) ---
    # ... (contenu Phase 7 inchangé) ...
    base_progress_phase7 = current_global_progress
    _log_memory_usage(progress_callback, "Début Phase 7 (Nettoyage)")
    pcb("run_info_phase7_cleanup_starting", prog=base_progress_phase7, lvl="INFO")
    pcb("PHASE_UPDATE:7", prog=None, lvl="ETA_LEVEL")
    try:
        if os.path.exists(temp_image_cache_dir): shutil.rmtree(temp_image_cache_dir); pcb("run_info_temp_preprocessed_cache_cleaned", prog=None, lvl="INFO_DETAIL", directory=temp_image_cache_dir)
        if os.path.exists(temp_master_tile_storage_dir): shutil.rmtree(temp_master_tile_storage_dir); pcb("run_info_temp_master_tiles_fits_cleaned", prog=None, lvl="INFO_DETAIL", directory=temp_master_tile_storage_dir)
    except Exception as e_clean_final: pcb("run_warn_phase7_cleanup_failed", prog=None, lvl="WARN", error=str(e_clean_final))
    current_global_progress = base_progress_phase7 + PROGRESS_WEIGHT_PHASE7_CLEANUP; current_global_progress = min(100, current_global_progress)
    _log_memory_usage(progress_callback, "Fin Phase 7"); pcb("CHRONO_STOP_REQUEST", prog=None, lvl="CHRONO_LEVEL"); update_gui_eta(0)
    total_duration_sec = time.monotonic() - start_time_total_run
    pcb("run_success_processing_completed", prog=current_global_progress, lvl="SUCCESS", duration=f"{total_duration_sec:.2f}")
    gc.collect(); _log_memory_usage(progress_callback, "Fin Run Hierarchical Mosaic (après GC final)")
    _log_alignment_warning_summary()
    logger.info(f"===== Run Hierarchical Mosaic COMPLETED in {total_duration_sec:.2f}s =====")
################################################################################
################################################################################
####

def run_hierarchical_mosaic_process(
    progress_queue,
    *args,
    solver_settings_dict=None,
    **kwargs,
):
    """Wrapper for running :func:`run_hierarchical_mosaic` in a separate process."""

    # progress_callback(stage: str, current: int, total: int)

    def queue_callback(*cb_args, **cb_kwargs):
        """Proxy callback used inside the worker process.

        It supports both legacy logging calls and the new progress
        reporting style ``progress_callback(stage, current, total)``.

        Legacy calls are forwarded unchanged as
        ``(message_key_or_raw, progress_value, level, kwargs)`` tuples.
        Stage updates are sent with ``"STAGE_PROGRESS"`` as the message key.
        """
        if (
            len(cb_args) == 3
            and not cb_kwargs
            and isinstance(cb_args[0], str)
            and isinstance(cb_args[1], int)
            and isinstance(cb_args[2], int)
        ):
            stage, current, total = cb_args
            progress_queue.put(("STAGE_PROGRESS", stage, current, {"total": total}))
            return

        message_key_or_raw = cb_args[0] if cb_args else ""
        progress_value = cb_args[1] if len(cb_args) > 1 else None
        level = cb_args[2] if len(cb_args) > 2 else cb_kwargs.pop("level", "INFO")
        if "lvl" in cb_kwargs:
            level = cb_kwargs.pop("lvl")
        # Only forward user-facing or control messages to the GUI queue
        lvl_str = str(level).upper() if isinstance(level, str) else "INFO"
        if lvl_str not in {"INFO", "WARN", "ERROR", "SUCCESS", "ETA_LEVEL", "CHRONO_LEVEL"}:
            return
        progress_queue.put((message_key_or_raw, progress_value, level, cb_kwargs))

    # Insert the process queue callback in the expected position (after
    # cluster threshold, target group count, and orientation split parameter).
    # With the current signature, progress_callback is the 11th positional arg.
    if len(args) > 10:
        candidate = args[10]
        if callable(candidate):
            # Replace the provided callback without disturbing other
            # positional arguments.
            full_args = args[:10] + (queue_callback,) + args[11:]
        else:
            # No callback was supplied: insert ours in the expected slot so
            # that subsequent parameters keep their intended positions.
            full_args = args[:10] + (queue_callback,) + args[10:]
    else:
        # Safety fallback: if the caller did not provide enough positional
        # arguments to reach the callback slot, append ours so the worker
        # still runs (mainly for CLI/debug scenarios).
        full_args = args + (queue_callback,)
    try:
        run_hierarchical_mosaic(*full_args, solver_settings=solver_settings_dict, **kwargs)
    except Exception as e_proc:
        progress_queue.put(("PROCESS_ERROR", None, "ERROR", {"error": str(e_proc)}))
    finally:
        progress_queue.put(("PROCESS_DONE", None, "INFO", {}))

if __name__ == "__main__":
    import argparse
    import json

    parser = argparse.ArgumentParser(description="ZeMosaic worker")
    parser.add_argument("input_folder", help="Folder with input FITS")
    parser.add_argument("output_folder", help="Destination folder")
    parser.add_argument("--config", default=None, help="Optional config JSON")
    parser.add_argument("--coadd_use_memmap", action="store_true",
                        help="Write sum/cov arrays to disk via numpy.memmap")
    parser.add_argument("--coadd_memmap_dir", default=None,
                        help="Directory to store *.dat blocks")
    parser.add_argument("--coadd_cleanup_memmap", action="store_true",
                        default=True,
                        help="Delete *.dat blocks when the run finishes")
    parser.add_argument("--no_auto_limit_frames", action="store_true",
                        help="Disable automatic frame limit per master tile")
    parser.add_argument("--assembly_process_workers", type=int, default=None,
                        help="Number of processes for final assembly (0=auto)")
    parser.add_argument("-W", "--winsor-workers", type=int, default=None,
                        help="Process workers for Winsorized rejection (1-16)")
    parser.add_argument("--max-raw-per-master-tile", type=int, default=None,
                        help="Cap raw frames per master tile (0=auto)")
    parser.add_argument("--solver-settings", default=None,
                        help="Path to solver settings JSON")
    args = parser.parse_args()

    cfg = {}
    if ZEMOSAIC_CONFIG_AVAILABLE and zemosaic_config:
        cfg.update(zemosaic_config.load_config())
    if args.config:
        try:
            with open(args.config, "r", encoding="utf-8") as f:
                cfg.update(json.load(f))
        except Exception:
            pass

    solver_cfg = {}
    if args.solver_settings:
        try:
            solver_cfg = SolverSettings.load(args.solver_settings).__dict__
        except Exception:
            solver_cfg = {}
    else:
        try:
            solver_cfg = SolverSettings.load_default().__dict__
        except Exception:
            solver_cfg = SolverSettings().__dict__

  <|MERGE_RESOLUTION|>--- conflicted
+++ resolved
@@ -5476,54 +5476,6 @@
     if not seestar_stack_groups:
         pcb("run_error_phase2_no_groups", prog=(base_progress_phase2 + PROGRESS_WEIGHT_PHASE2_CLUSTERING), lvl="ERROR")
         return
-<<<<<<< HEAD
-=======
-
-    total_raws = sum(len(g) for g in seestar_stack_groups)
-    try:
-        user_max_for_auto_cap = int(max_raw_per_master_tile_config or 0)
-    except Exception:
-        user_max_for_auto_cap = 0
-
-    auto_cap_value = compute_auto_max_raw_per_master_tile(
-        total_raws=total_raws,
-        resource_info=resource_probe_info or {},
-        per_frame_info=per_frame_info or {},
-        user_value=user_max_for_auto_cap,
-        min_tiles_floor=14,
-        progress_callback=progress_callback,
-    )
-
-    effective_cap = int(auto_cap_value) if auto_cap_value else 0
-    target_groups_value = target_groups if "target_groups" in locals() else 0
-    if (
-        not preplan_groups_active
-        and (target_groups_value <= 0)
-        and effective_cap > 0
-        and seestar_stack_groups
-    ):
-        capped_groups: list[list[dict]] = []
-        for idx, group in enumerate(seestar_stack_groups, start=1):
-            if len(group) > effective_cap:
-                segments = _split_group_temporally(group, effective_cap)
-                capped_groups.extend(segments)
-                try:
-                    msg = (
-                        f"[AutoCap] Split group #{idx} size={len(group)} into "
-                        f"{math.ceil(len(group) / effective_cap)} segments (cap={effective_cap})"
-                    )
-                    _log_and_callback(
-                        msg,
-                        prog=None,
-                        lvl="INFO_DETAIL",
-                        callback=progress_callback,
-                    )
-                except Exception:
-                    pass
-            else:
-                capped_groups.append(group)
-        seestar_stack_groups = capped_groups
->>>>>>> 2cc23fd0
 
     total_raws = sum(len(g) for g in seestar_stack_groups)
     try:
@@ -5565,7 +5517,6 @@
         and effective_cap > 0
         and seestar_stack_groups
     ):
-<<<<<<< HEAD
         original_group_count = len(seestar_stack_groups)
         seestar_stack_groups, cap_split = _enforce_master_tile_cap(
             seestar_stack_groups,
@@ -5573,14 +5524,6 @@
             progress_callback,
         )
         if manual_override_active and cap_split and len(seestar_stack_groups) != original_group_count:
-=======
-        # Manual cap already enforced via AutoCap path; retain block for backwards compatibility logging.
-        new_groups = []
-        for g in seestar_stack_groups:
-            for i in range(0, len(g), max_raw_per_master_tile_config):
-                new_groups.append(g[i:i + max_raw_per_master_tile_config])
-        if len(new_groups) != len(seestar_stack_groups):
->>>>>>> 2cc23fd0
             pcb(
                 "clusterstacks_info_groups_split_manual_limit",
                 prog=None,
