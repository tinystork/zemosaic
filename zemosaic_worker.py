# zemosaic_worker.py

import os
import shutil
import time
import traceback
import gc
import logging
import inspect  # Pas utilisé directement ici, mais peut être utile pour des introspections futures
import psutil
import tempfile
import glob
import uuid

from concurrent.futures import ThreadPoolExecutor, ProcessPoolExecutor, as_completed
# BrokenProcessPool moved under concurrent.futures.process in modern Python
from concurrent.futures.process import BrokenProcessPool


# --- Configuration du Logging ---
logger = logging.getLogger("ZeMosaicWorker")
if not logger.handlers:
    logger.setLevel(logging.DEBUG)
    try:
        log_file_path = os.path.join(os.path.dirname(os.path.abspath(__file__)), "zemosaic_worker.log")
    except NameError: 
        log_file_path = "zemosaic_worker.log"
    fh = logging.FileHandler(log_file_path, mode='w', encoding='utf-8')
    fh.setLevel(logging.DEBUG)
    formatter = logging.Formatter('%(asctime)s - %(name)s - %(levelname)s - %(module)s.%(funcName)s:%(lineno)d - %(message)s')
    fh.setFormatter(formatter)
    logger.addHandler(fh)
logger.info("Logging pour ZeMosaicWorker initialisé. Logs écrits dans: %s", log_file_path)

# --- Third-Party Library Imports ---
import numpy as np

# --- Astropy (critique) ---
ASTROPY_AVAILABLE = False
WCS, SkyCoord, Angle, fits, u = None, None, None, None, None
try:
    from astropy.io import fits as actual_fits
    from astropy.wcs import WCS as actual_WCS
    from astropy.coordinates import SkyCoord as actual_SkyCoord, Angle as actual_Angle
    from astropy import units as actual_u
    fits, WCS, SkyCoord, Angle, u = actual_fits, actual_WCS, actual_SkyCoord, actual_Angle, actual_u
    ASTROPY_AVAILABLE = True
    logger.info("Bibliothèque Astropy importée.")
except ImportError as e_astro_imp: logger.critical(f"Astropy non trouvée: {e_astro_imp}.")
except Exception as e_astro_other_imp: logger.critical(f"Erreur import Astropy: {e_astro_other_imp}", exc_info=True)

# --- Reproject (critique pour la mosaïque) ---
REPROJECT_AVAILABLE = False
find_optimal_celestial_wcs, reproject_and_coadd, reproject_interp = None, None, None
try:
    from reproject.mosaicking import find_optimal_celestial_wcs as actual_find_optimal_wcs
    from reproject.mosaicking import reproject_and_coadd as actual_reproject_coadd
    from reproject import reproject_interp as actual_reproject_interp
    find_optimal_celestial_wcs, reproject_and_coadd, reproject_interp = actual_find_optimal_wcs, actual_reproject_coadd, actual_reproject_interp
    REPROJECT_AVAILABLE = True
    logger.info("Bibliothèque 'reproject' importée.")
except ImportError as e_reproject_final: logger.critical(f"Échec import reproject: {e_reproject_final}.")
except Exception as e_reproject_other_final: logger.critical(f"Erreur import 'reproject': {e_reproject_other_final}", exc_info=True)

# --- Local Project Module Imports ---
zemosaic_utils, ZEMOSAIC_UTILS_AVAILABLE = None, False
zemosaic_astrometry, ZEMOSAIC_ASTROMETRY_AVAILABLE = None, False
zemosaic_align_stack, ZEMOSAIC_ALIGN_STACK_AVAILABLE = None, False

try: import zemosaic_utils; ZEMOSAIC_UTILS_AVAILABLE = True; logger.info("Module 'zemosaic_utils' importé.")
except ImportError as e: logger.error(f"Import 'zemosaic_utils.py' échoué: {e}.")
try: import zemosaic_astrometry; ZEMOSAIC_ASTROMETRY_AVAILABLE = True; logger.info("Module 'zemosaic_astrometry' importé.")
except ImportError as e: logger.error(f"Import 'zemosaic_astrometry.py' échoué: {e}.")
try: import zemosaic_align_stack; ZEMOSAIC_ALIGN_STACK_AVAILABLE = True; logger.info("Module 'zemosaic_align_stack' importé.")
except ImportError as e: logger.error(f"Import 'zemosaic_align_stack.py' échoué: {e}.")







# DANS zemosaic_worker.py

# ... (imports et logger configuré comme avant) ...

# --- Helper pour log et callback ---
def _log_and_callback(message_key_or_raw, progress_value=None, level="INFO", callback=None, **kwargs):
    """
    Helper pour loguer un message et appeler le callback GUI.
    - Si level est INFO, WARN, ERROR, SUCCESS, message_key_or_raw est traité comme une clé.
    - Sinon (DEBUG, ETA_LEVEL, etc.), message_key_or_raw est loggué tel quel.
    - Les **kwargs sont passés pour le formatage si message_key_or_raw est une clé.
    """
    log_level_map = {
        "INFO": logging.INFO, "DEBUG": logging.DEBUG, "DEBUG_DETAIL": logging.DEBUG,
        "WARN": logging.WARNING, "ERROR": logging.ERROR, "SUCCESS": logging.INFO,
        "INFO_DETAIL": logging.DEBUG, 
        "ETA_LEVEL": logging.DEBUG, # Pour les messages ETA spécifiques
        "CHRONO_LEVEL": logging.DEBUG # Pour les commandes de chrono
    }
    
    level_str = "INFO" # Défaut
    if isinstance(level, str):
        level_str = level.upper()
    elif level is not None:
        logger.warning(f"_log_and_callback: Argument 'level' inattendu (type: {type(level)}, valeur: {level}). Utilisation de INFO par défaut.")

    # Préparer le message pour le logger Python interne
    final_message_for_py_logger = ""
    user_facing_log_levels = ["INFO", "WARN", "ERROR", "SUCCESS"]

    if level_str in user_facing_log_levels:
        # Pour ces niveaux, on s'attend à une clé. Logguer la clé et les args pour le debug interne.
        final_message_for_py_logger = f"[CLÉ_POUR_GUI: {message_key_or_raw}]"
        if kwargs:
            final_message_for_py_logger += f" (Args: {kwargs})"
    else: 
        # Pour les niveaux DEBUG, ETA, CHRONO, on loggue le message brut.
        # Si des kwargs sont passés avec un message brut (ex: debug), on peut essayer de le formater.
        final_message_for_py_logger = str(message_key_or_raw)
        if kwargs:
            try:
                final_message_for_py_logger = final_message_for_py_logger.format(**kwargs)
            except (KeyError, ValueError, IndexError) as fmt_err:
                logger.debug(f"Échec formatage message brut '{message_key_or_raw}' avec kwargs {kwargs} pour logger interne: {fmt_err}")
                # Garder le message brut si le formatage échoue

    logger.log(log_level_map.get(level_str, logging.INFO), final_message_for_py_logger)
    
    # Appel au callback GUI
    if callback and callable(callback):
        try:
            # On envoie la clé (ou le message brut) et les kwargs au callback GUI.
            # La GUI (sa méthode _log_message) sera responsable de faire la traduction
            # et le formatage final en utilisant ces kwargs si message_key_or_raw est une clé.
            #
            # La signature de _log_message dans la GUI doit être :
            # def _log_message(self, message_key_or_raw, progress_value=None, level="INFO", **kwargs):
            callback(message_key_or_raw, progress_value, level if isinstance(level, str) else "INFO", **kwargs)
        except Exception as e_cb:
            # Logguer l'erreur du callback, mais ne pas planter le worker pour ça
            logger.warning(f"Erreur dans progress_callback lors de l'appel depuis _log_and_callback: {e_cb}", exc_info=False)
            # Peut-être afficher la trace pour le debug du callback lui-même
            # logger.debug("Traceback de l'erreur du callback:", exc_info=True)




def _log_memory_usage(progress_callback: callable, context_message: str = ""): # Fonction helper définie ici ou globalement dans le module
    """Logue l'utilisation actuelle de la mémoire du processus et du système."""
    if not progress_callback or not callable(progress_callback):
        return
    try:
        process = psutil.Process(os.getpid())
        mem_info = process.memory_info()
        rss_mb = mem_info.rss / (1024 * 1024)
        vms_mb = mem_info.vms / (1024 * 1024)

        virtual_mem = psutil.virtual_memory()
        available_ram_mb = virtual_mem.available / (1024 * 1024)
        total_ram_mb = virtual_mem.total / (1024 * 1024)
        percent_ram_used = virtual_mem.percent

        swap_mem = psutil.swap_memory()
        used_swap_mb = swap_mem.used / (1024 * 1024)
        total_swap_mb = swap_mem.total / (1024 * 1024)
        percent_swap_used = swap_mem.percent
        
        log_msg = (
            f"Memory Usage ({context_message}): "
            f"Proc RSS: {rss_mb:.1f}MB, VMS: {vms_mb:.1f}MB. "
            f"Sys RAM: Avail {available_ram_mb:.0f}MB / Total {total_ram_mb:.0f}MB ({percent_ram_used}%% used). "
            f"Sys Swap: Used {used_swap_mb:.0f}MB / Total {total_swap_mb:.0f}MB ({percent_swap_used}%% used)."
        )
        _log_and_callback(log_msg, prog=None, lvl="DEBUG", callback=progress_callback)
        
    except Exception as e_mem_log:
        _log_and_callback(f"Erreur lors du logging mémoire ({context_message}): {e_mem_log}", prog=None, lvl="WARN", callback=progress_callback)


def _wait_for_memmap_files(prefixes, timeout=10.0):
    """Poll until each prefix.dat and prefix.npy exist and are non-empty."""
    import time, os
    start = time.time()
    while True:
        all_ready = True
        for prefix in prefixes:
            dat_f = prefix + '.dat'
            npy_f = prefix + '.npy'
            if not (os.path.exists(dat_f) and os.path.getsize(dat_f) > 0 and os.path.exists(npy_f) and os.path.getsize(npy_f) > 0):
                all_ready = False
                break
        if all_ready:
            return
        if time.time() - start > timeout:
            raise RuntimeError(f"Memmap file not ready after {timeout}s: {prefix}")
        time.sleep(0.1)




# --- Fonctions Utilitaires Internes au Worker ---
def _calculate_final_mosaic_grid(panel_wcs_list: list, panel_shapes_hw_list: list,
                                 drizzle_scale_factor: float = 1.0, progress_callback: callable = None):
    num_initial_inputs = len(panel_wcs_list)
    # Utilisation de clés pour les messages utilisateur
    _log_and_callback("calcgrid_info_start_calc", num_wcs_shapes=num_initial_inputs, scale_factor=drizzle_scale_factor, level="DEBUG_DETAIL", callback=progress_callback)
    
    if not (REPROJECT_AVAILABLE and find_optimal_celestial_wcs):
        _log_and_callback("calcgrid_error_reproject_unavailable", level="ERROR", callback=progress_callback); return None, None
    if not (ASTROPY_AVAILABLE and u and Angle):
        _log_and_callback("calcgrid_error_astropy_unavailable", level="ERROR", callback=progress_callback); return None, None
    if num_initial_inputs == 0:
        _log_and_callback("calcgrid_error_no_wcs_shape", level="ERROR", callback=progress_callback); return None, None

    valid_wcs_inputs = []; valid_shapes_inputs_hw = []
    for idx_filt, wcs_filt in enumerate(panel_wcs_list):
        if isinstance(wcs_filt, WCS) and wcs_filt.is_celestial:
            if idx_filt < len(panel_shapes_hw_list):
                shape_filt = panel_shapes_hw_list[idx_filt]
                if isinstance(shape_filt, tuple) and len(shape_filt) == 2 and isinstance(shape_filt[0], int) and shape_filt[0] > 0 and isinstance(shape_filt[1], int) and shape_filt[1] > 0:
                    valid_wcs_inputs.append(wcs_filt); valid_shapes_inputs_hw.append(shape_filt)
                else: _log_and_callback("calcgrid_warn_invalid_shape_skipped", shape=shape_filt, wcs_index=idx_filt, level="WARN", callback=progress_callback)
            else: _log_and_callback("calcgrid_warn_no_shape_for_wcs_skipped", wcs_index=idx_filt, level="WARN", callback=progress_callback)
        else: _log_and_callback("calcgrid_warn_invalid_wcs_skipped", wcs_index=idx_filt, level="WARN", callback=progress_callback)
    
    if not valid_wcs_inputs:
        _log_and_callback("calcgrid_error_no_valid_wcs_shape_after_filter", level="ERROR", callback=progress_callback); return None, None

    panel_wcs_list_to_use = valid_wcs_inputs; panel_shapes_hw_list_to_use = valid_shapes_inputs_hw
    num_valid_inputs = len(panel_wcs_list_to_use)
    _log_and_callback(f"CalcGrid: {num_valid_inputs} WCS/Shapes valides pour calcul.", None, "DEBUG", progress_callback) # Log technique

    inputs_for_optimal_wcs_calc = []
    for i in range(num_valid_inputs):
        wcs_in = panel_wcs_list_to_use[i]
        shape_in_hw = panel_shapes_hw_list_to_use[i] # shape (height, width)
        shape_in_wh_for_wcs_pixel_shape = (shape_in_hw[1], shape_in_hw[0]) # (width, height) for WCS.pixel_shape

        # Ensure WCS.pixel_shape is set for reproject, it might use it internally.
        if wcs_in.pixel_shape is None or wcs_in.pixel_shape != shape_in_wh_for_wcs_pixel_shape:
            try: 
                wcs_in.pixel_shape = shape_in_wh_for_wcs_pixel_shape
                _log_and_callback(f"CalcGrid: WCS {i} pixel_shape set to {shape_in_wh_for_wcs_pixel_shape}", None, "DEBUG_DETAIL", progress_callback)
            except Exception as e_pshape_set: 
                _log_and_callback("calcgrid_warn_set_pixel_shape_failed", wcs_index=i, error=str(e_pshape_set), level="WARN", callback=progress_callback)
        
        # **** LA CORRECTION EST ICI ****
        # find_optimal_celestial_wcs expects a list of (shape, wcs) tuples or HDU objects.
        # The shape should be (height, width).
        inputs_for_optimal_wcs_calc.append((shape_in_hw, wcs_in))
        # *****************************

    if not inputs_for_optimal_wcs_calc:
        _log_and_callback("calcgrid_error_no_wcs_for_optimal_calc", level="ERROR", callback=progress_callback); return None, None
        
    try:
        sum_of_pixel_scales_deg = 0.0; count_of_valid_scales = 0
        # For calculating average input pixel scale, we use panel_wcs_list_to_use (which are just WCS objects)
        for wcs_obj_scale in panel_wcs_list_to_use: 
            if not (wcs_obj_scale and wcs_obj_scale.is_celestial): continue
            try:
                current_pixel_scale_deg = 0.0
                if hasattr(wcs_obj_scale, 'proj_plane_pixel_scales') and callable(wcs_obj_scale.proj_plane_pixel_scales):
                    pixel_scales_angle_tuple = wcs_obj_scale.proj_plane_pixel_scales(); current_pixel_scale_deg = np.mean(np.abs([s.to_value(u.deg) for s in pixel_scales_angle_tuple]))
                elif hasattr(wcs_obj_scale, 'pixel_scale_matrix'): current_pixel_scale_deg = np.sqrt(np.abs(np.linalg.det(wcs_obj_scale.pixel_scale_matrix)))
                else: continue
                if np.isfinite(current_pixel_scale_deg) and current_pixel_scale_deg > 1e-10: sum_of_pixel_scales_deg += current_pixel_scale_deg; count_of_valid_scales += 1
            except Exception: pass # Ignore errors in calculating scale for one WCS
        
        avg_input_pixel_scale_deg = (2.0 / 3600.0) # Fallback 2 arcsec/pix
        if count_of_valid_scales > 0: avg_input_pixel_scale_deg = sum_of_pixel_scales_deg / count_of_valid_scales
        elif num_valid_inputs > 0 : _log_and_callback("calcgrid_warn_scale_fallback", level="WARN", callback=progress_callback)
        
        target_resolution_deg_per_pixel = avg_input_pixel_scale_deg / drizzle_scale_factor
        target_resolution_angle = Angle(target_resolution_deg_per_pixel, unit=u.deg)
        _log_and_callback("calcgrid_info_scales", avg_input_scale_arcsec=avg_input_pixel_scale_deg*3600, target_scale_arcsec=target_resolution_angle.arcsec, level="INFO", callback=progress_callback)
        
        # Now call with inputs_for_optimal_wcs_calc which is a list of (shape_hw, wcs) tuples
        optimal_wcs_out, optimal_shape_hw_out = find_optimal_celestial_wcs(
            inputs_for_optimal_wcs_calc, # This is now a list of (shape_hw, WCS) tuples
            resolution=target_resolution_angle, 
            auto_rotate=True, 
            projection='TAN', 
            reference=None, 
            frame='icrs'
        )
        
        if optimal_wcs_out and optimal_shape_hw_out:
            expected_pixel_shape_wh_for_wcs_out = (optimal_shape_hw_out[1], optimal_shape_hw_out[0])
            if optimal_wcs_out.pixel_shape is None or optimal_wcs_out.pixel_shape != expected_pixel_shape_wh_for_wcs_out:
                try: optimal_wcs_out.pixel_shape = expected_pixel_shape_wh_for_wcs_out
                except Exception: pass
            if not (hasattr(optimal_wcs_out.wcs, 'naxis1') and hasattr(optimal_wcs_out.wcs, 'naxis2')) or not (optimal_wcs_out.wcs.naxis1 > 0 and optimal_wcs_out.wcs.naxis2 > 0) :
                try: optimal_wcs_out.wcs.naxis1 = expected_pixel_shape_wh_for_wcs_out[0]; optimal_wcs_out.wcs.naxis2 = expected_pixel_shape_wh_for_wcs_out[1]
                except Exception: pass
        
        _log_and_callback("calcgrid_info_optimal_grid_calculated", shape=optimal_shape_hw_out, crval=optimal_wcs_out.wcs.crval if optimal_wcs_out and optimal_wcs_out.wcs else 'N/A', level="INFO", callback=progress_callback)
        return optimal_wcs_out, optimal_shape_hw_out
    except ImportError: _log_and_callback("calcgrid_error_find_optimal_wcs_unavailable", level="ERROR", callback=progress_callback); return None, None
    except Exception as e_optimal_wcs_call: 
        _log_and_callback("calcgrid_error_find_optimal_wcs_call", error=str(e_optimal_wcs_call), level="ERROR", callback=progress_callback)
        logger.error("Traceback find_optimal_celestial_wcs:", exc_info=True)
        return None, None


def cluster_seestar_stacks(all_raw_files_with_info: list, stack_threshold_deg: float, progress_callback: callable):
    if not (ASTROPY_AVAILABLE and SkyCoord and u): _log_and_callback("clusterstacks_error_astropy_unavailable", level="ERROR", callback=progress_callback); return []
    if not all_raw_files_with_info: _log_and_callback("clusterstacks_warn_no_raw_info", level="WARN", callback=progress_callback); return []
    _log_and_callback("clusterstacks_info_start", num_files=len(all_raw_files_with_info), threshold=stack_threshold_deg, level="INFO", callback=progress_callback)
    panel_centers_sky = []; panel_data_for_clustering = []
    for i, info in enumerate(all_raw_files_with_info):
        wcs_obj = info['wcs']
        if not (wcs_obj and wcs_obj.is_celestial): continue
        try:
            if wcs_obj.pixel_shape: center_world = wcs_obj.pixel_to_world(wcs_obj.pixel_shape[0]/2.0, wcs_obj.pixel_shape[1]/2.0)
            elif hasattr(wcs_obj.wcs, 'crval'): center_world = SkyCoord(ra=wcs_obj.wcs.crval[0]*u.deg, dec=wcs_obj.wcs.crval[1]*u.deg, frame='icrs')
            else: continue
            panel_centers_sky.append(center_world); panel_data_for_clustering.append(info)
        except Exception: continue
    if not panel_centers_sky: _log_and_callback("clusterstacks_warn_no_centers", level="WARN", callback=progress_callback); return []
    groups = []; assigned_mask = [False] * len(panel_centers_sky)
    for i in range(len(panel_centers_sky)):
        if assigned_mask[i]: continue
        current_group_infos = [panel_data_for_clustering[i]]; assigned_mask[i] = True
        current_group_center_seed = panel_centers_sky[i]
        for j in range(i + 1, len(panel_centers_sky)):
            if assigned_mask[j]: continue
            if current_group_center_seed.separation(panel_centers_sky[j]).deg < stack_threshold_deg:
                current_group_infos.append(panel_data_for_clustering[j]); assigned_mask[j] = True
        groups.append(current_group_infos)
    _log_and_callback("clusterstacks_info_finished", num_groups=len(groups), level="INFO", callback=progress_callback)
    return groups

def get_wcs_and_pretreat_raw_file(file_path: str, astap_exe_path: str, astap_data_dir: str,
                                  astap_search_radius: float, astap_downsample: int,
                                  astap_sensitivity: int, astap_timeout_seconds: int,
                                  progress_callback: callable,
                                  hotpix_mask_dir: str | None = None):
    filename = os.path.basename(file_path)
    # Utiliser une fonction helper pour les logs internes à cette fonction si _log_and_callback
    # est trop lié à la structure de run_hierarchical_mosaic
    _pcb_local = lambda msg_key, lvl="DEBUG", **kwargs: \
        progress_callback(msg_key, None, lvl, **kwargs) if progress_callback else print(f"GETWCS_LOG {lvl}: {msg_key} {kwargs}")

    _pcb_local(f"GetWCS_Pretreat: Début pour '{filename}'.", lvl="DEBUG_DETAIL") # Niveau DEBUG_DETAIL pour être moins verbeux

    hp_mask_path = None

    if not (ZEMOSAIC_UTILS_AVAILABLE and zemosaic_utils):
        _pcb_local("getwcs_error_utils_unavailable", lvl="ERROR")
        return None, None, None, None
        
    img_data_raw_adu, header_orig = zemosaic_utils.load_and_validate_fits(
        file_path, 
        normalize_to_float32=False, 
        attempt_fix_nonfinite=True, 
        progress_callback=progress_callback
    )

    if img_data_raw_adu is None or header_orig is None:
        _pcb_local("getwcs_error_load_failed", lvl="ERROR", filename=filename)
        # Le fichier n'a pas pu être chargé, on ne peut pas le déplacer car on ne sait pas s'il existe ou est corrompu.
        # Ou on pourrait essayer de le déplacer s'il existe. Pour l'instant, on retourne None.
        return None, None, None, None

    # ... (log de post-load) ...
    _pcb_local(f"  Post-Load: '{filename}' - Shape: {img_data_raw_adu.shape}, Dtype: {img_data_raw_adu.dtype}", lvl="DEBUG_VERY_DETAIL")

    img_data_processed_adu = img_data_raw_adu.astype(np.float32, copy=True)
    del img_data_raw_adu; gc.collect()

    # --- Débayerisation ---
    if img_data_processed_adu.ndim == 2:
        _pcb_local(f"  Monochrome détecté pour '{filename}'. Débayerisation...", lvl="DEBUG_DETAIL")
        bayer_pattern = header_orig.get('BAYERPAT', header_orig.get('CFAIMAGE', 'GRBG'))
        if not isinstance(bayer_pattern, str) or bayer_pattern.upper() not in ['GRBG','RGGB','GBRG','BGGR']: bayer_pattern = 'GRBG'
        else: bayer_pattern = bayer_pattern.upper()
        
        bitpix = header_orig.get('BITPIX', 16)
        # ... (logique de max_val_for_norm_before_debayer inchangée) ...
        max_val_for_norm_before_debayer = (2**abs(bitpix))-1. if bitpix!=0 and np.issubdtype(img_data_processed_adu.dtype,np.integer) else (65535. if np.issubdtype(img_data_processed_adu.dtype,np.unsignedinteger) else 1.)
        if abs(bitpix)>16 and np.issubdtype(img_data_processed_adu.dtype,np.integer): max_val_for_norm_before_debayer=(2**16)-1.
        if max_val_for_norm_before_debayer<=0: max_val_for_norm_before_debayer=1.

        img_norm_for_debayer = np.zeros_like(img_data_processed_adu,dtype=np.float32)
        min_adu_pre_debayer,max_adu_pre_debayer=np.nanmin(img_data_processed_adu),np.nanmax(img_data_processed_adu)
        range_adu_pre_debayer=max_adu_pre_debayer-min_adu_pre_debayer
        if range_adu_pre_debayer>1e-9: img_norm_for_debayer=(img_data_processed_adu-min_adu_pre_debayer)/range_adu_pre_debayer
        elif np.any(np.isfinite(img_data_processed_adu)): img_norm_for_debayer=np.full_like(img_data_processed_adu,0.5)
        img_norm_for_debayer=np.clip(img_norm_for_debayer,0.,1.)
        
        try:
            img_rgb_norm_01 = zemosaic_utils.debayer_image(img_norm_for_debayer, bayer_pattern, progress_callback=progress_callback)
            if range_adu_pre_debayer>1e-9: img_data_processed_adu=(img_rgb_norm_01*range_adu_pre_debayer)+min_adu_pre_debayer
            else: img_data_processed_adu=np.full_like(img_rgb_norm_01,min_adu_pre_debayer if np.isfinite(min_adu_pre_debayer) else 0.)
        except Exception as e_debayer: 
            _pcb_local("getwcs_warn_debayer_failed", lvl="WARN", filename=filename, error=str(e_debayer))
            img_data_processed_adu = np.stack([img_data_processed_adu]*3, axis=-1) # Fallback stack
    
    if img_data_processed_adu.ndim == 2: # Toujours monochrome après tentative de débayerisation
        _pcb_local("getwcs_warn_still_2d_after_debayer_attempt", lvl="WARN", filename=filename)
        img_data_processed_adu = np.stack([img_data_processed_adu]*3, axis=-1)
    
    if img_data_processed_adu.ndim != 3 or img_data_processed_adu.shape[-1] != 3:
        _pcb_local("getwcs_error_shape_after_debayer_final_check", lvl="ERROR", filename=filename, shape=str(img_data_processed_adu.shape))
        return None, None, None, None

    # --- Correction Hot Pixels ---
    _pcb_local(f"  Correction HP pour '{filename}'...", lvl="DEBUG_DETAIL")
    if hotpix_mask_dir:
        os.makedirs(hotpix_mask_dir, exist_ok=True)
        hp_mask_path = os.path.join(hotpix_mask_dir, f"hp_mask_{os.path.splitext(filename)[0]}_{uuid.uuid4().hex}.npy")
    img_data_hp_corrected_adu = zemosaic_utils.detect_and_correct_hot_pixels(
        img_data_processed_adu,
        3.0,
        5,
        progress_callback=progress_callback,
        save_mask_path=hp_mask_path,
    )
    if img_data_hp_corrected_adu is not None: 
        img_data_processed_adu = img_data_hp_corrected_adu
    else: _pcb_local("getwcs_warn_hp_returned_none_using_previous", lvl="WARN", filename=filename)

    # --- Résolution WCS ---
    _pcb_local(f"  Résolution WCS pour '{filename}'...", lvl="DEBUG_DETAIL")
    wcs_brute = None
    if ASTROPY_AVAILABLE and WCS: # S'assurer que WCS est bien l'objet d'Astropy
        try:
            wcs_from_header = WCS(header_orig, naxis=2, relax=True) # Utiliser WCS d'Astropy
            if wcs_from_header.is_celestial and hasattr(wcs_from_header.wcs,'crval') and \
               (hasattr(wcs_from_header.wcs,'cdelt') or hasattr(wcs_from_header.wcs,'cd') or hasattr(wcs_from_header.wcs,'pc')):
                wcs_brute = wcs_from_header
                _pcb_local(f"    WCS trouvé dans header FITS de '{filename}'.", lvl="DEBUG_DETAIL")
        except Exception as e_wcs_hdr:
            _pcb_local("getwcs_warn_header_wcs_read_failed", lvl="WARN", filename=filename, error=str(e_wcs_hdr))
            wcs_brute = None
            
    if wcs_brute is None and ZEMOSAIC_ASTROMETRY_AVAILABLE and zemosaic_astrometry:
        _pcb_local(f"    WCS non trouvé/valide dans header. Appel solve_with_astap pour '{filename}'.", lvl="DEBUG_DETAIL")
        wcs_brute = zemosaic_astrometry.solve_with_astap(
            image_fits_path=file_path, original_fits_header=header_orig, 
            astap_exe_path=astap_exe_path, astap_data_dir=astap_data_dir, 
            search_radius_deg=astap_search_radius, downsample_factor=astap_downsample, 
            sensitivity=astap_sensitivity, timeout_sec=astap_timeout_seconds, 
            update_original_header_in_place=True, # Important que le header soit mis à jour
            progress_callback=progress_callback
        )
        if wcs_brute: _pcb_local("getwcs_info_astap_solved", lvl="INFO_DETAIL", filename=filename)
        else: _pcb_local("getwcs_warn_astap_failed", lvl="WARN", filename=filename)
    elif wcs_brute is None: # Ni header, ni ASTAP n'a fonctionné ou n'était dispo
        _pcb_local("getwcs_warn_no_wcs_source_available_or_failed", lvl="WARN", filename=filename)
        # Action de déplacement sera gérée par le check suivant

    # --- Vérification finale du WCS et action de déplacement si échec ---
    if wcs_brute and wcs_brute.is_celestial:
        # Mettre à jour pixel_shape si nécessaire
        if wcs_brute.pixel_shape is None or not (wcs_brute.pixel_shape[0]>0 and wcs_brute.pixel_shape[1]>0):
            n1_final = header_orig.get('NAXIS1', img_data_processed_adu.shape[1])
            n2_final = header_orig.get('NAXIS2', img_data_processed_adu.shape[0])
            if n1_final > 0 and n2_final > 0:
                try: wcs_brute.pixel_shape = (int(n1_final), int(n2_final))
                except Exception as e_ps_final: 
                    _pcb_local("getwcs_error_set_pixel_shape_final_wcs_invalid", lvl="ERROR", filename=filename, error=str(e_ps_final))
                    # WCS devient invalide ici
                    wcs_brute = None # Forcer le déplacement
            else:
                _pcb_local("getwcs_error_invalid_naxis_for_pixel_shape_wcs_invalid", lvl="ERROR", filename=filename)
                wcs_brute = None # Forcer le déplacement
        
        if wcs_brute and wcs_brute.is_celestial: # Re-vérifier après la tentative de set_pixel_shape
            _pcb_local("getwcs_info_pretreatment_wcs_ok", lvl="DEBUG", filename=filename)
            return img_data_processed_adu, wcs_brute, header_orig, hp_mask_path  # header_orig peut avoir été mis à jour par ASTAP
        # else: tombe dans le bloc de déplacement ci-dessous

    # Si on arrive ici, c'est que wcs_brute est None ou non céleste
    _pcb_local("getwcs_action_moving_unsolved_file", lvl="WARN", filename=filename)
    try:
        original_file_dir = os.path.dirname(file_path)
        unaligned_dir_name = "unaligned_by_zemosaic"
        unaligned_path = os.path.join(original_file_dir, unaligned_dir_name)
        
        if not os.path.exists(unaligned_path):
            os.makedirs(unaligned_path)
            _pcb_local(f"  Création dossier: '{unaligned_path}'", lvl="INFO_DETAIL")
        
        destination_path = os.path.join(unaligned_path, filename)
        
        if os.path.exists(destination_path):
            base, ext = os.path.splitext(filename)
            timestamp_suffix = time.strftime("_%Y%m%d%H%M%S")
            destination_path = os.path.join(unaligned_path, f"{base}{timestamp_suffix}{ext}")
            _pcb_local(f"  Fichier de destination '{filename}' existe déjà. Renommage en '{os.path.basename(destination_path)}'", lvl="DEBUG_DETAIL")

        shutil.move(file_path, destination_path) # shutil.move écrase si la destination existe et est un fichier
                                                  # mais notre renommage ci-dessus gère le cas.
        _pcb_local(f"  Fichier '{filename}' déplacé vers '{unaligned_path}'.", lvl="INFO")

    except Exception as e_move:
        _pcb_local(f"getwcs_error_moving_unaligned_file", lvl="ERROR", filename=filename, error=str(e_move))
        logger.error(f"Erreur déplacement fichier {filename} vers dossier unaligned:", exc_info=True)
            
    if img_data_processed_adu is not None: del img_data_processed_adu 
    gc.collect()
    return None, None, None, hp_mask_path  # Indique l'échec pour ce fichier








# Dans zemosaic_worker.py

# ... (vos imports existants : os, shutil, time, traceback, gc, logging, np, astropy, reproject, et les modules zemosaic_...)

def create_master_tile(
    seestar_stack_group_info: list[dict], 
    tile_id: int, 
    output_temp_dir: str,
    # Paramètres de stacking existants
    stack_norm_method: str,
    stack_weight_method: str, # Ex: "none", "noise_variance", "noise_fwhm", "noise_plus_fwhm"
    stack_reject_algo: str,
    stack_kappa_low: float,
    stack_kappa_high: float,
    parsed_winsor_limits: tuple[float, float],
    stack_final_combine: str,
    # --- NOUVEAUX PARAMÈTRES POUR LA PONDÉRATION RADIALE ---
    apply_radial_weight: bool,             # Vient de la GUI/config
    radial_feather_fraction: float,      # Vient de la GUI/config
    radial_shape_power: float,           # Pourrait être une constante ou configurable
    min_radial_weight_floor: float,
    # --- FIN NOUVEAUX PARAMÈTRES ---
    # Paramètres ASTAP (pourraient être enlevés si plus du tout utilisés ici)
    astap_exe_path_global: str, 
    astap_data_dir_global: str, 
    astap_search_radius_global: float, 
    astap_downsample_global: int, 
    astap_sensitivity_global: int, 
    astap_timeout_seconds_global: int, 
    progress_callback: callable
):
    """
    Crée une "master tuile" à partir d'un groupe d'images.
    Lit les données image prétraitées depuis un cache disque (.npy).
    Utilise les WCS et Headers déjà résolus et stockés en mémoire.
    Transmet toutes les options de stacking, y compris la pondération radiale.
    """
    pcb_tile = lambda msg_key, prog=None, lvl="INFO_DETAIL", **kwargs: _log_and_callback(msg_key, prog, lvl, callback=progress_callback, **kwargs)
    func_id_log_base = "mastertile" 

    pcb_tile(f"{func_id_log_base}_info_creation_started_from_cache", prog=None, lvl="INFO", 
             num_raw=len(seestar_stack_group_info), tile_id=tile_id)
    pcb_tile(f"    {func_id_log_base}_{tile_id}: Options Stacking - Norm='{stack_norm_method}', "
             f"Weight='{stack_weight_method}' (RadialWeight={apply_radial_weight}), "
             f"Reject='{stack_reject_algo}', Combine='{stack_final_combine}'", prog=None, lvl="DEBUG")

    if not (ZEMOSAIC_UTILS_AVAILABLE and zemosaic_utils and ZEMOSAIC_ALIGN_STACK_AVAILABLE and zemosaic_align_stack and ASTROPY_AVAILABLE and fits): # Ajout de 'fits' pour header_mt_save
        # ... (votre gestion d'erreur de dépendances existante) ...
        if not ZEMOSAIC_UTILS_AVAILABLE: pcb_tile(f"{func_id_log_base}_error_utils_unavailable", prog=None, lvl="ERROR", tile_id=tile_id)
        if not ZEMOSAIC_ALIGN_STACK_AVAILABLE: pcb_tile(f"{func_id_log_base}_error_alignstack_unavailable", prog=None, lvl="ERROR", tile_id=tile_id)
        if not ASTROPY_AVAILABLE or not fits: pcb_tile(f"{func_id_log_base}_error_astropy_unavailable", prog=None, lvl="ERROR", tile_id=tile_id)
        return None, None
        
    if not seestar_stack_group_info: 
        pcb_tile(f"{func_id_log_base}_error_no_images_provided", prog=None, lvl="ERROR", tile_id=tile_id)
        return None,None
    
    # Choix de l'image de référence (généralement la première du groupe après tri ou la plus centrale)
    reference_image_index_in_group = 0 # Pourrait être plus sophistiqué à l'avenir
    if not (0 <= reference_image_index_in_group < len(seestar_stack_group_info)): 
        pcb_tile(f"{func_id_log_base}_error_invalid_ref_index", prog=None, lvl="ERROR", tile_id=tile_id, ref_idx=reference_image_index_in_group, group_size=len(seestar_stack_group_info))
        return None,None
    
    ref_info_for_tile = seestar_stack_group_info[reference_image_index_in_group]
    wcs_for_master_tile = ref_info_for_tile.get('wcs')
    # Le header est un dict venant du cache, il faut le convertir en objet fits.Header si besoin
    header_dict_for_master_tile_base = ref_info_for_tile.get('header') 

    if not (wcs_for_master_tile and wcs_for_master_tile.is_celestial and header_dict_for_master_tile_base):
        pcb_tile(f"{func_id_log_base}_error_invalid_ref_wcs_header", prog=None, lvl="ERROR", tile_id=tile_id)
        return None,None
    
    # Conversion du dict en objet astropy.io.fits.Header pour la sauvegarde
    header_for_master_tile_base = fits.Header(header_dict_for_master_tile_base.cards if hasattr(header_dict_for_master_tile_base,'cards') else header_dict_for_master_tile_base)
    
    ref_path_raw = ref_info_for_tile.get('path_raw', 'UnknownRawRef')
    pcb_tile(f"{func_id_log_base}_info_reference_set", prog=None, lvl="DEBUG_DETAIL", ref_index=reference_image_index_in_group, ref_filename=os.path.basename(ref_path_raw), tile_id=tile_id)

    pcb_tile(f"{func_id_log_base}_info_loading_from_cache_started", prog=None, lvl="DEBUG_DETAIL", num_images=len(seestar_stack_group_info), tile_id=tile_id)
    
    tile_images_data_HWC_adu = []
    tile_original_raw_headers = [] # Liste des dictionnaires de header originaux

    for i, raw_file_info in enumerate(seestar_stack_group_info):
        cached_image_file_path = raw_file_info.get('path_preprocessed_cache')
        original_raw_path = raw_file_info.get('path_raw', 'UnknownRawPathForTileImg') # Plus descriptif

        if not (cached_image_file_path and os.path.exists(cached_image_file_path)):
            pcb_tile(f"{func_id_log_base}_warn_cache_file_missing", prog=None, lvl="WARN", filename=os.path.basename(original_raw_path), cache_path=cached_image_file_path, tile_id=tile_id)
            continue
        
        # pcb_tile(f"    {func_id_log_base}_{tile_id}_Img{i}: Lecture cache '{os.path.basename(cached_image_file_path)}'", prog=None, lvl="DEBUG_VERY_DETAIL")
        
        try:
            img_data_adu = np.load(cached_image_file_path) 
            if not (isinstance(img_data_adu, np.ndarray) and img_data_adu.dtype == np.float32 and img_data_adu.ndim == 3 and img_data_adu.shape[-1] == 3):
                pcb_tile(f"{func_id_log_base}_warn_invalid_cached_data", prog=None, lvl="WARN", filename=os.path.basename(cached_image_file_path), 
                         shape=img_data_adu.shape if hasattr(img_data_adu, 'shape') else 'N/A', 
                         dtype=img_data_adu.dtype if hasattr(img_data_adu, 'dtype') else 'N/A', tile_id=tile_id)
                del img_data_adu; gc.collect(); continue
            
            tile_images_data_HWC_adu.append(img_data_adu)
            # Stocker le dict de header, pas l'objet fits.Header, car c'est ce qui est dans raw_file_info
            tile_original_raw_headers.append(raw_file_info.get('header')) 
        except MemoryError as e_mem_load_cache:
             pcb_tile(f"{func_id_log_base}_error_memory_loading_cache", prog=None, lvl="ERROR", filename=os.path.basename(cached_image_file_path), error=str(e_mem_load_cache), tile_id=tile_id)
             del tile_images_data_HWC_adu, tile_original_raw_headers; gc.collect(); return None, None
        except Exception as e_load_cache:
            pcb_tile(f"{func_id_log_base}_error_loading_cache", prog=None, lvl="ERROR", filename=os.path.basename(cached_image_file_path), error=str(e_load_cache), tile_id=tile_id)
            logger.error(f"Erreur chargement cache {cached_image_file_path} pour tuile {tile_id}", exc_info=True)
            continue
            
    if not tile_images_data_HWC_adu: 
        pcb_tile(f"{func_id_log_base}_error_no_valid_images_from_cache", prog=None, lvl="ERROR", tile_id=tile_id)
        return None,None
    # pcb_tile(f"{func_id_log_base}_info_loading_from_cache_finished", prog=None, lvl="DEBUG_DETAIL", num_loaded=len(tile_images_data_HWC_adu), tile_id=tile_id)

    # pcb_tile(f"{func_id_log_base}_info_intra_tile_alignment_started", prog=None, lvl="DEBUG_DETAIL", num_to_align=len(tile_images_data_HWC_adu), tile_id=tile_id)
    aligned_images_for_stack = zemosaic_align_stack.align_images_in_group(
        image_data_list=tile_images_data_HWC_adu, 
        reference_image_index=reference_image_index_in_group, 
        progress_callback=progress_callback
    )
    del tile_images_data_HWC_adu; gc.collect()
    
    valid_aligned_images = [img for img in aligned_images_for_stack if img is not None]
    if aligned_images_for_stack: del aligned_images_for_stack # Libérer la liste originale après filtrage

    num_actually_aligned_for_header = len(valid_aligned_images)
    # pcb_tile(f"{func_id_log_base}_info_intra_tile_alignment_finished", prog=None, lvl="DEBUG_DETAIL", num_aligned=num_actually_aligned_for_header, tile_id=tile_id)
    
    if not valid_aligned_images: 
        pcb_tile(f"{func_id_log_base}_error_no_images_after_alignment", prog=None, lvl="ERROR", tile_id=tile_id)
        return None,None
    
    pcb_tile(f"{func_id_log_base}_info_stacking_started", prog=None, lvl="DEBUG_DETAIL", 
             num_to_stack=len(valid_aligned_images), tile_id=tile_id) # Les options sont loggées au début
    
    master_tile_stacked_HWC = zemosaic_align_stack.stack_aligned_images(
        aligned_image_data_list=valid_aligned_images, 
        normalize_method=stack_norm_method,
        weighting_method=stack_weight_method,
        rejection_algorithm=stack_reject_algo,
        final_combine_method=stack_final_combine,
        sigma_clip_low=stack_kappa_low,
        sigma_clip_high=stack_kappa_high,
        winsor_limits=parsed_winsor_limits,
        minimum_signal_adu_target=0.0,
        # --- TRANSMISSION DES NOUVEAUX PARAMÈTRES ---
        apply_radial_weight=apply_radial_weight,
        radial_feather_fraction=radial_feather_fraction,
        radial_shape_power=radial_shape_power,
        # --- FIN TRANSMISSION ---
        progress_callback=progress_callback
    )
    
    del valid_aligned_images; gc.collect() # valid_aligned_images a été passé par valeur (copie de la liste)
                                          # mais les arrays NumPy à l'intérieur sont passés par référence.
                                          # stack_aligned_images travaille sur ces arrays.
                                          # Il est bon de del ici.

    if master_tile_stacked_HWC is None: 
        pcb_tile(f"{func_id_log_base}_error_stacking_failed", prog=None, lvl="ERROR", tile_id=tile_id)
        return None,None
    
    pcb_tile(f"{func_id_log_base}_info_stacking_finished", prog=None, lvl="DEBUG_DETAIL", tile_id=tile_id, 
             shape=master_tile_stacked_HWC.shape)
             # min_val=np.nanmin(master_tile_stacked_HWC), # Peut être verbeux
             # max_val=np.nanmax(master_tile_stacked_HWC), 
             # mean_val=np.nanmean(master_tile_stacked_HWC))

    # pcb_tile(f"{func_id_log_base}_info_saving_started", prog=None, lvl="DEBUG_DETAIL", tile_id=tile_id)
    temp_fits_filename = f"master_tile_{tile_id:03d}.fits"
    temp_fits_filepath = os.path.join(output_temp_dir,temp_fits_filename)
    
    try:
        # Créer un nouvel objet Header pour la sauvegarde
        header_mt_save = fits.Header()
        if wcs_for_master_tile:
            try: 
                # S'assurer que wcs_for_master_tile a les NAXIS bien définis pour to_header
                # La shape de master_tile_stacked_HWC est (H, W, C)
                # Pour le WCS 2D, on a besoin de (W, H)
                if master_tile_stacked_HWC.ndim >= 2:
                    h_final, w_final = master_tile_stacked_HWC.shape[:2]
                    # Mettre à jour les attributs NAXIS du WCS si nécessaire,
                    # car to_header les utilise.
                    # wcs_for_master_tile.wcs.naxis1 = w_final # Ne pas modifier l'objet WCS original directement ici
                    # wcs_for_master_tile.wcs.naxis2 = h_final # car il est partagé/réutilisé.
                    # Créer une copie du WCS pour modification locale avant to_header si besoin.
                    # Cependant, save_fits_image devrait gérer les NAXIS en fonction des données.
                    pass

                header_mt_save.update(wcs_for_master_tile.to_header(relax=True))
            except Exception as e_wcs_hdr: 
                pcb_tile(f"{func_id_log_base}_warn_wcs_header_error_saving", prog=None, lvl="WARN", tile_id=tile_id, error=str(e_wcs_hdr))
        
        
        
        header_mt_save['ZMT_TYPE']=('Master Tile','ZeMosaic Processed Tile'); header_mt_save['ZMT_ID']=(tile_id,'Master Tile ID')
        header_mt_save['ZMT_NRAW']=(len(seestar_stack_group_info),'Raw frames in this tile group')
        header_mt_save['ZMT_NALGN']=(num_actually_aligned_for_header,'Successfully aligned frames for stack')
        header_mt_save['ZMT_NORM'] = (str(stack_norm_method), 'Normalization method')
        header_mt_save['ZMT_WGHT'] = (str(stack_weight_method), 'Weighting method')
        if apply_radial_weight: # Log des paramètres radiaux
            header_mt_save['ZMT_RADW'] = (True, 'Radial weighting applied')
            header_mt_save['ZMT_RADF'] = (radial_feather_fraction, 'Radial feather fraction')
            header_mt_save['ZMT_RADP'] = (radial_shape_power, 'Radial shape power')
        else:
            header_mt_save['ZMT_RADW'] = (False, 'Radial weighting applied')

        header_mt_save['ZMT_REJ'] = (str(stack_reject_algo), 'Rejection algorithm')
        if stack_reject_algo == "kappa_sigma":
            header_mt_save['ZMT_KAPLO'] = (stack_kappa_low, 'Kappa Sigma Low threshold')
            header_mt_save['ZMT_KAPHI'] = (stack_kappa_high, 'Kappa Sigma High threshold')
        elif stack_reject_algo == "winsorized_sigma_clip":
            header_mt_save['ZMT_WINLO'] = (parsed_winsor_limits[0], 'Winsor Lower limit %')
            header_mt_save['ZMT_WINHI'] = (parsed_winsor_limits[1], 'Winsor Upper limit %')
            # Les paramètres Kappa sont aussi pertinents pour Winsorized
            header_mt_save['ZMT_KAPLO'] = (stack_kappa_low, 'Kappa Low for Winsorized')
            header_mt_save['ZMT_KAPHI'] = (stack_kappa_high, 'Kappa High for Winsorized')
        header_mt_save['ZMT_COMB'] = (str(stack_final_combine), 'Final combine method')
        
        if header_for_master_tile_base: # C'est déjà un objet fits.Header
            ref_path_raw_for_hdr = seestar_stack_group_info[reference_image_index_in_group].get('path_raw', 'UnknownRef')
            header_mt_save['ZMT_REF'] = (os.path.basename(ref_path_raw_for_hdr), 'Reference raw frame for this tile WCS')
            keys_from_ref = ['OBJECT','DATE-AVG','FILTER','INSTRUME','FOCALLEN','XPIXSZ','YPIXSZ', 'GAIN', 'OFFSET'] # Ajout GAIN, OFFSET
            for key_h in keys_from_ref:
                if key_h in header_for_master_tile_base:
                    try: 
                        # Tenter d'obtenir la valeur et le commentaire
                        card = header_for_master_tile_base.cards[key_h]
                        header_mt_save[key_h] = (card.value, card.comment)
                    except (KeyError, AttributeError): # Si la carte n'a pas de commentaire ou si ce n'est pas un objet CardImage
                        header_mt_save[key_h] = header_for_master_tile_base[key_h]
            
            total_exposure_tile = 0.
            num_exposure_summed = 0
            for hdr_raw_item_dict in tile_original_raw_headers: # Ce sont des dicts
                if hdr_raw_item_dict is None: continue
                try: 
                    exposure_val = hdr_raw_item_dict.get('EXPTIME', hdr_raw_item_dict.get('EXPOSURE', 0.0))
                    total_exposure_tile += float(exposure_val if exposure_val is not None else 0.0)
                    num_exposure_summed +=1
                except (TypeError, ValueError) : pass
            header_mt_save['EXPTOTAL']=(round(total_exposure_tile,2),'[s] Sum of EXPTIME for this tile')
            header_mt_save['NEXP_SUM']=(num_exposure_summed,'Number of exposures summed for EXPTOTAL')


        zemosaic_utils.save_fits_image(
            image_data=master_tile_stacked_HWC,
            output_path=temp_fits_filepath,
            header=header_mt_save,
            overwrite=True,
            save_as_float=True,
            progress_callback=progress_callback,
            axis_order="HWC",
        )
        pcb_tile(f"{func_id_log_base}_info_saved", prog=None, lvl="INFO_DETAIL", tile_id=tile_id, format_type='float32', filename=os.path.basename(temp_fits_filepath))
        # pcb_tile(f"{func_id_log_base}_info_saving_finished", prog=None, lvl="DEBUG_DETAIL", tile_id=tile_id)
        return temp_fits_filepath, wcs_for_master_tile
        
    except Exception as e_save_mt:
        pcb_tile(f"{func_id_log_base}_error_saving", prog=None, lvl="ERROR", tile_id=tile_id, error=str(e_save_mt))
        logger.error(f"Traceback pour {func_id_log_base}_{tile_id} sauvegarde:", exc_info=True)
        return None,None
    finally:
        if 'master_tile_stacked_HWC' in locals() and master_tile_stacked_HWC is not None: 
            del master_tile_stacked_HWC
        gc.collect()



# Dans zemosaic_worker.py

# ... (s'assurer que zemosaic_utils est importé et ZEMOSAIC_UTILS_AVAILABLE est défini)
# ... (s'assurer que WCS, fits d'Astropy sont importés, ainsi que reproject_interp)
# ... (définition de logger, _log_and_callback, etc.)

def assemble_final_mosaic_incremental(
    master_tile_fits_with_wcs_list: list,
    final_output_wcs: WCS, 
    final_output_shape_hw: tuple,
    progress_callback: callable,
    n_channels: int = 3,
    dtype_accumulator: np.dtype = np.float64,
    dtype_norm: np.dtype = np.float32,
    apply_crop: bool = False,
    crop_percent: float = 0.0
):
    """
    Assemble les master tuiles en une mosaïque finale de manière incrémentale.
    Peut optionnellement rogner les master tuiles avant assemblage.
    """
    pcb_asm = lambda msg_key, prog=None, lvl="INFO_DETAIL", **kwargs: \
        _log_and_callback(msg_key, prog, lvl, callback=progress_callback, **kwargs)

    pcb_asm(f"ASM_INC: Début. Options rognage - Appliquer: {apply_crop}, %: {crop_percent if apply_crop else 'N/A'}", lvl="DEBUG_DETAIL")

    if not (REPROJECT_AVAILABLE and reproject_interp and ASTROPY_AVAILABLE and fits):
        missing_deps = []
        if not REPROJECT_AVAILABLE or not reproject_interp: missing_deps.append("Reproject (reproject_interp)")
        if not ASTROPY_AVAILABLE or not fits : missing_deps.append("Astropy (fits)")
        pcb_asm("assemble_error_core_deps_unavailable_incremental", prog=None, lvl="ERROR", missing=", ".join(missing_deps)); return None, None

    num_master_tiles = len(master_tile_fits_with_wcs_list)
    pcb_asm("assemble_info_start_incremental", prog=None, lvl="INFO", num_tiles=num_master_tiles)
    if not master_tile_fits_with_wcs_list:
        pcb_asm("assemble_error_no_tiles_provided_incremental", prog=None, lvl="ERROR"); return None, None

    final_shape_for_accumulators_hwc = (final_output_shape_hw[0], final_output_shape_hw[1], n_channels)
    pcb_asm("assemble_info_allocating_accumulators", prog=None, lvl="DEBUG_DETAIL", shape=str(final_shape_for_accumulators_hwc), dtype_sum=str(dtype_accumulator), dtype_norm=str(dtype_norm))
    try:
        running_sum_accumulator = np.zeros(final_shape_for_accumulators_hwc, dtype=dtype_accumulator)
        running_norm_accumulator = np.zeros(final_shape_for_accumulators_hwc, dtype=dtype_norm)
        final_pixel_contributions = np.zeros(final_output_shape_hw, dtype=np.float32) 
    except MemoryError as e_mem_acc: 
        pcb_asm("assemble_error_memory_allocating_accumulators", prog=None, lvl="ERROR", error=str(e_mem_acc)); logger.error("MemoryError allocation accumulateurs (incrémental).", exc_info=True); return None, None
    except Exception as e_acc: 
        pcb_asm("assemble_error_allocating_accumulators", prog=None, lvl="ERROR", error=str(e_acc)); logger.error("Erreur allocation accumulateurs (incrémental).", exc_info=True); return None, None
    pcb_asm("assemble_info_accumulators_allocated", prog=None, lvl="DEBUG_DETAIL")

    for tile_idx, (tile_path, mt_wcs_obj_original) in enumerate(master_tile_fits_with_wcs_list, 1):
        pcb_asm("assemble_info_processing_tile", prog=None, lvl="INFO_DETAIL", tile_num=tile_idx, total_tiles=num_master_tiles, filename=os.path.basename(tile_path))
        
        # Initialisation des variables pour ce scope de boucle
        current_tile_data_hwc = None
        data_to_use_for_reproject = None
        wcs_to_use_for_reproject = None
        tile_processed_successfully_this_iteration = False

        try:
            with fits.open(tile_path, memmap=False, do_not_scale_image_data=True) as hdul: # memmap=False est plus sûr pour éviter problèmes de fichiers ouverts
                if not hdul or not hasattr(hdul[0], 'data') or hdul[0].data is None: 
                    pcb_asm("assemble_warn_tile_empty_or_no_data_inc", prog=None, lvl="WARN", filename=os.path.basename(tile_path))
                    continue 
                
                data_tile_cxhxw = hdul[0].data.astype(np.float32)
                if data_tile_cxhxw.ndim == 3 and data_tile_cxhxw.shape[0] == n_channels:
                    current_tile_data_hwc = np.moveaxis(data_tile_cxhxw, 0, -1)
                elif data_tile_cxhxw.ndim == 2 and n_channels == 1:
                    current_tile_data_hwc = data_tile_cxhxw[..., np.newaxis]
                else:
                    pcb_asm("assemble_warn_tile_shape_mismatch_inc", prog=None, lvl="WARN", filename=os.path.basename(tile_path), shape=str(data_tile_cxhxw.shape), expected_channels=n_channels)
                    del data_tile_cxhxw; gc.collect(); continue
            del data_tile_cxhxw; gc.collect()

            data_to_use_for_reproject = current_tile_data_hwc
            wcs_to_use_for_reproject = mt_wcs_obj_original

            if apply_crop and crop_percent > 1e-3: # Appliquer si crop_percent significatif
                if ZEMOSAIC_UTILS_AVAILABLE and hasattr(zemosaic_utils, 'crop_image_and_wcs'):
                    pcb_asm(f"  ASM_INC: Rognage {crop_percent:.1f}% pour tuile {os.path.basename(tile_path)}", lvl="DEBUG_DETAIL")
                    cropped_data, cropped_wcs = zemosaic_utils.crop_image_and_wcs(
                        current_tile_data_hwc, mt_wcs_obj_original, crop_percent / 100.0, progress_callback
                    )
                    if cropped_data is not None and cropped_wcs is not None:
                        data_to_use_for_reproject = cropped_data
                        wcs_to_use_for_reproject = cropped_wcs
                        pcb_asm(f"    Nouvelle shape après rognage: {data_to_use_for_reproject.shape[:2]}", lvl="DEBUG_VERY_DETAIL")
                    else:
                        pcb_asm(f"  ASM_INC: AVERT - Rognage a échoué pour tuile {os.path.basename(tile_path)}. Utilisation tuile non rognée.", lvl="WARN")
                else:
                    pcb_asm(f"  ASM_INC: AVERT - Option rognage activée mais zemosaic_utils.crop_image_and_wcs non dispo.", lvl="WARN")
            
            if data_to_use_for_reproject is None or wcs_to_use_for_reproject is None: 
                pcb_asm(f"  ASM_INC: Données ou WCS pour reprojection sont None pour tuile {os.path.basename(tile_path)}, ignorée.", lvl="WARN")
                continue

            tile_footprint_combined_for_coverage = np.zeros(final_output_shape_hw, dtype=bool)
            for i_channel in range(n_channels):
                channel_data_to_reproject = None
                if data_to_use_for_reproject.ndim == 3 and data_to_use_for_reproject.shape[-1] > i_channel:
                    channel_data_to_reproject = data_to_use_for_reproject[..., i_channel]
                elif data_to_use_for_reproject.ndim == 2 and i_channel == 0:
                    channel_data_to_reproject = data_to_use_for_reproject
                
                if channel_data_to_reproject is None:
                    pcb_asm(f"  ASM_INC: Canal {i_channel} non trouvé pour reproj (tuile {tile_idx}), shape: {data_to_use_for_reproject.shape}", lvl="WARN"); continue

                input_for_reproject = (channel_data_to_reproject, wcs_to_use_for_reproject)
                reprojected_channel_data, footprint_channel = reproject_interp(input_for_reproject, final_output_wcs, shape_out=final_output_shape_hw, order='bilinear', parallel=False)
                valid_pixels_mask_footprint = footprint_channel > 0.01
                if np.any(valid_pixels_mask_footprint):
                    weights_for_channel = footprint_channel[valid_pixels_mask_footprint]; data_to_add = reprojected_channel_data[valid_pixels_mask_footprint]
                    running_sum_accumulator[..., i_channel][valid_pixels_mask_footprint] += data_to_add * weights_for_channel
                    running_norm_accumulator[..., i_channel][valid_pixels_mask_footprint] += weights_for_channel
                    if i_channel == 0: tile_footprint_combined_for_coverage |= valid_pixels_mask_footprint
                del reprojected_channel_data, footprint_channel, valid_pixels_mask_footprint
                if 'weights_for_channel' in locals(): del weights_for_channel
                if 'data_to_add' in locals(): del data_to_add
                gc.collect()
            
            if np.any(tile_footprint_combined_for_coverage):
                final_pixel_contributions[tile_footprint_combined_for_coverage] += 1.0
            tile_processed_successfully_this_iteration = True # Marquer comme succès pour cette itération

        except MemoryError as e_mem_tile:
             pcb_asm("assemble_error_memory_processing_tile_inc", prog=None, lvl="ERROR", filename=os.path.basename(tile_path), error=str(e_mem_tile)); logger.error(f"MemoryError traitement tuile {tile_path} (incrémental).", exc_info=True)
        except Exception as e_tile:
            pcb_asm("assemble_error_processing_tile_inc", prog=None, lvl="WARN", filename=os.path.basename(tile_path), error=str(e_tile)); logger.error(f"Erreur traitement tuile {tile_path} (incrémental).", exc_info=True)
        finally:
            # current_tile_data_hwc a été chargé du FITS
            if current_tile_data_hwc is not None:
                del current_tile_data_hwc
            
            # data_to_use_for_reproject peut être le même objet que current_tile_data_hwc (pas de rognage)
            # ou un nouvel objet (rognage appliqué). S'il est différent, il faut le supprimer aussi.
            if 'data_to_use_for_reproject' in locals() and \
               data_to_use_for_reproject is not None and \
               (locals().get('current_tile_data_hwc_exists_before_del', False) and \
                data_to_use_for_reproject is not current_tile_data_hwc): # current_tile_data_hwc n'existe plus si déjà supprimé
                 del data_to_use_for_reproject
            elif 'data_to_use_for_reproject' in locals() and data_to_use_for_reproject is not None and not locals().get('current_tile_data_hwc_exists_before_del', False):
                 # Si current_tile_data_hwc a été del mais data_to_use_for_reproject est toujours là (devrait être le même objet dans ce cas)
                 # cette condition est complexe, simplifions en s'assurant qu'ils sont initialisés à None.
                 pass # La suppression de current_tile_data_hwc (si non None) devrait suffire si pas de rognage.

            # Simplification du finally pour le nettoyage des données de tuile
            # Les variables sont initialisées à None au début de la boucle.
            # On s'assure juste de supprimer si elles ont été peuplées.
            # gc.collect() est appelé à la fin.

        # ... (log de progression) ...
        if tile_idx % 10 == 0 or tile_idx == num_master_tiles : 
            pcb_asm("assemble_progress_tiles_processed_inc", prog=None, lvl="INFO_DETAIL", num_done=tile_idx, total_num=num_master_tiles)

    pcb_asm("assemble_info_final_normalization_inc", prog=None, lvl="DEBUG_DETAIL")
    epsilon = 1e-9; final_mosaic_hwc = np.zeros_like(running_sum_accumulator, dtype=np.float32)
    for i_channel in range(n_channels):
        norm_channel_values = running_norm_accumulator[..., i_channel]; sum_channel_values = running_sum_accumulator[..., i_channel]
        valid_norm_mask = norm_channel_values > epsilon
        np.divide(sum_channel_values, norm_channel_values, out=final_mosaic_hwc[..., i_channel], where=valid_norm_mask)
    del running_sum_accumulator, running_norm_accumulator; gc.collect()
    pcb_asm("assemble_info_finished_incremental", prog=None, lvl="INFO", shape=str(final_mosaic_hwc.shape if final_mosaic_hwc is not None else "N/A"))
    return final_mosaic_hwc, final_pixel_contributions.astype(np.float32)



def _reproject_and_coadd_channel_worker(channel_data_list, output_wcs_header, output_shape_hw, match_bg, mm_sum_prefix=None, mm_cov_prefix=None):
    """Worker function to run reproject_and_coadd in a separate process."""
    from astropy.wcs import WCS
    from reproject.mosaicking import reproject_and_coadd
    from reproject import reproject_interp
    import numpy as np

    final_wcs = WCS(output_wcs_header)
    prepared_inputs = []
    for arr, hdr in channel_data_list:
        prepared_inputs.append((arr, WCS(hdr)))

<<<<<<< HEAD


    # The memmap prefixes are produced by other workers. Ensure they exist before
    # reading if provided. Wait here until both files are fully written.
=======
    if mm_sum_prefix and mm_cov_prefix:
        _wait_for_memmap_files([mm_sum_prefix, mm_cov_prefix])

>>>>>>> 47725765
    stacked, coverage = reproject_and_coadd(
        prepared_inputs,
        output_projection=final_wcs,
        shape_out=output_shape_hw,
        reproject_function=reproject_interp,
        combine_function="mean",
        match_background=match_bg,
    )

    if mm_sum_prefix and mm_cov_prefix:
        _wait_for_memmap_files([mm_sum_prefix, mm_cov_prefix])
    return stacked.astype(np.float32), coverage.astype(np.float32)


def assemble_final_mosaic_reproject_coadd(
    master_tile_fits_with_wcs_list: list,
    final_output_wcs: WCS, # Type hint pour WCS d'Astropy
    final_output_shape_hw: tuple,
    progress_callback: callable,
    n_channels: int = 3, 
    match_bg: bool = True,
    # --- NOUVEAUX PARAMÈTRES POUR LE ROGNAGE ---
    apply_crop: bool = False,
    crop_percent: float = 0.0, # Pourcentage par côté, 0.0 = pas de rognage par défaut
    use_memmap: bool = False,
    memmap_dir: str | None = None,
    cleanup_memmap: bool = True,
    process_workers: int = 0
    # --- FIN NOUVEAUX PARAMÈTRES ---
):
    """
    Assemble les master tuiles en une mosaïque finale en utilisant reproject_and_coadd.
    Peut optionnellement rogner les master tuiles avant assemblage.
    """
    _pcb = lambda msg_key, prog=None, lvl="INFO_DETAIL", **kwargs: \
        _log_and_callback(msg_key, prog, lvl, callback=progress_callback, **kwargs)

    _log_memory_usage(progress_callback, "Début assemble_final_mosaic_reproject_coadd")
    _pcb(f"ASM_REPROJ_COADD: Options de rognage - Appliquer: {apply_crop}, Pourcentage: {crop_percent if apply_crop else 'N/A'}", lvl="DEBUG_DETAIL") # Log des options de rognage

    if use_memmap:
        assert memmap_dir, "memmap_dir must be provided when use_memmap=True"
        os.makedirs(memmap_dir, exist_ok=True)

    # ... (Vérification des dépendances REPROJECT_AVAILABLE, ASTROPY_AVAILABLE - inchangée) ...
    if not (REPROJECT_AVAILABLE and reproject_and_coadd and reproject_interp and ASTROPY_AVAILABLE and fits):
        missing_deps = []; # ...
        if not REPROJECT_AVAILABLE or not reproject_and_coadd or not reproject_interp: missing_deps.append("Reproject")
        if not ASTROPY_AVAILABLE or not fits : missing_deps.append("Astropy (fits)")
        _pcb("assemble_error_core_deps_unavailable_reproject_coadd", prog=None, lvl="ERROR", missing=", ".join(missing_deps)); return None, None

    num_master_tiles = len(master_tile_fits_with_wcs_list)
    _pcb("assemble_info_start_reproject_coadd", prog=None, lvl="INFO", num_tiles=num_master_tiles, match_bg=match_bg)
    if not master_tile_fits_with_wcs_list:
        _pcb("assemble_error_no_tiles_provided_reproject_coadd", prog=None, lvl="ERROR"); return None, None

    _pcb("assemble_info_reading_all_master_tiles_for_reproject_coadd", prog=None, lvl="DEBUG_DETAIL")
    
    # input_data_all_tiles_HWC va stocker des tuples (données_image_HWC, wcs_objet_correspondant)
    # Ces données et WCS seront potentiellement ceux des images rognées.
    input_data_all_tiles_HWC_processed = [] 
    
    for i_tile_load, (mt_path, mt_wcs_obj_original) in enumerate(master_tile_fits_with_wcs_list):
        try:
            _pcb(f"  ASM_REPROJ_COADD: Lecture et prétraitement (rognage si actif) Master Tile {i_tile_load+1}/{num_master_tiles} '{os.path.basename(mt_path)}'", prog=None, lvl="DEBUG_VERY_DETAIL")
            
            with fits.open(mt_path, memmap=True, do_not_scale_image_data=True) as hdul:
                if not hdul or hdul[0].data is None:
                    _pcb("assemble_warn_tile_empty_reproject_coadd", prog=None, lvl="WARN", filename=os.path.basename(mt_path))
                    continue
                
                # Charger les données brutes de la master tuile
                mt_data_cxhxw_adu = hdul[0].data.astype(np.float32)
                
                current_tile_data_hwc = None
                if mt_data_cxhxw_adu.ndim == 3 and mt_data_cxhxw_adu.shape[0] == n_channels:
                    current_tile_data_hwc = np.moveaxis(mt_data_cxhxw_adu, 0, -1)
                elif mt_data_cxhxw_adu.ndim == 2 and n_channels == 1:
                     current_tile_data_hwc = mt_data_cxhxw_adu[..., np.newaxis]
                else:
                    _pcb("assemble_warn_tile_shape_mismatch_reproject_coadd", prog=None, lvl="WARN", filename=os.path.basename(mt_path), shape=str(mt_data_cxhxw_adu.shape), expected_channels=n_channels)
                    continue
            
            # --- APPLICATION DU ROGNAGE SI ACTIVÉ ---
            data_to_use_for_assembly = current_tile_data_hwc
            wcs_to_use_for_assembly = mt_wcs_obj_original

            if apply_crop and crop_percent > 1e-3: # Appliquer si crop_percent > 0 (avec une petite tolérance)
                if ZEMOSAIC_UTILS_AVAILABLE and hasattr(zemosaic_utils, 'crop_image_and_wcs'):
                    _pcb(f"    ASM_REPROJ_COADD: Rognage {crop_percent:.1f}% pour tuile {os.path.basename(mt_path)}", lvl="DEBUG_DETAIL")
                    cropped_data, cropped_wcs = zemosaic_utils.crop_image_and_wcs(
                        current_tile_data_hwc, 
                        mt_wcs_obj_original, 
                        crop_percent / 100.0, # La fonction attend une fraction (0.0 à 1.0)
                        progress_callback=progress_callback
                    )
                    if cropped_data is not None and cropped_wcs is not None:
                        data_to_use_for_assembly = cropped_data
                        wcs_to_use_for_assembly = cropped_wcs
                        _pcb(f"      Nouvelle shape après rognage: {data_to_use_for_assembly.shape[:2]}", lvl="DEBUG_VERY_DETAIL")
                    else:
                        _pcb(f"    ASM_REPROJ_COADD: AVERT - Rognage a échoué pour tuile {os.path.basename(mt_path)}. Utilisation de la tuile non rognée.", lvl="WARN")
                else:
                    _pcb(f"    ASM_REPROJ_COADD: AVERT - Option de rognage activée mais zemosaic_utils.crop_image_and_wcs non disponible.", lvl="WARN")
            # --- FIN APPLICATION DU ROGNAGE ---

            input_data_all_tiles_HWC_processed.append(
                (data_to_use_for_assembly, wcs_to_use_for_assembly.to_header())
            )

        except MemoryError as e_mem_read: # ... (gestion MemoryError comme avant) ...
            _pcb("assemble_error_memory_reading_all_tiles", prog=None, lvl="ERROR", filename=os.path.basename(mt_path), error=str(e_mem_read)); logger.error(f"MemoryError lecture tuile {os.path.basename(mt_path)}:", exc_info=True); _log_memory_usage(progress_callback, f"MemoryError lecture tuile {i_tile_load+1}"); del input_data_all_tiles_HWC_processed; gc.collect(); return None, None 
        except Exception as e_read_mt: # ... (gestion autre Exception comme avant) ...
            _pcb("assemble_error_read_master_tile_reproject_coadd", prog=None, lvl="WARN", filename=os.path.basename(mt_path), error=str(e_read_mt)); logger.error(f"Erreur lecture tuile {os.path.basename(mt_path)}:", exc_info=True); continue
    
    if not input_data_all_tiles_HWC_processed: # Vérifier la liste traitée
        _pcb("assemble_error_no_valid_tiles_after_read_and_crop_reproject_coadd", prog=None, lvl="ERROR"); return None, None
    
    _log_memory_usage(progress_callback, "Phase 5 (reproject_coadd) - Après chargement/rognage de toutes les master tuiles")
    _pcb("assemble_info_all_tiles_loaded_and_processed_reproject_coadd", prog=None, lvl="DEBUG", num_loaded_tiles=len(input_data_all_tiles_HWC_processed))


    final_mosaic_stacked_channels_list = [None] * n_channels
    final_mosaic_coverage_map = None

    # Préparation des données sérialisables par canal
    per_channel_data = []
    for i_channel in range(n_channels):
        _log_memory_usage(progress_callback, f"Phase 5 (reproject_coadd) - Début canal {i_channel+1}")
        _pcb(
            "assemble_info_channel_processing_reproject_coadd",
            prog=None,
            lvl="INFO_DETAIL",
            channel_num=i_channel + 1,
            total_channels=n_channels,
        )

        ch_data = []
        for tile_data_hwc_processed, tile_wcs_header in input_data_all_tiles_HWC_processed:
            try:
                if tile_data_hwc_processed.ndim == 3 and tile_data_hwc_processed.shape[-1] > i_channel:
                    ch_data.append((tile_data_hwc_processed[..., i_channel].copy(), tile_wcs_header))
                elif tile_data_hwc_processed.ndim == 2 and i_channel == 0:
                    ch_data.append((tile_data_hwc_processed.copy(), tile_wcs_header))
                else:
                    _pcb(
                        "assemble_error_channel_index_reproject_coadd_processed",
                        lvl="ERROR",
                        tile_shape=str(tile_data_hwc_processed.shape),
                        channel_idx=i_channel,
                    )
            except IndexError:
                _pcb(
                    "assemble_error_channel_index_reproject_coadd_indexerror",
                    lvl="ERROR",
                    tile_shape=str(tile_data_hwc_processed.shape),
                    channel_idx=i_channel,
                )
        per_channel_data.append(ch_data)

    final_output_wcs_header = final_output_wcs.to_header()

    if use_memmap:
        for i_channel, ch_data in enumerate(per_channel_data):
            if not ch_data:
                _pcb("assemble_warn_no_data_for_channel_reproject_coadd", lvl="WARN", channel_num=i_channel+1)
                final_mosaic_stacked_channels_list[i_channel] = np.zeros(final_output_shape_hw, dtype=np.float32)
                if i_channel == 0 and final_mosaic_coverage_map is None:
                    final_mosaic_coverage_map = np.zeros(final_output_shape_hw, dtype=np.float32)
                _log_memory_usage(progress_callback, f"Phase 5 (reproject_coadd) - Fin canal {i_channel+1} (données manquantes)")
                continue

            mm_sum = np.memmap(
                os.path.join(memmap_dir, f"sum_ch{i_channel}.dat"),
                dtype=np.float32,
                mode="w+",
                shape=final_output_shape_hw,
            )
            mm_cov = np.memmap(
                os.path.join(memmap_dir, f"cov_ch{i_channel}.dat"),
                dtype=np.float32,
                mode="w+",
                shape=final_output_shape_hw,
            )
            mm_sum[:] = 0.0
            mm_cov[:] = 0.0
            for img_hw, hdr in ch_data:
                reproj, footprint = reproject_interp((img_hw, WCS(hdr)), final_output_wcs, shape_out=final_output_shape_hw)
                if match_bg:
                    # --- Background matching for memmap path ---
                    overlap_mask = (footprint > 0) & (mm_cov > 0)

                    # Require a minimum number of overlapping samples for stability
                    if np.count_nonzero(overlap_mask) >= 500:
                        # Existing mosaic average in the overlap region
                        mosaic_avg = np.divide(
                            mm_sum[overlap_mask],
                            mm_cov[overlap_mask],
                            out=np.zeros_like(mm_sum[overlap_mask], dtype=np.float32),
                            where=mm_cov[overlap_mask] > 0,
                        )

                        # Median offset between current mosaic and new reprojection
                        delta = np.nanmedian(mosaic_avg - reproj[overlap_mask])

                        # Apply the offset to the tile
                        reproj = reproj + delta

                        _pcb(
                            "assemble_info_bg_matched_reproject_coadd",
                            prog=None,
                            lvl="DEBUG_DETAIL",
                            delta=float(delta),
                            num_overlap=int(np.count_nonzero(overlap_mask)),
                        )
                    # (sinon : trop peu de recouvrement, pas de correction)
                mm_sum += np.nan_to_num(reproj, nan=0.0)
                mm_cov += np.nan_to_num(footprint, nan=0.0)
                mm_sum.flush(); mm_cov.flush(); gc.collect()
            stacked_channel_output = np.divide(
                mm_sum,
                mm_cov,
                out=np.zeros_like(mm_sum, dtype=np.float32),
                where=mm_cov > 0,
            )
            coverage_channel_output = mm_cov.copy()
            mm_sum.flush(); mm_cov.flush(); del mm_sum, mm_cov

            final_mosaic_stacked_channels_list[i_channel] = stacked_channel_output
            if i_channel == 0:
                final_mosaic_coverage_map = coverage_channel_output
            _pcb("assemble_info_channel_processed_reproject_coadd", prog=None, lvl="INFO_DETAIL", channel_num=i_channel + 1)
            _log_memory_usage(progress_callback, f"Phase 5 (reproject_coadd) - Fin canal {i_channel+1} (après memmap)")
    else:

        max_procs = process_workers if process_workers and process_workers > 0 else min(os.cpu_count() or 1, n_channels)
        _pcb(f"ASM_REPROJ_COADD: Using {max_procs} process workers", lvl="DEBUG_DETAIL")
        with ProcessPoolExecutor(max_workers=max_procs) as ex:

            future_map = {}
            for i_channel, ch_data in enumerate(per_channel_data):
                if not ch_data:
                    _pcb("assemble_warn_no_data_for_channel_reproject_coadd", lvl="WARN", channel_num=i_channel+1)
                    final_mosaic_stacked_channels_list[i_channel] = np.zeros(final_output_shape_hw, dtype=np.float32)
                    if i_channel == 0 and final_mosaic_coverage_map is None:
                        final_mosaic_coverage_map = np.zeros(final_output_shape_hw, dtype=np.float32)
                    _log_memory_usage(progress_callback, f"Phase 5 (reproject_coadd) - Fin canal {i_channel+1} (données manquantes)")
                    continue
                sum_prefix = os.path.join(memmap_dir, f"sum_ch{i_channel}") if memmap_dir else None
                cov_prefix = os.path.join(memmap_dir, f"cov_ch{i_channel}") if memmap_dir else None
                future = ex.submit(_reproject_and_coadd_channel_worker, ch_data, final_output_wcs_header, final_output_shape_hw, match_bg, sum_prefix, cov_prefix)
                future_map[future] = i_channel

            for fut in as_completed(future_map):
                idx = future_map[fut]
                try:
                    stacked_channel_output, coverage_channel_output = fut.result()
                except MemoryError as e_mem_reproject:
                    _pcb(
                        "assemble_error_memory_channel_reprojection_reproject_coadd",
                        prog=None,
                        lvl="ERROR",
                        channel_num=idx + 1,
                        error=str(e_mem_reproject),
                    )
                    logger.error(
                        f"MemoryError reproject_and_coadd canal {idx + 1}:",
                        exc_info=True,
                    )
                    return None, None

                except BrokenProcessPool as bpp:
                    _pcb(
                        "assemble_error_broken_process_pool_reproject_coadd",
                        prog=None,
                        lvl="ERROR",
                        channel_num=idx + 1,
                        error=str(bpp),
                    )
                    logger.error("BrokenProcessPool during channel reprojection", exc_info=True)
                    return None, None

                except Exception as e_reproject_ch:
                    _pcb(
                        "assemble_error_channel_reprojection_failed_reproject_coadd",
                        prog=None,
                        lvl="ERROR",
                        channel_num=idx + 1,
                        error=str(e_reproject_ch),
                    )
                    logger.error(
                        f"Erreur reproject_and_coadd canal {idx + 1}:",
                        exc_info=True,
                    )
                    return None, None

                final_mosaic_stacked_channels_list[idx] = stacked_channel_output
                if idx == 0:
                    final_mosaic_coverage_map = coverage_channel_output
                _pcb("assemble_info_channel_processed_reproject_coadd", prog=None, lvl="INFO_DETAIL", channel_num=idx + 1)
                _log_memory_usage(progress_callback, f"Phase 5 (reproject_coadd) - Fin canal {idx+1}")

    _log_memory_usage(progress_callback, "Phase 5 (reproject_coadd) - Après traitement de tous les canaux")
    del input_data_all_tiles_HWC_processed # Supprimer la liste des données chargées
    gc.collect()
    _log_memory_usage(progress_callback, "Phase 5 (reproject_coadd) - Après del input_data_all_tiles_HWC_processed")

    # ... (Fin de la fonction : gestion des canaux manquants, stack final, return - inchangé) ...
    if len(final_mosaic_stacked_channels_list) != n_channels: # ...
        _pcb("assemble_error_stacking_failed_missing_channels_reproject_coadd", prog=None, lvl="ERROR", num_expected=n_channels, num_actual=len(final_mosaic_stacked_channels_list))
        while len(final_mosaic_stacked_channels_list) < n_channels: _pcb(f"assemble_warn_padding_missing_channel_reproject_coadd", lvl="WARN", channel_num_padded=len(final_mosaic_stacked_channels_list)+1); final_mosaic_stacked_channels_list.append(np.zeros(final_output_shape_hw, dtype=np.float32))
        if final_mosaic_coverage_map is None and n_channels > 0 : final_mosaic_coverage_map = np.zeros(final_output_shape_hw, dtype=np.float32)
    try: final_mosaic_data_HWC = np.stack(final_mosaic_stacked_channels_list, axis=-1)
    except ValueError as e_stack_final: _pcb("assemble_error_final_channel_stack_failed_reproject_coadd", prog=None, lvl="ERROR", error=str(e_stack_final)); logger.error(f"Erreur stack final canaux. Shapes: {[ch.shape for ch in final_mosaic_stacked_channels_list if hasattr(ch, 'shape')]}", exc_info=True); return None, None
    finally: del final_mosaic_stacked_channels_list; gc.collect()
    if use_memmap and cleanup_memmap:
        for fname in glob.glob(os.path.join(memmap_dir, "*.dat")):
            try:
                os.remove(fname)
            except OSError:
                pass
    _log_memory_usage(progress_callback, "Fin assemble_final_mosaic_reproject_coadd")
    _pcb("assemble_info_finished_reproject_coadd", prog=None, lvl="INFO", shape=final_mosaic_data_HWC.shape if final_mosaic_data_HWC is not None else "N/A")
    return final_mosaic_data_HWC, final_mosaic_coverage_map




def run_hierarchical_mosaic(
    input_folder: str,
    output_folder: str,
    astap_exe_path: str,
    astap_data_dir_param: str,
    astap_search_radius_config: float,
    astap_downsample_config: int,
    astap_sensitivity_config: int,
    cluster_threshold_config: float,
    progress_callback: callable,
    stack_norm_method: str,
    stack_weight_method: str,
    stack_reject_algo: str,
    stack_kappa_low: float,
    stack_kappa_high: float,
    parsed_winsor_limits: tuple[float, float],
    stack_final_combine: str,
    apply_radial_weight_config: bool,
    radial_feather_fraction_config: float,
    radial_shape_power_config: float,
    min_radial_weight_floor_config: float,
    final_assembly_method_config: str,
    num_base_workers_config: int,
        # --- ARGUMENTS POUR LE ROGNAGE ---
    apply_master_tile_crop_config: bool,
    master_tile_crop_percent_config: float,
    save_final_as_uint16_config: bool,

    coadd_use_memmap_config: bool,
    coadd_memmap_dir_config: str,
    coadd_cleanup_memmap_config: bool,
    assembly_process_workers_config: int,
    auto_limit_frames_per_master_tile_config: bool,
    auto_limit_memory_fraction_config: float
):
    """
    Orchestre le traitement de la mosaïque hiérarchique.
    """
    pcb = lambda msg_key, prog=None, lvl="INFO", **kwargs: _log_and_callback(msg_key, prog, lvl, callback=progress_callback, **kwargs)
    
    def update_gui_eta(eta_seconds_total):
        if progress_callback and callable(progress_callback):
            eta_str = "--:--:--"
            if eta_seconds_total is not None and eta_seconds_total >= 0:
                h, rem = divmod(int(eta_seconds_total), 3600); m, s = divmod(rem, 60)
                eta_str = f"{h:02d}:{m:02d}:{s:02d}"
            pcb(f"ETA_UPDATE:{eta_str}", prog=None, lvl="ETA_LEVEL") 

    SEESTAR_STACK_CLUSTERING_THRESHOLD_DEG = 0.08
    PROGRESS_WEIGHT_PHASE1_RAW_SCAN = 30; PROGRESS_WEIGHT_PHASE2_CLUSTERING = 5
    PROGRESS_WEIGHT_PHASE3_MASTER_TILES = 35; PROGRESS_WEIGHT_PHASE4_GRID_CALC = 5
    PROGRESS_WEIGHT_PHASE5_ASSEMBLY = 15; PROGRESS_WEIGHT_PHASE6_SAVE = 8
    PROGRESS_WEIGHT_PHASE7_CLEANUP = 2

    DEFAULT_PHASE_WORKER_RATIO = 1.0
    ALIGNMENT_PHASE_WORKER_RATIO = 0.5  # Limit aggressive phases to 50% of base workers

    def _compute_phase_workers(base_workers: int, num_tasks: int, ratio: float = DEFAULT_PHASE_WORKER_RATIO) -> int:
        workers = max(1, int(base_workers * ratio))
        if num_tasks > 0:
            workers = min(workers, num_tasks)
        return max(1, workers)
    current_global_progress = 0
    
    error_messages_deps = []
    if not (ASTROPY_AVAILABLE and WCS and SkyCoord and Angle and fits and u): error_messages_deps.append("Astropy")
    if not (REPROJECT_AVAILABLE and find_optimal_celestial_wcs and reproject_and_coadd and reproject_interp): error_messages_deps.append("Reproject")
    if not (ZEMOSAIC_UTILS_AVAILABLE and zemosaic_utils): error_messages_deps.append("zemosaic_utils")
    if not (ZEMOSAIC_ASTROMETRY_AVAILABLE and zemosaic_astrometry): error_messages_deps.append("zemosaic_astrometry")
    if not (ZEMOSAIC_ALIGN_STACK_AVAILABLE and zemosaic_align_stack): error_messages_deps.append("zemosaic_align_stack")
    try: import psutil
    except ImportError: error_messages_deps.append("psutil")
    if error_messages_deps:
        pcb("run_error_critical_deps_missing", prog=None, lvl="ERROR", modules=", ".join(error_messages_deps)); return

    start_time_total_run = time.monotonic()
    pcb("CHRONO_START_REQUEST", prog=None, lvl="CHRONO_LEVEL")
    _log_memory_usage(progress_callback, "Début Run Hierarchical Mosaic")
    pcb("run_info_processing_started", prog=current_global_progress, lvl="INFO")
    pcb(f"  Config ASTAP: Exe='{os.path.basename(astap_exe_path) if astap_exe_path else 'N/A'}', Data='{os.path.basename(astap_data_dir_param) if astap_data_dir_param else 'N/A'}', Radius={astap_search_radius_config}deg, Downsample={astap_downsample_config}, Sens={astap_sensitivity_config}", prog=None, lvl="DEBUG_DETAIL")
    pcb(f"  Config Workers (GUI): Base demandé='{num_base_workers_config}' (0=auto)", prog=None, lvl="DEBUG_DETAIL")
    pcb(f"  Options Stacking (Master Tuiles): Norm='{stack_norm_method}', Weight='{stack_weight_method}', Reject='{stack_reject_algo}', Combine='{stack_final_combine}', RadialWeight={apply_radial_weight_config} (Feather={radial_feather_fraction_config if apply_radial_weight_config else 'N/A'}, Power={radial_shape_power_config if apply_radial_weight_config else 'N/A'}, Floor={min_radial_weight_floor_config if apply_radial_weight_config else 'N/A'})", prog=None, lvl="DEBUG_DETAIL")
    pcb(f"  Options Assemblage Final: Méthode='{final_assembly_method_config}'", prog=None, lvl="DEBUG_DETAIL")

    time_per_raw_file_wcs = None; time_per_master_tile_creation = None
    cache_dir_name = ".zemosaic_img_cache"; temp_image_cache_dir = os.path.join(output_folder, cache_dir_name)
    try:
        if os.path.exists(temp_image_cache_dir): shutil.rmtree(temp_image_cache_dir)
        os.makedirs(temp_image_cache_dir, exist_ok=True)
    except OSError as e_mkdir_cache: 
        pcb("run_error_cache_dir_creation_failed", prog=None, lvl="ERROR", directory=temp_image_cache_dir, error=str(e_mkdir_cache)); return

# --- Phase 1 (Prétraitement et WCS) ---
    base_progress_phase1 = current_global_progress
    _log_memory_usage(progress_callback, "Début Phase 1 (Prétraitement)")
    pcb("run_info_phase1_started_cache", prog=base_progress_phase1, lvl="INFO")
    
    fits_file_paths = []
    # Scan des fichiers FITS dans le dossier d'entrée et ses sous-dossiers
    for root_dir_iter, _, files_in_dir_iter in os.walk(input_folder):
        for file_name_iter in files_in_dir_iter:
            if file_name_iter.lower().endswith((".fit", ".fits")): 
                fits_file_paths.append(os.path.join(root_dir_iter, file_name_iter))
    
    if not fits_file_paths: 
        pcb("run_error_no_fits_found_input", prog=current_global_progress, lvl="ERROR")
        return # Sortie anticipée si aucun fichier FITS n'est trouvé

    num_total_raw_files = len(fits_file_paths)
    pcb("run_info_found_potential_fits", prog=base_progress_phase1, lvl="INFO_DETAIL", num_files=num_total_raw_files)
    
    # --- Détermination du nombre de workers de BASE ---
    effective_base_workers = 0
    num_logical_processors = os.cpu_count() or 1 
    
    if num_base_workers_config <= 0: # Mode automatique (0 de la GUI)
        desired_auto_ratio = 0.75
        effective_base_workers = max(1, int(np.ceil(num_logical_processors * desired_auto_ratio)))
        pcb(f"WORKERS_CONFIG: Mode Auto. Base de workers calculée: {effective_base_workers} ({desired_auto_ratio*100:.0f}% de {num_logical_processors} processeurs logiques)", prog=None, lvl="INFO_DETAIL")
    else: # Mode manuel
        effective_base_workers = min(num_base_workers_config, num_logical_processors)
        if effective_base_workers < num_base_workers_config:
             pcb(f"WORKERS_CONFIG: Demande GUI ({num_base_workers_config}) limitée à {effective_base_workers} (total processeurs logiques: {num_logical_processors}).", prog=None, lvl="WARN")
        pcb(f"WORKERS_CONFIG: Mode Manuel. Base de workers: {effective_base_workers}", prog=None, lvl="INFO_DETAIL")
    
    if effective_base_workers <= 0: # Fallback
        effective_base_workers = 1
        pcb(f"WORKERS_CONFIG: AVERT - effective_base_workers était <= 0, forcé à 1.", prog=None, lvl="WARN")

    # Calcul du nombre de workers pour la Phase 1
    actual_num_workers_ph1 = _compute_phase_workers(
        effective_base_workers,
        num_total_raw_files,
        DEFAULT_PHASE_WORKER_RATIO,
    )
    pcb(
        f"WORKERS_PHASE1: Utilisation de {actual_num_workers_ph1} worker(s). (Base: {effective_base_workers}, Fichiers: {num_total_raw_files})",
        prog=None,
        lvl="INFO",
    )  # Log mis à jour pour plus de clarté
    
    start_time_phase1 = time.monotonic()
    all_raw_files_processed_info_dict = {} # Pour stocker les infos des fichiers traités avec succès
    files_processed_count_ph1 = 0      # Compteur pour les fichiers soumis au ThreadPoolExecutor

    with ThreadPoolExecutor(max_workers=actual_num_workers_ph1, thread_name_prefix="ZeMosaic_Ph1_") as executor_ph1:
        future_to_filepath_ph1 = { 
            executor_ph1.submit(
                get_wcs_and_pretreat_raw_file, 
                f_path, 
                astap_exe_path, 
                astap_data_dir_param, 
                astap_search_radius_config, 
                astap_downsample_config, 
                astap_sensitivity_config, 
                180, # astap_timeout_seconds
                progress_callback,
                temp_image_cache_dir
            ): f_path for f_path in fits_file_paths
        }
        
        for future in as_completed(future_to_filepath_ph1):
            file_path_original = future_to_filepath_ph1[future]
            files_processed_count_ph1 += 1 # Incrémenter pour chaque future terminée
            
            prog_step_phase1 = base_progress_phase1 + int(PROGRESS_WEIGHT_PHASE1_RAW_SCAN * (files_processed_count_ph1 / max(1, num_total_raw_files)))
            
            try:
                # Récupérer le résultat de la tâche
                img_data_adu, wcs_obj_solved, header_obj_updated, hp_mask_path = future.result()
                
                # Si la tâche a réussi (ne retourne pas que des None)
                if img_data_adu is not None and wcs_obj_solved is not None and header_obj_updated is not None:
                    # Sauvegarder les données prétraitées en .npy
                    cache_file_basename = f"preprocessed_{os.path.splitext(os.path.basename(file_path_original))[0]}_{files_processed_count_ph1}.npy"
                    cached_image_path = os.path.join(temp_image_cache_dir, cache_file_basename)
                    try:
                        np.save(cached_image_path, img_data_adu)
                        # Stocker les informations pour les phases suivantes
                        all_raw_files_processed_info_dict[file_path_original] = {
                            'path_raw': file_path_original, 
                            'path_preprocessed_cache': cached_image_path,
                            'path_hotpix_mask': hp_mask_path,
                            'wcs': wcs_obj_solved,
                            'header': header_obj_updated
                        }
                        # pcb(f"Phase 1: Fichier '{os.path.basename(file_path_original)}' traité et mis en cache.", prog=prog_step_phase1, lvl="DEBUG_VERY_DETAIL") # Optionnel
                    except Exception as e_save_npy:
                        pcb("run_error_phase1_save_npy_failed", prog=prog_step_phase1, lvl="ERROR", filename=os.path.basename(file_path_original), error=str(e_save_npy))
                        logger.error(f"Erreur sauvegarde NPY pour {file_path_original}:", exc_info=True)
                    finally: 
                        # Libérer la mémoire des données image dès que possible
                        del img_data_adu; gc.collect() 
                else: 
                    # Le fichier a échoué (ex: WCS non résolu et déplacé)
                    # get_wcs_and_pretreat_raw_file a déjà loggué l'échec spécifique.
                    pcb("run_warn_phase1_wcs_pretreat_failed_or_skipped_thread", prog=prog_step_phase1, lvl="WARN", filename=os.path.basename(file_path_original))
                    # S'assurer que img_data_adu est bien None si le retour était None,None,None pour éviter del sur None
                    if img_data_adu is not None: del img_data_adu; gc.collect()

            except Exception as exc_thread: 
                # Erreur imprévue dans la future elle-même
                pcb("run_error_phase1_thread_exception", prog=prog_step_phase1, lvl="ERROR", filename=os.path.basename(file_path_original), error=str(exc_thread))
                logger.error(f"Exception non gérée dans le thread Phase 1 pour {file_path_original}:", exc_info=True)
            
            # Log de mémoire et ETA
            if files_processed_count_ph1 % max(1, num_total_raw_files // 10) == 0 or files_processed_count_ph1 == num_total_raw_files: 
                _log_memory_usage(progress_callback, f"Phase 1 - Traité {files_processed_count_ph1}/{num_total_raw_files}")
            
            elapsed_phase1 = time.monotonic() - start_time_phase1
            if files_processed_count_ph1 > 0 : # Eviter division par zéro si aucun fichier traité (ne devrait pas arriver ici)
                time_per_raw_file_wcs = elapsed_phase1 / files_processed_count_ph1
                eta_phase1_sec = (num_total_raw_files - files_processed_count_ph1) * time_per_raw_file_wcs
                current_progress_in_run_percent = base_progress_phase1 + (files_processed_count_ph1 / max(1, num_total_raw_files)) * PROGRESS_WEIGHT_PHASE1_RAW_SCAN
                time_per_percent_point_global = (time.monotonic() - start_time_total_run) / max(1, current_progress_in_run_percent) if current_progress_in_run_percent > 0 else (time.monotonic() - start_time_total_run)
                total_eta_sec = eta_phase1_sec + (100 - current_progress_in_run_percent) * time_per_percent_point_global
                update_gui_eta(total_eta_sec)

    # Construire la liste finale des informations des fichiers traités avec succès
    all_raw_files_processed_info = [
        all_raw_files_processed_info_dict[fp] 
        for fp in fits_file_paths 
        if fp in all_raw_files_processed_info_dict
    ]
    
    if not all_raw_files_processed_info: 
        pcb("run_error_phase1_no_valid_raws_after_cache", prog=(base_progress_phase1 + PROGRESS_WEIGHT_PHASE1_RAW_SCAN), lvl="ERROR")
        return # Sortie anticipée si aucun fichier n'a pu être traité avec succès

    current_global_progress = base_progress_phase1 + PROGRESS_WEIGHT_PHASE1_RAW_SCAN
    _log_memory_usage(progress_callback, "Fin Phase 1 (Prétraitement)")
    pcb("run_info_phase1_finished_cache", prog=current_global_progress, lvl="INFO", num_valid_raws=len(all_raw_files_processed_info))
    if time_per_raw_file_wcs: 
        pcb(f"    Temps moyen/brute (P1): {time_per_raw_file_wcs:.2f}s", prog=None, lvl="DEBUG")

    # --- Phase 2 (Clustering) ---
    base_progress_phase2 = current_global_progress
    _log_memory_usage(progress_callback, "Début Phase 2 (Clustering)")
    pcb("run_info_phase2_started", prog=base_progress_phase2, lvl="INFO")
    seestar_stack_groups = cluster_seestar_stacks(all_raw_files_processed_info, SEESTAR_STACK_CLUSTERING_THRESHOLD_DEG, progress_callback)
    if not seestar_stack_groups: pcb("run_error_phase2_no_groups", prog=(base_progress_phase2 + PROGRESS_WEIGHT_PHASE2_CLUSTERING), lvl="ERROR"); return
    if auto_limit_frames_per_master_tile_config:
        try:
            sample_path = seestar_stack_groups[0][0].get('path_preprocessed_cache')
            sample_arr = np.load(sample_path, mmap_mode='r')
            bytes_per_frame = sample_arr.nbytes
            sample_shape = sample_arr.shape
            sample_arr = None
            available_bytes = psutil.virtual_memory().available
            limit = max(
                1,
                int(
                    (available_bytes * auto_limit_memory_fraction_config)
                    // (bytes_per_frame * 6)
                ),
            )
            new_groups = []
            for g in seestar_stack_groups:
                for i in range(0, len(g), limit):
                    new_groups.append(g[i:i+limit])
            if len(new_groups) != len(seestar_stack_groups):
                pcb("clusterstacks_info_groups_split_auto_limit", prog=None, lvl="INFO_DETAIL", original=len(seestar_stack_groups), new=len(new_groups), limit=limit, shape=str(sample_shape))
            seestar_stack_groups = new_groups
        except Exception as e_auto:
            pcb("clusterstacks_warn_auto_limit_failed", prog=None, lvl="WARN", error=str(e_auto))
    current_global_progress = base_progress_phase2 + PROGRESS_WEIGHT_PHASE2_CLUSTERING
    num_seestar_stacks_to_process = len(seestar_stack_groups)
    _log_memory_usage(progress_callback, "Fin Phase 2"); pcb("run_info_phase2_finished", prog=current_global_progress, lvl="INFO", num_groups=num_seestar_stacks_to_process)



    # --- Phase 3 (Création Master Tuiles) ---
    base_progress_phase3 = current_global_progress
    _log_memory_usage(progress_callback, "Début Phase 3 (Master Tuiles)")
    pcb("run_info_phase3_started_from_cache", prog=base_progress_phase3, lvl="INFO")
    temp_master_tile_storage_dir = os.path.join(output_folder, "zemosaic_temp_master_tiles")
    try:
        if os.path.exists(temp_master_tile_storage_dir): shutil.rmtree(temp_master_tile_storage_dir)
        os.makedirs(temp_master_tile_storage_dir, exist_ok=True)
    except OSError as e_mkdir_mt: 
        pcb("run_error_phase3_mkdir_failed", prog=current_global_progress, lvl="ERROR", directory=temp_master_tile_storage_dir, error=str(e_mkdir_mt)); return
        
    master_tiles_results_list_temp = {}
    start_time_phase3 = time.monotonic()
    
    # Calcul des workers pour la Phase 3 (alignement/stacking des groupes)
    actual_num_workers_ph3 = _compute_phase_workers(
        effective_base_workers,
        num_seestar_stacks_to_process,
        ALIGNMENT_PHASE_WORKER_RATIO,
    )
    pcb(
        f"WORKERS_PHASE3: Utilisation de {actual_num_workers_ph3} worker(s). (Base: {effective_base_workers}, Ratio {ALIGNMENT_PHASE_WORKER_RATIO*100:.0f}%, Groupes: {num_seestar_stacks_to_process})",
        prog=None,
        lvl="INFO",
    )  # Log mis à jour pour clarté

    tiles_processed_count_ph3 = 0
    # Envoyer l'info initiale avant la boucle
    if num_seestar_stacks_to_process > 0:
        pcb(f"MASTER_TILE_COUNT_UPDATE:{tiles_processed_count_ph3}/{num_seestar_stacks_to_process}", prog=None, lvl="ETA_LEVEL")
    
    executor_ph3 = ThreadPoolExecutor(max_workers=actual_num_workers_ph3, thread_name_prefix="ZeMosaic_Ph3_")
<<<<<<< HEAD
    future_to_group_index = {
        executor_ph3.submit(
            create_master_tile,
            sg_info_list,
            i_stk,  # tile_id
            temp_master_tile_storage_dir,
            stack_norm_method, stack_weight_method, stack_reject_algo,
            stack_kappa_low, stack_kappa_high, parsed_winsor_limits,
            stack_final_combine,
            apply_radial_weight_config, radial_feather_fraction_config,
            radial_shape_power_config, min_radial_weight_floor_config,
            astap_exe_path, astap_data_dir_param, astap_search_radius_config,
            astap_downsample_config, astap_sensitivity_config, 180,  # timeout ASTAP
            progress_callback
        ): i_stk for i_stk, sg_info_list in enumerate(seestar_stack_groups)
    }

    # Wait for all master-tile tasks to finish before processing results
    executor_ph3.shutdown(wait=True)

    for future in as_completed(future_to_group_index):
=======
    try:
        future_to_group_index = {
            executor_ph3.submit(
                create_master_tile,
                sg_info_list,
                i_stk, # tile_id
                temp_master_tile_storage_dir,
                stack_norm_method, stack_weight_method, stack_reject_algo,
                stack_kappa_low, stack_kappa_high, parsed_winsor_limits,
                stack_final_combine,
                apply_radial_weight_config, radial_feather_fraction_config,
                radial_shape_power_config, min_radial_weight_floor_config, 
                astap_exe_path, astap_data_dir_param, astap_search_radius_config, 
                astap_downsample_config, astap_sensitivity_config, 180, # timeout ASTAP         
                progress_callback
            ): i_stk for i_stk, sg_info_list in enumerate(seestar_stack_groups) 
        }
        for future in as_completed(future_to_group_index):
>>>>>>> 47725765
            group_index_original = future_to_group_index[future]
            tiles_processed_count_ph3 += 1
            
            # --- ENVOYER LA MISE À JOUR DU COMPTEUR DE TUILES ---
            pcb(f"MASTER_TILE_COUNT_UPDATE:{tiles_processed_count_ph3}/{num_seestar_stacks_to_process}", prog=None, lvl="ETA_LEVEL")
            # --- FIN ENVOI MISE À JOUR ---
            
            prog_step_phase3 = base_progress_phase3 + int(PROGRESS_WEIGHT_PHASE3_MASTER_TILES * (tiles_processed_count_ph3 / max(1, num_seestar_stacks_to_process)))
            try:
                mt_result_path, mt_result_wcs = future.result()
                if mt_result_path and mt_result_wcs: 
                    master_tiles_results_list_temp[group_index_original] = (mt_result_path, mt_result_wcs)
                else: 
                    pcb("run_warn_phase3_master_tile_creation_failed_thread", prog=prog_step_phase3, lvl="WARN", stack_num=group_index_original + 1)
            except Exception as exc_thread_ph3: 
                pcb("run_error_phase3_thread_exception", prog=prog_step_phase3, lvl="ERROR", stack_num=group_index_original + 1, error=str(exc_thread_ph3))
                logger.error(f"Exception Phase 3 pour stack {group_index_original + 1}:", exc_info=True)
            
            if tiles_processed_count_ph3 % max(1, num_seestar_stacks_to_process // 5) == 0 or tiles_processed_count_ph3 == num_seestar_stacks_to_process : 
                 _log_memory_usage(progress_callback, f"Phase 3 - Traité {tiles_processed_count_ph3}/{num_seestar_stacks_to_process} tuiles")
            
            elapsed_phase3 = time.monotonic() - start_time_phase3
            time_per_master_tile_creation = elapsed_phase3 / max(1, tiles_processed_count_ph3)
            eta_phase3_sec = (num_seestar_stacks_to_process - tiles_processed_count_ph3) * time_per_master_tile_creation
            current_progress_in_run_percent_ph3 = base_progress_phase3 + (tiles_processed_count_ph3 / max(1, num_seestar_stacks_to_process)) * PROGRESS_WEIGHT_PHASE3_MASTER_TILES
            time_per_percent_point_global_ph3 = (time.monotonic() - start_time_total_run) / max(1, current_progress_in_run_percent_ph3) if current_progress_in_run_percent_ph3 > 0 else (time.monotonic() - start_time_total_run)
            total_eta_sec_ph3 = eta_phase3_sec + (100 - current_progress_in_run_percent_ph3) * time_per_percent_point_global_ph3
            update_gui_eta(total_eta_sec_ph3)
<<<<<<< HEAD
=======
    finally:
        executor_ph3.shutdown(wait=True)
>>>>>>> 47725765
    master_tiles_results_list = [master_tiles_results_list_temp[i] for i in sorted(master_tiles_results_list_temp.keys())]
    del master_tiles_results_list_temp; gc.collect()
    if not master_tiles_results_list: 
        pcb("run_error_phase3_no_master_tiles_created", prog=(base_progress_phase3 + PROGRESS_WEIGHT_PHASE3_MASTER_TILES), lvl="ERROR"); return
    
    current_global_progress = base_progress_phase3 + PROGRESS_WEIGHT_PHASE3_MASTER_TILES
    _log_memory_usage(progress_callback, "Fin Phase 3"); 
    pcb("run_info_phase3_finished_from_cache", prog=current_global_progress, lvl="INFO", num_master_tiles=len(master_tiles_results_list))
    
    # Assurer que le compteur final est bien affiché (au cas où la dernière itération n'aurait pas été exactement le total)
    # Bien que la logique dans la boucle devrait déjà le faire. Peut être redondant mais ne fait pas de mal.
    pcb(f"MASTER_TILE_COUNT_UPDATE:{tiles_processed_count_ph3}/{num_seestar_stacks_to_process}", prog=None, lvl="ETA_LEVEL")

    logger.info("All master tiles complete, entering Phase 5 (reproject & coadd)")
    if progress_callback:
        try:
            progress_callback("run_info_phase3_finished", None, "INFO", num_master_tiles=len(master_tiles_results_list))
        except Exception:
            logger.warning("progress_callback failed for phase3 finished", exc_info=True)




    
    
    # --- Phase 4 (Calcul Grille Finale) ---
    base_progress_phase4 = current_global_progress
    _log_memory_usage(progress_callback, "Début Phase 4 (Calcul Grille)")
    pcb("run_info_phase4_started", prog=base_progress_phase4, lvl="INFO")
    wcs_list_for_final_grid = []; shapes_list_for_final_grid_hw = []
    for mt_path_iter,mt_wcs_iter in master_tiles_results_list:
        # ... (logique de récupération shape, inchangée) ...
        if not (mt_path_iter and os.path.exists(mt_path_iter) and mt_wcs_iter and mt_wcs_iter.is_celestial): pcb("run_warn_phase4_invalid_master_tile_for_grid", prog=None, lvl="WARN", path=os.path.basename(mt_path_iter if mt_path_iter else "N/A_path")); continue
        try:
            h_mt_loc,w_mt_loc=0,0
            if mt_wcs_iter.pixel_shape and mt_wcs_iter.pixel_shape[0] > 0 and mt_wcs_iter.pixel_shape[1] > 0 : h_mt_loc,w_mt_loc=mt_wcs_iter.pixel_shape[1],mt_wcs_iter.pixel_shape[0] 
            else: 
                with fits.open(mt_path_iter,memmap=True, do_not_scale_image_data=True) as hdul_mt_s:
                    if hdul_mt_s[0].data is None: pcb("run_warn_phase4_no_data_in_tile_fits", prog=None, lvl="WARN", path=os.path.basename(mt_path_iter)); continue
                    data_shape = hdul_mt_s[0].shape 
                    if len(data_shape) == 3: h_mt_loc,w_mt_loc = data_shape[1],data_shape[2]
                    elif len(data_shape) == 2: h_mt_loc,w_mt_loc = data_shape[0],data_shape[1]
                    else: pcb("run_warn_phase4_unhandled_tile_shape", prog=None, lvl="WARN", path=os.path.basename(mt_path_iter), shape=data_shape); continue 
                    if mt_wcs_iter and mt_wcs_iter.is_celestial and mt_wcs_iter.pixel_shape is None:
                        try: mt_wcs_iter.pixel_shape=(w_mt_loc,h_mt_loc)
                        except Exception as e_set_ps: pcb("run_warn_phase4_failed_set_pixel_shape", prog=None, lvl="WARN", path=os.path.basename(mt_path_iter), error=str(e_set_ps))
            if h_mt_loc > 0 and w_mt_loc > 0: shapes_list_for_final_grid_hw.append((int(h_mt_loc),int(w_mt_loc))); wcs_list_for_final_grid.append(mt_wcs_iter)
            else: pcb("run_warn_phase4_zero_dimensions_tile", prog=None, lvl="WARN", path=os.path.basename(mt_path_iter))
        except Exception as e_read_tile_shape: pcb("run_error_phase4_reading_tile_shape", prog=None, lvl="ERROR", path=os.path.basename(mt_path_iter), error=str(e_read_tile_shape)); logger.error(f"Erreur lecture shape tuile {os.path.basename(mt_path_iter)}:", exc_info=True); continue
    if not wcs_list_for_final_grid or not shapes_list_for_final_grid_hw or len(wcs_list_for_final_grid) != len(shapes_list_for_final_grid_hw): pcb("run_error_phase4_insufficient_tile_info", prog=(base_progress_phase4 + PROGRESS_WEIGHT_PHASE4_GRID_CALC), lvl="ERROR"); return
    final_mosaic_drizzle_scale = 1.0 
    final_output_wcs, final_output_shape_hw = _calculate_final_mosaic_grid(wcs_list_for_final_grid, shapes_list_for_final_grid_hw, final_mosaic_drizzle_scale, progress_callback)
    if not final_output_wcs or not final_output_shape_hw: pcb("run_error_phase4_grid_calc_failed", prog=(base_progress_phase4 + PROGRESS_WEIGHT_PHASE4_GRID_CALC), lvl="ERROR"); return
    current_global_progress = base_progress_phase4 + PROGRESS_WEIGHT_PHASE4_GRID_CALC
    _log_memory_usage(progress_callback, "Fin Phase 4"); pcb("run_info_phase4_finished", prog=current_global_progress, lvl="INFO", shape=final_output_shape_hw, crval=final_output_wcs.wcs.crval if final_output_wcs.wcs else 'N/A')

# --- Phase 5 (Assemblage Final) ---
    base_progress_phase5 = current_global_progress
    USE_INCREMENTAL_ASSEMBLY = (final_assembly_method_config == "incremental")
    _log_memory_usage(progress_callback, f"Début Phase 5 (Méthode: {final_assembly_method_config}, Rognage MT Appliqué: {apply_master_tile_crop_config}, %Rognage: {master_tile_crop_percent_config if apply_master_tile_crop_config else 'N/A'})") # Log mis à jour
    
    valid_master_tiles_for_assembly = []
    for mt_p, mt_w in master_tiles_results_list:
        if mt_p and os.path.exists(mt_p) and mt_w and mt_w.is_celestial: 
            valid_master_tiles_for_assembly.append((mt_p, mt_w))
        else:
            pcb("run_warn_phase5_invalid_tile_skipped_for_assembly", prog=None, lvl="WARN", filename=os.path.basename(mt_p if mt_p else 'N/A')) # Clé de log plus spécifique
            
    if not valid_master_tiles_for_assembly: 
        pcb("run_error_phase5_no_valid_tiles_for_assembly", prog=(base_progress_phase5 + PROGRESS_WEIGHT_PHASE5_ASSEMBLY), lvl="ERROR")
        # Nettoyage optionnel ici avant de retourner si besoin
        return

    final_mosaic_data_HWC, final_mosaic_coverage_HW = None, None
    log_key_phase5_failed, log_key_phase5_finished = "", ""

    # Vérification de la disponibilité des fonctions d'assemblage
    # (Tu pourrais les importer en haut du module pour éviter le check 'in globals()' à chaque fois)
    reproject_coadd_available = ('assemble_final_mosaic_reproject_coadd' in globals() and callable(assemble_final_mosaic_reproject_coadd))
    incremental_available = ('assemble_final_mosaic_incremental' in globals() and callable(assemble_final_mosaic_incremental))

    if USE_INCREMENTAL_ASSEMBLY:
        if not incremental_available: 
            pcb("run_error_phase5_inc_func_missing", prog=None, lvl="CRITICAL"); return
        pcb("run_info_phase5_started_incremental", prog=base_progress_phase5, lvl="INFO")
        final_mosaic_data_HWC, final_mosaic_coverage_HW = assemble_final_mosaic_incremental(
            master_tile_fits_with_wcs_list=valid_master_tiles_for_assembly, 
            final_output_wcs=final_output_wcs, 
            final_output_shape_hw=final_output_shape_hw,
            # --- FIN PASSAGE ---
        )
        log_key_phase5_failed = "run_error_phase5_assembly_failed_incremental"
        log_key_phase5_finished = "run_info_phase5_finished_incremental"
    else: # Méthode Reproject & Coadd
        if not reproject_coadd_available: 
            pcb("run_error_phase5_reproject_coadd_func_missing", prog=None, lvl="CRITICAL"); return
        pcb("run_info_phase5_started_reproject_coadd", prog=base_progress_phase5, lvl="INFO")
        final_mosaic_data_HWC, final_mosaic_coverage_HW = assemble_final_mosaic_reproject_coadd(
            master_tile_fits_with_wcs_list=valid_master_tiles_for_assembly, 
            final_output_wcs=final_output_wcs, 
            final_output_shape_hw=final_output_shape_hw,
            progress_callback=progress_callback,
            n_channels=3, 
            match_bg=True,
            # --- PASSAGE DES PARAMÈTRES DE ROGNAGE ---
            apply_crop=apply_master_tile_crop_config,
            crop_percent=master_tile_crop_percent_config,
            use_memmap=coadd_use_memmap_config,
            memmap_dir=coadd_memmap_dir_config,
            cleanup_memmap=coadd_cleanup_memmap_config,
            process_workers=assembly_process_workers_config
            # --- FIN PASSAGE ---
        )
        log_key_phase5_failed = "run_error_phase5_assembly_failed_reproject_coadd"
        log_key_phase5_finished = "run_info_phase5_finished_reproject_coadd"

    if final_mosaic_data_HWC is None: 
        pcb(log_key_phase5_failed, prog=(base_progress_phase5 + PROGRESS_WEIGHT_PHASE5_ASSEMBLY), lvl="ERROR")
        # Nettoyage optionnel ici
        return
        
    current_global_progress = base_progress_phase5 + PROGRESS_WEIGHT_PHASE5_ASSEMBLY
    _log_memory_usage(progress_callback, "Fin Phase 5 (Assemblage)")
    pcb(log_key_phase5_finished, prog=current_global_progress, lvl="INFO", 
        shape=final_mosaic_data_HWC.shape if final_mosaic_data_HWC is not None else "N/A")
    

    # --- Phase 6 (Sauvegarde) ---
    base_progress_phase6 = current_global_progress
    _log_memory_usage(progress_callback, "Début Phase 6 (Sauvegarde)")
    pcb("run_info_phase6_started", prog=base_progress_phase6, lvl="INFO")
    output_base_name = f"zemosaic_MT{len(master_tiles_results_list)}_R{len(all_raw_files_processed_info)}"
    final_fits_path = os.path.join(output_folder, f"{output_base_name}.fits")
    
    final_header = fits.Header() 
    if final_output_wcs:
        try: final_header.update(final_output_wcs.to_header(relax=True))
        except Exception as e_hdr_wcs: pcb("run_warn_phase6_wcs_to_header_failed", error=str(e_hdr_wcs), lvl="WARN")
    
    final_header['SOFTWARE']=('ZeMosaic v0.9.4','Mosaic Software') # Incrémente la version si tu le souhaites
    final_header['NMASTILE']=(len(master_tiles_results_list),"Master Tiles combined")
    final_header['NRAWINIT']=(num_total_raw_files,"Initial raw images found")
    final_header['NRAWPROC']=(len(all_raw_files_processed_info),"Raw images with WCS processed")
    # ... (autres clés de config comme ASTAP, Stacking, etc.) ...
    final_header['STK_NORM'] = (str(stack_norm_method), 'Stacking: Normalization Method')
    final_header['STK_WGHT'] = (str(stack_weight_method), 'Stacking: Weighting Method')
    if apply_radial_weight_config:
        final_header['STK_RADW'] = (True, 'Stacking: Radial Weighting Applied')
        final_header['STK_RADFF'] = (radial_feather_fraction_config, 'Stacking: Radial Feather Fraction')
        final_header['STK_RADPW'] = (radial_shape_power_config, 'Stacking: Radial Weight Shape Power')
        final_header['STK_RADFLR'] = (min_radial_weight_floor_config, 'Stacking: Min Radial Weight Floor')
    else:
        final_header['STK_RADW'] = (False, 'Stacking: Radial Weighting Applied')
    final_header['STK_REJ'] = (str(stack_reject_algo), 'Stacking: Rejection Algorithm')
    # ... (kappa, winsor si pertinent pour l'algo de rejet) ...
    final_header['STK_COMB'] = (str(stack_final_combine), 'Stacking: Final Combine Method')
    final_header['ZMASMBMTH'] = (final_assembly_method_config, 'Final Assembly Method')
    final_header['ZM_WORKERS'] = (num_base_workers_config, 'GUI: Base workers config (0=auto)')

    try:
        if not (ZEMOSAIC_UTILS_AVAILABLE and zemosaic_utils): 
            raise RuntimeError("zemosaic_utils non disponible pour sauvegarde FITS.")
        zemosaic_utils.save_fits_image(
            image_data=final_mosaic_data_HWC,
            output_path=final_fits_path,
            header=final_header,
            overwrite=True,
            save_as_float=not save_final_as_uint16_config,
            progress_callback=progress_callback,
            axis_order="HWC",
        )
        
        if final_mosaic_coverage_HW is not None and np.any(final_mosaic_coverage_HW):
            coverage_path = os.path.join(output_folder, f"{output_base_name}_coverage.fits")
            cov_hdr = fits.Header() 
            if ASTROPY_AVAILABLE and final_output_wcs: 
                try: cov_hdr.update(final_output_wcs.to_header(relax=True))
                except: pass 
            cov_hdr['EXTNAME']=('COVERAGE','Coverage Map') 
            cov_hdr['BUNIT']=('count','Pixel contributions or sum of weights')
            zemosaic_utils.save_fits_image(
                final_mosaic_coverage_HW,
                coverage_path,
                header=cov_hdr,
                overwrite=True,
                save_as_float=True,
                progress_callback=progress_callback,
                axis_order="HWC",
            )
            pcb("run_info_coverage_map_saved", prog=None, lvl="INFO_DETAIL", filename=os.path.basename(coverage_path))
        
        current_global_progress = base_progress_phase6 + PROGRESS_WEIGHT_PHASE6_SAVE
        pcb("run_success_mosaic_saved", prog=current_global_progress, lvl="SUCCESS", filename=os.path.basename(final_fits_path))
    except Exception as e_save_m: 
        pcb("run_error_phase6_save_failed", prog=(base_progress_phase6 + PROGRESS_WEIGHT_PHASE6_SAVE), lvl="ERROR", error=str(e_save_m))
        logger.error("Erreur sauvegarde FITS final:", exc_info=True)
        # En cas d'échec de sauvegarde, on ne peut pas générer de preview car final_mosaic_data_HWC pourrait être le problème.
        # On essaie quand même de nettoyer avant de retourner.
        if 'final_mosaic_data_HWC' in locals() and final_mosaic_data_HWC is not None: del final_mosaic_data_HWC
        if 'final_mosaic_coverage_HW' in locals() and final_mosaic_coverage_HW is not None: del final_mosaic_coverage_HW
        gc.collect()
        return

    _log_memory_usage(progress_callback, "Fin Sauvegarde FITS (avant preview)")

    # --- MODIFIÉ : Génération de la Preview PNG avec stretch_auto_asifits_like ---
    if final_mosaic_data_HWC is not None and ZEMOSAIC_UTILS_AVAILABLE and zemosaic_utils:
        pcb("run_info_preview_stretch_started_auto_asifits", prog=None, lvl="INFO_DETAIL") # Log mis à jour
        try:
            # Vérifier si la fonction stretch_auto_asifits_like existe dans zemosaic_utils
            if hasattr(zemosaic_utils, 'stretch_auto_asifits_like') and callable(zemosaic_utils.stretch_auto_asifits_like):
                
                # Paramètres pour stretch_auto_asifits_like (à ajuster si besoin)
                # Ces valeurs sont des exemples, tu devras peut-être les affiner
                # ou les rendre configurables plus tard.
                preview_p_low = 2.5  # Percentile pour le point noir (plus élevé que pour asinh seul)
                preview_p_high = 99.8 # Percentile pour le point blanc initial
                                      # Facteur 'a' pour le stretch asinh après la normalisation initiale
                                      # Pour un stretch plus "doux" similaire à ASIFitsView, 'a' peut être plus grand.
                                      # ASIFitsView utilise souvent un 'midtones balance' (gamma-like) aussi.
                                      # Un 'a' de 10 comme dans ton code de test est très doux. Essayons 0.5 ou 1.0.
                preview_asinh_a = 20.0 # Test avec une valeur plus douce pour le 'a' de asinh

                m_stretched = zemosaic_utils.stretch_auto_asifits_like(
                    final_mosaic_data_HWC,
                    p_low=preview_p_low,
                    p_high=preview_p_high,
                    asinh_a=preview_asinh_a,
                    apply_wb=True  # Applique une balance des blancs automatique
                )

                if m_stretched is not None:
                    img_u8 = (np.clip(m_stretched.astype(np.float32), 0, 1) * 255).astype(np.uint8)
                    png_path = os.path.join(output_folder, f"{output_base_name}_preview.png")
                    try: 
                        import cv2 # Importer cv2 seulement si nécessaire
                        img_bgr = cv2.cvtColor(img_u8, cv2.COLOR_RGB2BGR)
                        if cv2.imwrite(png_path, img_bgr): 
                            pcb("run_success_preview_saved_auto_asifits", prog=None, lvl="SUCCESS", filename=os.path.basename(png_path))
                        else: 
                            pcb("run_warn_preview_imwrite_failed_auto_asifits", prog=None, lvl="WARN", filename=os.path.basename(png_path))
                    except ImportError: 
                        pcb("run_warn_preview_opencv_missing_for_auto_asifits", prog=None, lvl="WARN")
                    except Exception as e_cv2_prev: 
                        pcb("run_error_preview_opencv_failed_auto_asifits", prog=None, lvl="ERROR", error=str(e_cv2_prev))
                else:
                    pcb("run_error_preview_stretch_auto_asifits_returned_none", prog=None, lvl="ERROR")
            else:
                pcb("run_warn_preview_stretch_auto_asifits_func_missing", prog=None, lvl="WARN")
                # Fallback sur l'ancienne méthode si stretch_auto_asifits_like n'est pas trouvée
                # (Tu peux supprimer ce fallback si tu es sûr que la fonction existe)
                pcb("run_info_preview_fallback_to_simple_asinh", prog=None, lvl="DEBUG_DETAIL")
                if hasattr(zemosaic_utils, 'stretch_percentile_rgb') and zemosaic_utils.ASTROPY_VISUALIZATION_AVAILABLE:
                     m_stretched_fallback = zemosaic_utils.stretch_percentile_rgb(final_mosaic_data_HWC, p_low=0.5, p_high=99.9, independent_channels=False, asinh_a=0.01 )
                     if m_stretched_fallback is not None:
                        img_u8_fb = (np.clip(m_stretched_fallback.astype(np.float32), 0, 1) * 255).astype(np.uint8)
                        png_path_fb = os.path.join(output_folder, f"{output_base_name}_preview_fallback.png")
                        try:
                            import cv2
                            img_bgr_fb = cv2.cvtColor(img_u8_fb, cv2.COLOR_RGB2BGR)
                            cv2.imwrite(png_path_fb, img_bgr_fb)
                            pcb("run_success_preview_saved_fallback", prog=None, lvl="INFO_DETAIL", filename=os.path.basename(png_path_fb))
                        except: pass # Ignorer erreur fallback

        except Exception as e_stretch_main: 
            pcb("run_error_preview_stretch_unexpected_main", prog=None, lvl="ERROR", error=str(e_stretch_main))
            logger.error("Erreur imprévue lors de la génération de la preview:", exc_info=True)
            
    if 'final_mosaic_data_HWC' in locals() and final_mosaic_data_HWC is not None: del final_mosaic_data_HWC
    if 'final_mosaic_coverage_HW' in locals() and final_mosaic_coverage_HW is not None: del final_mosaic_coverage_HW
    gc.collect()



    # --- Phase 7 (Nettoyage) ---
    # ... (contenu Phase 7 inchangé) ...
    base_progress_phase7 = current_global_progress
    _log_memory_usage(progress_callback, "Début Phase 7 (Nettoyage)")
    pcb("run_info_phase7_cleanup_starting", prog=base_progress_phase7, lvl="INFO")
    try:
        if os.path.exists(temp_image_cache_dir): shutil.rmtree(temp_image_cache_dir); pcb("run_info_temp_preprocessed_cache_cleaned", prog=None, lvl="INFO_DETAIL", directory=temp_image_cache_dir)
        if os.path.exists(temp_master_tile_storage_dir): shutil.rmtree(temp_master_tile_storage_dir); pcb("run_info_temp_master_tiles_fits_cleaned", prog=None, lvl="INFO_DETAIL", directory=temp_master_tile_storage_dir)
    except Exception as e_clean_final: pcb("run_warn_phase7_cleanup_failed", prog=None, lvl="WARN", error=str(e_clean_final))
    current_global_progress = base_progress_phase7 + PROGRESS_WEIGHT_PHASE7_CLEANUP; current_global_progress = min(100, current_global_progress)
    _log_memory_usage(progress_callback, "Fin Phase 7"); pcb("CHRONO_STOP_REQUEST", prog=None, lvl="CHRONO_LEVEL"); update_gui_eta(0)
    total_duration_sec = time.monotonic() - start_time_total_run
    pcb("run_success_processing_completed", prog=current_global_progress, lvl="SUCCESS", duration=f"{total_duration_sec:.2f}")
    gc.collect(); _log_memory_usage(progress_callback, "Fin Run Hierarchical Mosaic (après GC final)")
    logger.info(f"===== Run Hierarchical Mosaic COMPLETED in {total_duration_sec:.2f}s =====")

####################################################################################################################################################################



if __name__ == "__main__":
    import argparse
    import json

    parser = argparse.ArgumentParser(description="ZeMosaic worker")
    parser.add_argument("input_folder", help="Folder with input FITS")
    parser.add_argument("output_folder", help="Destination folder")
    parser.add_argument("--config", default=None, help="Optional config JSON")
    parser.add_argument("--coadd_use_memmap", action="store_true",
                        help="Write sum/cov arrays to disk via numpy.memmap")
    parser.add_argument("--coadd_memmap_dir", default=None,
                        help="Directory to store *.dat blocks")
    parser.add_argument("--coadd_cleanup_memmap", action="store_true",
                        default=True,
                        help="Delete *.dat blocks when the run finishes")
    parser.add_argument("--no_auto_limit_frames", action="store_true",
                        help="Disable automatic frame limit per master tile")
    parser.add_argument("--assembly_process_workers", type=int, default=None,
                        help="Number of processes for final assembly (0=auto)")
    args = parser.parse_args()

    cfg = {}
    if ZEMOSAIC_CONFIG_AVAILABLE and zemosaic_config:
        cfg.update(zemosaic_config.load_config())
    if args.config:
        try:
            with open(args.config, "r", encoding="utf-8") as f:
                cfg.update(json.load(f))
        except Exception:
            pass

    run_hierarchical_mosaic(
        input_folder=args.input_folder,
        output_folder=args.output_folder,
        astap_exe_path=cfg.get("astap_executable_path", ""),
        astap_data_dir_param=cfg.get("astap_data_directory_path", ""),
        astap_search_radius_config=cfg.get("astap_default_search_radius", 3.0),
        astap_downsample_config=cfg.get("astap_default_downsample", 2),
        astap_sensitivity_config=cfg.get("astap_default_sensitivity", 100),
        cluster_threshold_config=cfg.get("cluster_threshold", 0.08),
        progress_callback=None,
        stack_norm_method=cfg.get("stacking_normalize_method", "linear_fit"),
        stack_weight_method=cfg.get("stacking_weighting_method", "noise_variance"),
        stack_reject_algo=cfg.get("stacking_rejection_algorithm", "winsorized_sigma_clip"),
        stack_kappa_low=cfg.get("stacking_kappa_low", 3.0),
        stack_kappa_high=cfg.get("stacking_kappa_high", 3.0),
        parsed_winsor_limits=(0.05, 0.05),
        stack_final_combine=cfg.get("stacking_final_combine_method", "mean"),
        apply_radial_weight_config=cfg.get("apply_radial_weight", False),
        radial_feather_fraction_config=cfg.get("radial_feather_fraction", 0.8),
        radial_shape_power_config=cfg.get("radial_shape_power", 2.0),
        min_radial_weight_floor_config=cfg.get("min_radial_weight_floor", 0.0),
        final_assembly_method_config=cfg.get("final_assembly_method", "reproject_coadd"),
        num_base_workers_config=cfg.get("num_processing_workers", 0),
        apply_master_tile_crop_config=cfg.get("apply_master_tile_crop", True),
        master_tile_crop_percent_config=cfg.get("master_tile_crop_percent", 18.0),
        save_final_as_uint16_config=cfg.get("save_final_as_uint16", False),
        coadd_use_memmap_config=args.coadd_use_memmap or cfg.get("coadd_use_memmap", False),
        coadd_memmap_dir_config=args.coadd_memmap_dir or cfg.get("coadd_memmap_dir", None),
        coadd_cleanup_memmap_config=args.coadd_cleanup_memmap if args.coadd_cleanup_memmap else cfg.get("coadd_cleanup_memmap", True),
        assembly_process_workers_config=args.assembly_process_workers if args.assembly_process_workers is not None else cfg.get("assembly_process_workers", 0),
        auto_limit_frames_per_master_tile_config=(not args.no_auto_limit_frames) and cfg.get("auto_limit_frames_per_master_tile", True),
        auto_limit_memory_fraction_config=cfg.get("auto_limit_memory_fraction", 0.3),
    )<|MERGE_RESOLUTION|>--- conflicted
+++ resolved
@@ -963,16 +963,12 @@
     for arr, hdr in channel_data_list:
         prepared_inputs.append((arr, WCS(hdr)))
 
-<<<<<<< HEAD
+
 
 
     # The memmap prefixes are produced by other workers. Ensure they exist before
     # reading if provided. Wait here until both files are fully written.
-=======
-    if mm_sum_prefix and mm_cov_prefix:
-        _wait_for_memmap_files([mm_sum_prefix, mm_cov_prefix])
-
->>>>>>> 47725765
+
     stacked, coverage = reproject_and_coadd(
         prepared_inputs,
         output_projection=final_wcs,
@@ -1604,7 +1600,7 @@
         pcb(f"MASTER_TILE_COUNT_UPDATE:{tiles_processed_count_ph3}/{num_seestar_stacks_to_process}", prog=None, lvl="ETA_LEVEL")
     
     executor_ph3 = ThreadPoolExecutor(max_workers=actual_num_workers_ph3, thread_name_prefix="ZeMosaic_Ph3_")
-<<<<<<< HEAD
+
     future_to_group_index = {
         executor_ph3.submit(
             create_master_tile,
@@ -1626,26 +1622,7 @@
     executor_ph3.shutdown(wait=True)
 
     for future in as_completed(future_to_group_index):
-=======
-    try:
-        future_to_group_index = {
-            executor_ph3.submit(
-                create_master_tile,
-                sg_info_list,
-                i_stk, # tile_id
-                temp_master_tile_storage_dir,
-                stack_norm_method, stack_weight_method, stack_reject_algo,
-                stack_kappa_low, stack_kappa_high, parsed_winsor_limits,
-                stack_final_combine,
-                apply_radial_weight_config, radial_feather_fraction_config,
-                radial_shape_power_config, min_radial_weight_floor_config, 
-                astap_exe_path, astap_data_dir_param, astap_search_radius_config, 
-                astap_downsample_config, astap_sensitivity_config, 180, # timeout ASTAP         
-                progress_callback
-            ): i_stk for i_stk, sg_info_list in enumerate(seestar_stack_groups) 
-        }
-        for future in as_completed(future_to_group_index):
->>>>>>> 47725765
+
             group_index_original = future_to_group_index[future]
             tiles_processed_count_ph3 += 1
             
@@ -1674,11 +1651,8 @@
             time_per_percent_point_global_ph3 = (time.monotonic() - start_time_total_run) / max(1, current_progress_in_run_percent_ph3) if current_progress_in_run_percent_ph3 > 0 else (time.monotonic() - start_time_total_run)
             total_eta_sec_ph3 = eta_phase3_sec + (100 - current_progress_in_run_percent_ph3) * time_per_percent_point_global_ph3
             update_gui_eta(total_eta_sec_ph3)
-<<<<<<< HEAD
-=======
-    finally:
-        executor_ph3.shutdown(wait=True)
->>>>>>> 47725765
+
+
     master_tiles_results_list = [master_tiles_results_list_temp[i] for i in sorted(master_tiles_results_list_temp.keys())]
     del master_tiles_results_list_temp; gc.collect()
     if not master_tiles_results_list: 
