# zemosaic_worker.py

import os
import shutil
import time
import traceback
import gc
import logging
import inspect  # Pas utilisé directement ici, mais peut être utile pour des introspections futures
import psutil
import tempfile
import glob
import uuid
import warnings

from concurrent.futures import ThreadPoolExecutor, ProcessPoolExecutor, as_completed
# BrokenProcessPool moved under concurrent.futures.process in modern Python
from concurrent.futures.process import BrokenProcessPool


# --- Configuration du Logging ---
logger = logging.getLogger("ZeMosaicWorker")
if not logger.handlers:
    logger.setLevel(logging.DEBUG)
    try:
        log_file_path = os.path.join(os.path.dirname(os.path.abspath(__file__)), "zemosaic_worker.log")
    except NameError: 
        log_file_path = "zemosaic_worker.log"
    fh = logging.FileHandler(log_file_path, mode='w', encoding='utf-8')
    fh.setLevel(logging.DEBUG)
    formatter = logging.Formatter('%(asctime)s - %(name)s - %(levelname)s - %(module)s.%(funcName)s:%(lineno)d - %(message)s')
    fh.setFormatter(formatter)
    logger.addHandler(fh)
logger.info("Logging pour ZeMosaicWorker initialisé. Logs écrits dans: %s", log_file_path)

# --- Third-Party Library Imports ---
import numpy as np

# --- Astropy (critique) ---
ASTROPY_AVAILABLE = False
WCS, SkyCoord, Angle, fits, u = None, None, None, None, None
try:
    from astropy.io import fits as actual_fits
    from astropy.wcs import WCS as actual_WCS
    from astropy.coordinates import SkyCoord as actual_SkyCoord, Angle as actual_Angle
    from astropy import units as actual_u
    fits, WCS, SkyCoord, Angle, u = actual_fits, actual_WCS, actual_SkyCoord, actual_Angle, actual_u
    ASTROPY_AVAILABLE = True
    logger.info("Bibliothèque Astropy importée.")
except ImportError as e_astro_imp: logger.critical(f"Astropy non trouvée: {e_astro_imp}.")
except Exception as e_astro_other_imp: logger.critical(f"Erreur import Astropy: {e_astro_other_imp}", exc_info=True)

# --- Reproject (critique pour la mosaïque) ---
REPROJECT_AVAILABLE = False
find_optimal_celestial_wcs, reproject_and_coadd, reproject_interp = None, None, None
try:
    from reproject.mosaicking import find_optimal_celestial_wcs as actual_find_optimal_wcs
    from reproject.mosaicking import reproject_and_coadd as actual_reproject_coadd
    from reproject import reproject_interp as actual_reproject_interp
    find_optimal_celestial_wcs, reproject_and_coadd, reproject_interp = actual_find_optimal_wcs, actual_reproject_coadd, actual_reproject_interp
    REPROJECT_AVAILABLE = True
    logger.info("Bibliothèque 'reproject' importée.")
except ImportError as e_reproject_final: logger.critical(f"Échec import reproject: {e_reproject_final}.")
except Exception as e_reproject_other_final: logger.critical(f"Erreur import 'reproject': {e_reproject_other_final}", exc_info=True)

# --- Local Project Module Imports ---
zemosaic_utils, ZEMOSAIC_UTILS_AVAILABLE = None, False
zemosaic_astrometry, ZEMOSAIC_ASTROMETRY_AVAILABLE = None, False
zemosaic_align_stack, ZEMOSAIC_ALIGN_STACK_AVAILABLE = None, False

try: import zemosaic_utils; ZEMOSAIC_UTILS_AVAILABLE = True; logger.info("Module 'zemosaic_utils' importé.")
except ImportError as e: logger.error(f"Import 'zemosaic_utils.py' échoué: {e}.")
try: import zemosaic_astrometry; ZEMOSAIC_ASTROMETRY_AVAILABLE = True; logger.info("Module 'zemosaic_astrometry' importé.")
except ImportError as e: logger.error(f"Import 'zemosaic_astrometry.py' échoué: {e}.")
try: import zemosaic_align_stack; ZEMOSAIC_ALIGN_STACK_AVAILABLE = True; logger.info("Module 'zemosaic_align_stack' importé.")
except ImportError as e: logger.error(f"Import 'zemosaic_align_stack.py' échoué: {e}.")







# DANS zemosaic_worker.py

# ... (imports et logger configuré comme avant) ...

# --- Helper pour log et callback ---
def _log_and_callback(message_key_or_raw, progress_value=None, level="INFO", callback=None, **kwargs):
    """
    Helper pour loguer un message et appeler le callback GUI.
    - Si level est INFO, WARN, ERROR, SUCCESS, message_key_or_raw est traité comme une clé.
    - Sinon (DEBUG, ETA_LEVEL, etc.), message_key_or_raw est loggué tel quel.
    - Les **kwargs sont passés pour le formatage si message_key_or_raw est une clé.
    """
    log_level_map = {
        "INFO": logging.INFO, "DEBUG": logging.DEBUG, "DEBUG_DETAIL": logging.DEBUG,
        "WARN": logging.WARNING, "ERROR": logging.ERROR, "SUCCESS": logging.INFO,
        "INFO_DETAIL": logging.DEBUG, 
        "ETA_LEVEL": logging.DEBUG, # Pour les messages ETA spécifiques
        "CHRONO_LEVEL": logging.DEBUG # Pour les commandes de chrono
    }
    
    level_str = "INFO" # Défaut
    if isinstance(level, str):
        level_str = level.upper()
    elif level is not None:
        logger.warning(f"_log_and_callback: Argument 'level' inattendu (type: {type(level)}, valeur: {level}). Utilisation de INFO par défaut.")

    # Préparer le message pour le logger Python interne
    final_message_for_py_logger = ""
    user_facing_log_levels = ["INFO", "WARN", "ERROR", "SUCCESS"]

    if level_str in user_facing_log_levels:
        # Pour ces niveaux, on s'attend à une clé. Logguer la clé et les args pour le debug interne.
        final_message_for_py_logger = f"[CLÉ_POUR_GUI: {message_key_or_raw}]"
        if kwargs:
            final_message_for_py_logger += f" (Args: {kwargs})"
    else: 
        # Pour les niveaux DEBUG, ETA, CHRONO, on loggue le message brut.
        # Si des kwargs sont passés avec un message brut (ex: debug), on peut essayer de le formater.
        final_message_for_py_logger = str(message_key_or_raw)
        if kwargs:
            try:
                final_message_for_py_logger = final_message_for_py_logger.format(**kwargs)
            except (KeyError, ValueError, IndexError) as fmt_err:
                logger.debug(f"Échec formatage message brut '{message_key_or_raw}' avec kwargs {kwargs} pour logger interne: {fmt_err}")
                # Garder le message brut si le formatage échoue

    logger.log(log_level_map.get(level_str, logging.INFO), final_message_for_py_logger)
    
    # Appel au callback GUI
    if callback and callable(callback):
        try:
            # On envoie la clé (ou le message brut) et les kwargs au callback GUI.
            # La GUI (sa méthode _log_message) sera responsable de faire la traduction
            # et le formatage final en utilisant ces kwargs si message_key_or_raw est une clé.
            #
            # La signature de _log_message dans la GUI doit être :
            # def _log_message(self, message_key_or_raw, progress_value=None, level="INFO", **kwargs):
            callback(message_key_or_raw, progress_value, level if isinstance(level, str) else "INFO", **kwargs)
        except Exception as e_cb:
            # Logguer l'erreur du callback, mais ne pas planter le worker pour ça
            logger.warning(f"Erreur dans progress_callback lors de l'appel depuis _log_and_callback: {e_cb}", exc_info=False)
            # Peut-être afficher la trace pour le debug du callback lui-même
            # logger.debug("Traceback de l'erreur du callback:", exc_info=True)




def _log_memory_usage(progress_callback: callable, context_message: str = ""): # Fonction helper définie ici ou globalement dans le module
    """Logue l'utilisation actuelle de la mémoire du processus et du système."""
    if not progress_callback or not callable(progress_callback):
        return
    try:
        process = psutil.Process(os.getpid())
        mem_info = process.memory_info()
        rss_mb = mem_info.rss / (1024 * 1024)
        vms_mb = mem_info.vms / (1024 * 1024)

        virtual_mem = psutil.virtual_memory()
        available_ram_mb = virtual_mem.available / (1024 * 1024)
        total_ram_mb = virtual_mem.total / (1024 * 1024)
        percent_ram_used = virtual_mem.percent

        swap_mem = psutil.swap_memory()
        used_swap_mb = swap_mem.used / (1024 * 1024)
        total_swap_mb = swap_mem.total / (1024 * 1024)
        percent_swap_used = swap_mem.percent
        
        log_msg = (
            f"Memory Usage ({context_message}): "
            f"Proc RSS: {rss_mb:.1f}MB, VMS: {vms_mb:.1f}MB. "
            f"Sys RAM: Avail {available_ram_mb:.0f}MB / Total {total_ram_mb:.0f}MB ({percent_ram_used}%% used). "
            f"Sys Swap: Used {used_swap_mb:.0f}MB / Total {total_swap_mb:.0f}MB ({percent_swap_used}%% used)."
        )
        _log_and_callback(log_msg, prog=None, lvl="DEBUG", callback=progress_callback)
        
    except Exception as e_mem_log:
        _log_and_callback(f"Erreur lors du logging mémoire ({context_message}): {e_mem_log}", prog=None, lvl="WARN", callback=progress_callback)


def _wait_for_memmap_files(prefixes, timeout=10.0):
    """Poll until each prefix.dat and prefix.npy exist and are non-empty."""
    import time, os
    start = time.time()
    while True:
        all_ready = True
        for prefix in prefixes:
            dat_f = prefix + '.dat'
            npy_f = prefix + '.npy'
            if not (os.path.exists(dat_f) and os.path.getsize(dat_f) > 0 and os.path.exists(npy_f) and os.path.getsize(npy_f) > 0):
                all_ready = False
                break
        if all_ready:
            return
        if time.time() - start > timeout:
            raise RuntimeError(f"Memmap file not ready after {timeout}s: {prefix}")
        time.sleep(0.1)




# --- Fonctions Utilitaires Internes au Worker ---
def _calculate_final_mosaic_grid(panel_wcs_list: list, panel_shapes_hw_list: list,
                                 drizzle_scale_factor: float = 1.0, progress_callback: callable = None):
    num_initial_inputs = len(panel_wcs_list)
    # Utilisation de clés pour les messages utilisateur
    _log_and_callback("calcgrid_info_start_calc", num_wcs_shapes=num_initial_inputs, scale_factor=drizzle_scale_factor, level="DEBUG_DETAIL", callback=progress_callback)
    
    if not (REPROJECT_AVAILABLE and find_optimal_celestial_wcs):
        _log_and_callback("calcgrid_error_reproject_unavailable", level="ERROR", callback=progress_callback); return None, None
    if not (ASTROPY_AVAILABLE and u and Angle):
        _log_and_callback("calcgrid_error_astropy_unavailable", level="ERROR", callback=progress_callback); return None, None
    if num_initial_inputs == 0:
        _log_and_callback("calcgrid_error_no_wcs_shape", level="ERROR", callback=progress_callback); return None, None

    valid_wcs_inputs = []; valid_shapes_inputs_hw = []
    for idx_filt, wcs_filt in enumerate(panel_wcs_list):
        if isinstance(wcs_filt, WCS) and wcs_filt.is_celestial:
            if idx_filt < len(panel_shapes_hw_list):
                shape_filt = panel_shapes_hw_list[idx_filt]
                if isinstance(shape_filt, tuple) and len(shape_filt) == 2 and isinstance(shape_filt[0], int) and shape_filt[0] > 0 and isinstance(shape_filt[1], int) and shape_filt[1] > 0:
                    valid_wcs_inputs.append(wcs_filt); valid_shapes_inputs_hw.append(shape_filt)
                else: _log_and_callback("calcgrid_warn_invalid_shape_skipped", shape=shape_filt, wcs_index=idx_filt, level="WARN", callback=progress_callback)
            else: _log_and_callback("calcgrid_warn_no_shape_for_wcs_skipped", wcs_index=idx_filt, level="WARN", callback=progress_callback)
        else: _log_and_callback("calcgrid_warn_invalid_wcs_skipped", wcs_index=idx_filt, level="WARN", callback=progress_callback)
    
    if not valid_wcs_inputs:
        _log_and_callback("calcgrid_error_no_valid_wcs_shape_after_filter", level="ERROR", callback=progress_callback); return None, None

    panel_wcs_list_to_use = valid_wcs_inputs; panel_shapes_hw_list_to_use = valid_shapes_inputs_hw
    num_valid_inputs = len(panel_wcs_list_to_use)
    _log_and_callback(f"CalcGrid: {num_valid_inputs} WCS/Shapes valides pour calcul.", None, "DEBUG", progress_callback) # Log technique

    inputs_for_optimal_wcs_calc = []
    for i in range(num_valid_inputs):
        wcs_in = panel_wcs_list_to_use[i]
        shape_in_hw = panel_shapes_hw_list_to_use[i] # shape (height, width)
        shape_in_wh_for_wcs_pixel_shape = (shape_in_hw[1], shape_in_hw[0]) # (width, height) for WCS.pixel_shape

        # Ensure WCS.pixel_shape is set for reproject, it might use it internally.
        if wcs_in.pixel_shape is None or wcs_in.pixel_shape != shape_in_wh_for_wcs_pixel_shape:
            try: 
                wcs_in.pixel_shape = shape_in_wh_for_wcs_pixel_shape
                _log_and_callback(f"CalcGrid: WCS {i} pixel_shape set to {shape_in_wh_for_wcs_pixel_shape}", None, "DEBUG_DETAIL", progress_callback)
            except Exception as e_pshape_set: 
                _log_and_callback("calcgrid_warn_set_pixel_shape_failed", wcs_index=i, error=str(e_pshape_set), level="WARN", callback=progress_callback)
        
        # **** LA CORRECTION EST ICI ****
        # find_optimal_celestial_wcs expects a list of (shape, wcs) tuples or HDU objects.
        # The shape should be (height, width).
        inputs_for_optimal_wcs_calc.append((shape_in_hw, wcs_in))
        # *****************************

    if not inputs_for_optimal_wcs_calc:
        _log_and_callback("calcgrid_error_no_wcs_for_optimal_calc", level="ERROR", callback=progress_callback); return None, None
        
    try:
        sum_of_pixel_scales_deg = 0.0; count_of_valid_scales = 0
        # For calculating average input pixel scale, we use panel_wcs_list_to_use (which are just WCS objects)
        for wcs_obj_scale in panel_wcs_list_to_use: 
            if not (wcs_obj_scale and wcs_obj_scale.is_celestial): continue
            try:
                current_pixel_scale_deg = 0.0
                if hasattr(wcs_obj_scale, 'proj_plane_pixel_scales') and callable(wcs_obj_scale.proj_plane_pixel_scales):
                    pixel_scales_angle_tuple = wcs_obj_scale.proj_plane_pixel_scales(); current_pixel_scale_deg = np.mean(np.abs([s.to_value(u.deg) for s in pixel_scales_angle_tuple]))
                elif hasattr(wcs_obj_scale, 'pixel_scale_matrix'): current_pixel_scale_deg = np.sqrt(np.abs(np.linalg.det(wcs_obj_scale.pixel_scale_matrix)))
                else: continue
                if np.isfinite(current_pixel_scale_deg) and current_pixel_scale_deg > 1e-10: sum_of_pixel_scales_deg += current_pixel_scale_deg; count_of_valid_scales += 1
            except Exception: pass # Ignore errors in calculating scale for one WCS
        
        avg_input_pixel_scale_deg = (2.0 / 3600.0) # Fallback 2 arcsec/pix
        if count_of_valid_scales > 0: avg_input_pixel_scale_deg = sum_of_pixel_scales_deg / count_of_valid_scales
        elif num_valid_inputs > 0 : _log_and_callback("calcgrid_warn_scale_fallback", level="WARN", callback=progress_callback)
        
        target_resolution_deg_per_pixel = avg_input_pixel_scale_deg / drizzle_scale_factor
        target_resolution_angle = Angle(target_resolution_deg_per_pixel, unit=u.deg)
        _log_and_callback("calcgrid_info_scales", avg_input_scale_arcsec=avg_input_pixel_scale_deg*3600, target_scale_arcsec=target_resolution_angle.arcsec, level="INFO", callback=progress_callback)
        
        # Now call with inputs_for_optimal_wcs_calc which is a list of (shape_hw, wcs) tuples
        optimal_wcs_out, optimal_shape_hw_out = find_optimal_celestial_wcs(
            inputs_for_optimal_wcs_calc, # This is now a list of (shape_hw, WCS) tuples
            resolution=target_resolution_angle, 
            auto_rotate=True, 
            projection='TAN', 
            reference=None, 
            frame='icrs'
        )
        
        if optimal_wcs_out and optimal_shape_hw_out:
            expected_pixel_shape_wh_for_wcs_out = (optimal_shape_hw_out[1], optimal_shape_hw_out[0])
            if optimal_wcs_out.pixel_shape is None or optimal_wcs_out.pixel_shape != expected_pixel_shape_wh_for_wcs_out:
                try: optimal_wcs_out.pixel_shape = expected_pixel_shape_wh_for_wcs_out
                except Exception: pass
            if not (hasattr(optimal_wcs_out.wcs, 'naxis1') and hasattr(optimal_wcs_out.wcs, 'naxis2')) or not (optimal_wcs_out.wcs.naxis1 > 0 and optimal_wcs_out.wcs.naxis2 > 0) :
                try: optimal_wcs_out.wcs.naxis1 = expected_pixel_shape_wh_for_wcs_out[0]; optimal_wcs_out.wcs.naxis2 = expected_pixel_shape_wh_for_wcs_out[1]
                except Exception: pass
        
        _log_and_callback("calcgrid_info_optimal_grid_calculated", shape=optimal_shape_hw_out, crval=optimal_wcs_out.wcs.crval if optimal_wcs_out and optimal_wcs_out.wcs else 'N/A', level="INFO", callback=progress_callback)
        return optimal_wcs_out, optimal_shape_hw_out
    except ImportError: _log_and_callback("calcgrid_error_find_optimal_wcs_unavailable", level="ERROR", callback=progress_callback); return None, None
    except Exception as e_optimal_wcs_call: 
        _log_and_callback("calcgrid_error_find_optimal_wcs_call", error=str(e_optimal_wcs_call), level="ERROR", callback=progress_callback)
        logger.error("Traceback find_optimal_celestial_wcs:", exc_info=True)
        return None, None


def _load_wcs_from_fits(file_path: str) -> WCS:
    """Lit l'en-tête d'un FITS et retourne un objet WCS léger."""
    if not (file_path and os.path.isfile(file_path)):
        raise FileNotFoundError(f"FITS not found: {file_path}")
    hdr = fits.getheader(file_path, ext=0)
    with warnings.catch_warnings():
        warnings.simplefilter("ignore")
        return WCS(hdr, naxis=2, relax=True)


def cluster_seestar_stacks(all_raw_files_with_info: list, stack_threshold_deg: float, progress_callback: callable):
    if not (ASTROPY_AVAILABLE and SkyCoord and u): _log_and_callback("clusterstacks_error_astropy_unavailable", level="ERROR", callback=progress_callback); return []
    if not all_raw_files_with_info: _log_and_callback("clusterstacks_warn_no_raw_info", level="WARN", callback=progress_callback); return []
    _log_and_callback("clusterstacks_info_start", num_files=len(all_raw_files_with_info), threshold=stack_threshold_deg, level="INFO", callback=progress_callback)
    panel_centers_sky = []; panel_data_for_clustering = []
    for i, info in enumerate(all_raw_files_with_info):
        wcs_obj = info.get('wcs')
        if wcs_obj is None:
            try:
                wcs_obj = _load_wcs_from_fits(info.get('path_raw'))
            except Exception:
                continue
        if not (wcs_obj and wcs_obj.is_celestial):
            continue
        try:
            if wcs_obj.pixel_shape: center_world = wcs_obj.pixel_to_world(wcs_obj.pixel_shape[0]/2.0, wcs_obj.pixel_shape[1]/2.0)
            elif hasattr(wcs_obj.wcs, 'crval'): center_world = SkyCoord(ra=wcs_obj.wcs.crval[0]*u.deg, dec=wcs_obj.wcs.crval[1]*u.deg, frame='icrs')
            else: continue
            panel_centers_sky.append(center_world); panel_data_for_clustering.append(info)
        except Exception: continue
    if not panel_centers_sky: _log_and_callback("clusterstacks_warn_no_centers", level="WARN", callback=progress_callback); return []
    groups = []; assigned_mask = [False] * len(panel_centers_sky)
    for i in range(len(panel_centers_sky)):
        if assigned_mask[i]: continue
        current_group_infos = [panel_data_for_clustering[i]]; assigned_mask[i] = True
        current_group_center_seed = panel_centers_sky[i]
        for j in range(i + 1, len(panel_centers_sky)):
            if assigned_mask[j]: continue
            if current_group_center_seed.separation(panel_centers_sky[j]).deg < stack_threshold_deg:
                current_group_infos.append(panel_data_for_clustering[j]); assigned_mask[j] = True
        groups.append(current_group_infos)
    _log_and_callback("clusterstacks_info_finished", num_groups=len(groups), level="INFO", callback=progress_callback)
    return groups

def get_wcs_and_pretreat_raw_file(file_path: str, astap_exe_path: str, astap_data_dir: str,
                                  astap_search_radius: float, astap_downsample: int,
                                  astap_sensitivity: int, astap_timeout_seconds: int,
                                  progress_callback: callable,
                                  hotpix_mask_dir: str | None = None):
    filename = os.path.basename(file_path)
    # Utiliser une fonction helper pour les logs internes à cette fonction si _log_and_callback
    # est trop lié à la structure de run_hierarchical_mosaic
    _pcb_local = lambda msg_key, lvl="DEBUG", **kwargs: \
        progress_callback(msg_key, None, lvl, **kwargs) if progress_callback else print(f"GETWCS_LOG {lvl}: {msg_key} {kwargs}")

    _pcb_local(f"GetWCS_Pretreat: Début pour '{filename}'.", lvl="DEBUG_DETAIL") # Niveau DEBUG_DETAIL pour être moins verbeux

    hp_mask_path = None

    if not (ZEMOSAIC_UTILS_AVAILABLE and zemosaic_utils):
        _pcb_local("getwcs_error_utils_unavailable", lvl="ERROR")
        return None, None, None, None
        
    img_data_raw_adu, header_orig = zemosaic_utils.load_and_validate_fits(
        file_path, 
        normalize_to_float32=False, 
        attempt_fix_nonfinite=True, 
        progress_callback=progress_callback
    )

    if img_data_raw_adu is None or header_orig is None:
        _pcb_local("getwcs_error_load_failed", lvl="ERROR", filename=filename)
        # Le fichier n'a pas pu être chargé, on ne peut pas le déplacer car on ne sait pas s'il existe ou est corrompu.
        # Ou on pourrait essayer de le déplacer s'il existe. Pour l'instant, on retourne None.
        return None, None, None, None

    # ... (log de post-load) ...
    _pcb_local(f"  Post-Load: '{filename}' - Shape: {img_data_raw_adu.shape}, Dtype: {img_data_raw_adu.dtype}", lvl="DEBUG_VERY_DETAIL")

    img_data_processed_adu = img_data_raw_adu.astype(np.float32, copy=True)
    del img_data_raw_adu; gc.collect()

    # --- Débayerisation ---
    if img_data_processed_adu.ndim == 2:
        _pcb_local(f"  Monochrome détecté pour '{filename}'. Débayerisation...", lvl="DEBUG_DETAIL")
        bayer_pattern = header_orig.get('BAYERPAT', header_orig.get('CFAIMAGE', 'GRBG'))
        if not isinstance(bayer_pattern, str) or bayer_pattern.upper() not in ['GRBG','RGGB','GBRG','BGGR']: bayer_pattern = 'GRBG'
        else: bayer_pattern = bayer_pattern.upper()
        
        bitpix = header_orig.get('BITPIX', 16)
        # ... (logique de max_val_for_norm_before_debayer inchangée) ...
        max_val_for_norm_before_debayer = (2**abs(bitpix))-1. if bitpix!=0 and np.issubdtype(img_data_processed_adu.dtype,np.integer) else (65535. if np.issubdtype(img_data_processed_adu.dtype,np.unsignedinteger) else 1.)
        if abs(bitpix)>16 and np.issubdtype(img_data_processed_adu.dtype,np.integer): max_val_for_norm_before_debayer=(2**16)-1.
        if max_val_for_norm_before_debayer<=0: max_val_for_norm_before_debayer=1.

        img_norm_for_debayer = np.zeros_like(img_data_processed_adu,dtype=np.float32)
        min_adu_pre_debayer,max_adu_pre_debayer=np.nanmin(img_data_processed_adu),np.nanmax(img_data_processed_adu)
        range_adu_pre_debayer=max_adu_pre_debayer-min_adu_pre_debayer
        if range_adu_pre_debayer>1e-9: img_norm_for_debayer=(img_data_processed_adu-min_adu_pre_debayer)/range_adu_pre_debayer
        elif np.any(np.isfinite(img_data_processed_adu)): img_norm_for_debayer=np.full_like(img_data_processed_adu,0.5)
        img_norm_for_debayer=np.clip(img_norm_for_debayer,0.,1.)
        
        try:
            img_rgb_norm_01 = zemosaic_utils.debayer_image(img_norm_for_debayer, bayer_pattern, progress_callback=progress_callback)
            if range_adu_pre_debayer>1e-9: img_data_processed_adu=(img_rgb_norm_01*range_adu_pre_debayer)+min_adu_pre_debayer
            else: img_data_processed_adu=np.full_like(img_rgb_norm_01,min_adu_pre_debayer if np.isfinite(min_adu_pre_debayer) else 0.)
        except Exception as e_debayer: 
            _pcb_local("getwcs_warn_debayer_failed", lvl="WARN", filename=filename, error=str(e_debayer))
            img_data_processed_adu = np.stack([img_data_processed_adu]*3, axis=-1) # Fallback stack
    
    if img_data_processed_adu.ndim == 2: # Toujours monochrome après tentative de débayerisation
        _pcb_local("getwcs_warn_still_2d_after_debayer_attempt", lvl="WARN", filename=filename)
        img_data_processed_adu = np.stack([img_data_processed_adu]*3, axis=-1)
    
    if img_data_processed_adu.ndim != 3 or img_data_processed_adu.shape[-1] != 3:
        _pcb_local("getwcs_error_shape_after_debayer_final_check", lvl="ERROR", filename=filename, shape=str(img_data_processed_adu.shape))
        return None, None, None, None

    # --- Correction Hot Pixels ---
    _pcb_local(f"  Correction HP pour '{filename}'...", lvl="DEBUG_DETAIL")
    if hotpix_mask_dir:
        os.makedirs(hotpix_mask_dir, exist_ok=True)
        hp_mask_path = os.path.join(hotpix_mask_dir, f"hp_mask_{os.path.splitext(filename)[0]}_{uuid.uuid4().hex}.npy")
    img_data_hp_corrected_adu = zemosaic_utils.detect_and_correct_hot_pixels(
        img_data_processed_adu,
        3.0,
        5,
        progress_callback=progress_callback,
        save_mask_path=hp_mask_path,
    )
    if img_data_hp_corrected_adu is not None: 
        img_data_processed_adu = img_data_hp_corrected_adu
    else: _pcb_local("getwcs_warn_hp_returned_none_using_previous", lvl="WARN", filename=filename)

    # --- Résolution WCS ---
    _pcb_local(f"  Résolution WCS pour '{filename}'...", lvl="DEBUG_DETAIL")
    wcs_brute = None
    if ASTROPY_AVAILABLE and WCS: # S'assurer que WCS est bien l'objet d'Astropy
        try:
            wcs_from_header = WCS(header_orig, naxis=2, relax=True) # Utiliser WCS d'Astropy
            if wcs_from_header.is_celestial and hasattr(wcs_from_header.wcs,'crval') and \
               (hasattr(wcs_from_header.wcs,'cdelt') or hasattr(wcs_from_header.wcs,'cd') or hasattr(wcs_from_header.wcs,'pc')):
                wcs_brute = wcs_from_header
                _pcb_local(f"    WCS trouvé dans header FITS de '{filename}'.", lvl="DEBUG_DETAIL")
        except Exception as e_wcs_hdr:
            _pcb_local("getwcs_warn_header_wcs_read_failed", lvl="WARN", filename=filename, error=str(e_wcs_hdr))
            wcs_brute = None
            
    if wcs_brute is None and ZEMOSAIC_ASTROMETRY_AVAILABLE and zemosaic_astrometry:
        _pcb_local(f"    WCS non trouvé/valide dans header. Appel solve_with_astap pour '{filename}'.", lvl="DEBUG_DETAIL")
        wcs_brute = zemosaic_astrometry.solve_with_astap(
            image_fits_path=file_path, original_fits_header=header_orig, 
            astap_exe_path=astap_exe_path, astap_data_dir=astap_data_dir, 
            search_radius_deg=astap_search_radius, downsample_factor=astap_downsample, 
            sensitivity=astap_sensitivity, timeout_sec=astap_timeout_seconds, 
            update_original_header_in_place=True, # Important que le header soit mis à jour
            progress_callback=progress_callback
        )
        if wcs_brute: _pcb_local("getwcs_info_astap_solved", lvl="INFO_DETAIL", filename=filename)
        else: _pcb_local("getwcs_warn_astap_failed", lvl="WARN", filename=filename)
    elif wcs_brute is None: # Ni header, ni ASTAP n'a fonctionné ou n'était dispo
        _pcb_local("getwcs_warn_no_wcs_source_available_or_failed", lvl="WARN", filename=filename)
        # Action de déplacement sera gérée par le check suivant

    # --- Vérification finale du WCS et action de déplacement si échec ---
    if wcs_brute and wcs_brute.is_celestial:
        # Mettre à jour pixel_shape si nécessaire
        if wcs_brute.pixel_shape is None or not (wcs_brute.pixel_shape[0]>0 and wcs_brute.pixel_shape[1]>0):
            n1_final = header_orig.get('NAXIS1', img_data_processed_adu.shape[1])
            n2_final = header_orig.get('NAXIS2', img_data_processed_adu.shape[0])
            if n1_final > 0 and n2_final > 0:
                try: wcs_brute.pixel_shape = (int(n1_final), int(n2_final))
                except Exception as e_ps_final: 
                    _pcb_local("getwcs_error_set_pixel_shape_final_wcs_invalid", lvl="ERROR", filename=filename, error=str(e_ps_final))
                    # WCS devient invalide ici
                    wcs_brute = None # Forcer le déplacement
            else:
                _pcb_local("getwcs_error_invalid_naxis_for_pixel_shape_wcs_invalid", lvl="ERROR", filename=filename)
                wcs_brute = None # Forcer le déplacement
        
        if wcs_brute and wcs_brute.is_celestial: # Re-vérifier après la tentative de set_pixel_shape
            _pcb_local("getwcs_info_pretreatment_wcs_ok", lvl="DEBUG", filename=filename)
            try:
                zemosaic_astrometry._write_wcs_to_fits(file_path, wcs_brute, progress_callback)
            except Exception:
                pass
            return img_data_processed_adu, wcs_brute, header_orig, hp_mask_path  # header_orig peut avoir été mis à jour par ASTAP
        # else: tombe dans le bloc de déplacement ci-dessous

    # Si on arrive ici, c'est que wcs_brute est None ou non céleste
    _pcb_local("getwcs_action_moving_unsolved_file", lvl="WARN", filename=filename)
    try:
        original_file_dir = os.path.dirname(file_path)
        unaligned_dir_name = "unaligned_by_zemosaic"
        unaligned_path = os.path.join(original_file_dir, unaligned_dir_name)
        
        if not os.path.exists(unaligned_path):
            os.makedirs(unaligned_path, exist_ok=True)
            _pcb_local(f"  Création dossier: '{unaligned_path}'", lvl="INFO_DETAIL")
        
        destination_path = os.path.join(unaligned_path, filename)
        
        if os.path.exists(destination_path):
            base, ext = os.path.splitext(filename)
            timestamp_suffix = time.strftime("_%Y%m%d%H%M%S")
            destination_path = os.path.join(unaligned_path, f"{base}{timestamp_suffix}{ext}")
            _pcb_local(f"  Fichier de destination '{filename}' existe déjà. Renommage en '{os.path.basename(destination_path)}'", lvl="DEBUG_DETAIL")

        shutil.move(file_path, destination_path) # shutil.move écrase si la destination existe et est un fichier
                                                  # mais notre renommage ci-dessus gère le cas.
        _pcb_local(f"  Fichier '{filename}' déplacé vers '{unaligned_path}'.", lvl="INFO")

    except Exception as e_move:
        _pcb_local(f"getwcs_error_moving_unaligned_file", lvl="ERROR", filename=filename, error=str(e_move))
        logger.error(f"Erreur déplacement fichier {filename} vers dossier unaligned:", exc_info=True)
            
    if img_data_processed_adu is not None: del img_data_processed_adu 
    gc.collect()
    return None, None, None, hp_mask_path  # Indique l'échec pour ce fichier








# Dans zemosaic_worker.py

# ... (vos imports existants : os, shutil, time, traceback, gc, logging, np, astropy, reproject, et les modules zemosaic_...)

def create_master_tile(
    seestar_stack_group_info: list[dict], 
    tile_id: int, 
    output_temp_dir: str,
    # Paramètres de stacking existants
    stack_norm_method: str,
    stack_weight_method: str, # Ex: "none", "noise_variance", "noise_fwhm", "noise_plus_fwhm"
    stack_reject_algo: str,
    stack_kappa_low: float,
    stack_kappa_high: float,
    parsed_winsor_limits: tuple[float, float],
    stack_final_combine: str,
    # --- NOUVEAUX PARAMÈTRES POUR LA PONDÉRATION RADIALE ---
    apply_radial_weight: bool,             # Vient de la GUI/config
    radial_feather_fraction: float,      # Vient de la GUI/config
    radial_shape_power: float,           # Pourrait être une constante ou configurable
    min_radial_weight_floor: float,
    # --- FIN NOUVEAUX PARAMÈTRES ---
    # Paramètres ASTAP (pourraient être enlevés si plus du tout utilisés ici)
    astap_exe_path_global: str, 
    astap_data_dir_global: str, 
    astap_search_radius_global: float,
    astap_downsample_global: int,
    astap_sensitivity_global: int,
    astap_timeout_seconds_global: int,
    winsor_pool_workers: int,
    progress_callback: callable
):
    """
    Crée une "master tuile" à partir d'un groupe d'images.
    Lit les données image prétraitées depuis un cache disque (.npy).
    Utilise les WCS et Headers déjà résolus et stockés en mémoire.
    Transmet toutes les options de stacking, y compris la pondération radiale.
    """
    pcb_tile = lambda msg_key, prog=None, lvl="INFO_DETAIL", **kwargs: _log_and_callback(msg_key, prog, lvl, callback=progress_callback, **kwargs)
    func_id_log_base = "mastertile" 

    pcb_tile(f"{func_id_log_base}_info_creation_started_from_cache", prog=None, lvl="INFO", 
             num_raw=len(seestar_stack_group_info), tile_id=tile_id)
    pcb_tile(f"    {func_id_log_base}_{tile_id}: Options Stacking - Norm='{stack_norm_method}', "
             f"Weight='{stack_weight_method}' (RadialWeight={apply_radial_weight}), "
             f"Reject='{stack_reject_algo}', Combine='{stack_final_combine}'", prog=None, lvl="DEBUG")

    if not (ZEMOSAIC_UTILS_AVAILABLE and zemosaic_utils and ZEMOSAIC_ALIGN_STACK_AVAILABLE and zemosaic_align_stack and ASTROPY_AVAILABLE and fits): # Ajout de 'fits' pour header_mt_save
        # ... (votre gestion d'erreur de dépendances existante) ...
        if not ZEMOSAIC_UTILS_AVAILABLE: pcb_tile(f"{func_id_log_base}_error_utils_unavailable", prog=None, lvl="ERROR", tile_id=tile_id)
        if not ZEMOSAIC_ALIGN_STACK_AVAILABLE: pcb_tile(f"{func_id_log_base}_error_alignstack_unavailable", prog=None, lvl="ERROR", tile_id=tile_id)
        if not ASTROPY_AVAILABLE or not fits: pcb_tile(f"{func_id_log_base}_error_astropy_unavailable", prog=None, lvl="ERROR", tile_id=tile_id)
        return None, None
        
    if not seestar_stack_group_info: 
        pcb_tile(f"{func_id_log_base}_error_no_images_provided", prog=None, lvl="ERROR", tile_id=tile_id)
        return None,None
    
    # Choix de l'image de référence (généralement la première du groupe après tri ou la plus centrale)
    reference_image_index_in_group = 0 # Pourrait être plus sophistiqué à l'avenir
    if not (0 <= reference_image_index_in_group < len(seestar_stack_group_info)): 
        pcb_tile(f"{func_id_log_base}_error_invalid_ref_index", prog=None, lvl="ERROR", tile_id=tile_id, ref_idx=reference_image_index_in_group, group_size=len(seestar_stack_group_info))
        return None,None
    
    ref_info_for_tile = seestar_stack_group_info[reference_image_index_in_group]
    wcs_for_master_tile = ref_info_for_tile.get('wcs')
    if wcs_for_master_tile is None:
        try:
            wcs_for_master_tile = _load_wcs_from_fits(ref_info_for_tile.get('path_raw'))
        except Exception:
            wcs_for_master_tile = None
    # Le header est un dict venant du cache, il faut le convertir en objet fits.Header si besoin
    header_dict_for_master_tile_base = ref_info_for_tile.get('header') 

    if not (wcs_for_master_tile and wcs_for_master_tile.is_celestial and header_dict_for_master_tile_base):
        pcb_tile(f"{func_id_log_base}_error_invalid_ref_wcs_header", prog=None, lvl="ERROR", tile_id=tile_id)
        return None,None
    
    # Conversion du dict en objet astropy.io.fits.Header pour la sauvegarde
    header_for_master_tile_base = fits.Header(header_dict_for_master_tile_base.cards if hasattr(header_dict_for_master_tile_base,'cards') else header_dict_for_master_tile_base)
    
    ref_path_raw = ref_info_for_tile.get('path_raw', 'UnknownRawRef')
    pcb_tile(f"{func_id_log_base}_info_reference_set", prog=None, lvl="DEBUG_DETAIL", ref_index=reference_image_index_in_group, ref_filename=os.path.basename(ref_path_raw), tile_id=tile_id)

    pcb_tile(f"{func_id_log_base}_info_loading_from_cache_started", prog=None, lvl="DEBUG_DETAIL", num_images=len(seestar_stack_group_info), tile_id=tile_id)
    
    tile_images_data_HWC_adu = []
    tile_original_raw_headers = [] # Liste des dictionnaires de header originaux

    for i, raw_file_info in enumerate(seestar_stack_group_info):
        cached_image_file_path = raw_file_info.get('path_preprocessed_cache')
        original_raw_path = raw_file_info.get('path_raw', 'UnknownRawPathForTileImg') # Plus descriptif

        if not (cached_image_file_path and os.path.exists(cached_image_file_path)):
            pcb_tile(f"{func_id_log_base}_warn_cache_file_missing", prog=None, lvl="WARN", filename=os.path.basename(original_raw_path), cache_path=cached_image_file_path, tile_id=tile_id)
            continue
        
        # pcb_tile(f"    {func_id_log_base}_{tile_id}_Img{i}: Lecture cache '{os.path.basename(cached_image_file_path)}'", prog=None, lvl="DEBUG_VERY_DETAIL")
        
        try:
            img_data_adu = np.load(cached_image_file_path) 
            if not (isinstance(img_data_adu, np.ndarray) and img_data_adu.dtype == np.float32 and img_data_adu.ndim == 3 and img_data_adu.shape[-1] == 3):
                pcb_tile(f"{func_id_log_base}_warn_invalid_cached_data", prog=None, lvl="WARN", filename=os.path.basename(cached_image_file_path), 
                         shape=img_data_adu.shape if hasattr(img_data_adu, 'shape') else 'N/A', 
                         dtype=img_data_adu.dtype if hasattr(img_data_adu, 'dtype') else 'N/A', tile_id=tile_id)
                del img_data_adu; gc.collect(); continue
            
            tile_images_data_HWC_adu.append(img_data_adu)
            # Stocker le dict de header, pas l'objet fits.Header, car c'est ce qui est dans raw_file_info
            tile_original_raw_headers.append(raw_file_info.get('header')) 
        except MemoryError as e_mem_load_cache:
             pcb_tile(f"{func_id_log_base}_error_memory_loading_cache", prog=None, lvl="ERROR", filename=os.path.basename(cached_image_file_path), error=str(e_mem_load_cache), tile_id=tile_id)
             del tile_images_data_HWC_adu, tile_original_raw_headers; gc.collect(); return None, None
        except Exception as e_load_cache:
            pcb_tile(f"{func_id_log_base}_error_loading_cache", prog=None, lvl="ERROR", filename=os.path.basename(cached_image_file_path), error=str(e_load_cache), tile_id=tile_id)
            logger.error(f"Erreur chargement cache {cached_image_file_path} pour tuile {tile_id}", exc_info=True)
            continue
            
    if not tile_images_data_HWC_adu: 
        pcb_tile(f"{func_id_log_base}_error_no_valid_images_from_cache", prog=None, lvl="ERROR", tile_id=tile_id)
        return None,None
    # pcb_tile(f"{func_id_log_base}_info_loading_from_cache_finished", prog=None, lvl="DEBUG_DETAIL", num_loaded=len(tile_images_data_HWC_adu), tile_id=tile_id)

    # pcb_tile(f"{func_id_log_base}_info_intra_tile_alignment_started", prog=None, lvl="DEBUG_DETAIL", num_to_align=len(tile_images_data_HWC_adu), tile_id=tile_id)
    aligned_images_for_stack = zemosaic_align_stack.align_images_in_group(
        image_data_list=tile_images_data_HWC_adu, 
        reference_image_index=reference_image_index_in_group, 
        progress_callback=progress_callback
    )
    del tile_images_data_HWC_adu; gc.collect()
    
    valid_aligned_images = [img for img in aligned_images_for_stack if img is not None]
    if aligned_images_for_stack: del aligned_images_for_stack # Libérer la liste originale après filtrage

    num_actually_aligned_for_header = len(valid_aligned_images)
    # pcb_tile(f"{func_id_log_base}_info_intra_tile_alignment_finished", prog=None, lvl="DEBUG_DETAIL", num_aligned=num_actually_aligned_for_header, tile_id=tile_id)
    
    if not valid_aligned_images: 
        pcb_tile(f"{func_id_log_base}_error_no_images_after_alignment", prog=None, lvl="ERROR", tile_id=tile_id)
        return None,None
    
    pcb_tile(f"{func_id_log_base}_info_stacking_started", prog=None, lvl="DEBUG_DETAIL", 
             num_to_stack=len(valid_aligned_images), tile_id=tile_id) # Les options sont loggées au début
    
    master_tile_stacked_HWC = zemosaic_align_stack.stack_aligned_images(
        aligned_image_data_list=valid_aligned_images, 
        normalize_method=stack_norm_method,
        weighting_method=stack_weight_method,
        rejection_algorithm=stack_reject_algo,
        final_combine_method=stack_final_combine,
        sigma_clip_low=stack_kappa_low,
        sigma_clip_high=stack_kappa_high,
        winsor_limits=parsed_winsor_limits,
        minimum_signal_adu_target=0.0,
        # --- TRANSMISSION DES NOUVEAUX PARAMÈTRES ---
        apply_radial_weight=apply_radial_weight,
        radial_feather_fraction=radial_feather_fraction,
        radial_shape_power=radial_shape_power,
        winsor_max_workers=winsor_pool_workers,
        # --- FIN TRANSMISSION ---
        progress_callback=progress_callback
    )
    
    del valid_aligned_images; gc.collect() # valid_aligned_images a été passé par valeur (copie de la liste)
                                          # mais les arrays NumPy à l'intérieur sont passés par référence.
                                          # stack_aligned_images travaille sur ces arrays.
                                          # Il est bon de del ici.

    if master_tile_stacked_HWC is None: 
        pcb_tile(f"{func_id_log_base}_error_stacking_failed", prog=None, lvl="ERROR", tile_id=tile_id)
        return None,None
    
    pcb_tile(f"{func_id_log_base}_info_stacking_finished", prog=None, lvl="DEBUG_DETAIL", tile_id=tile_id, 
             shape=master_tile_stacked_HWC.shape)
             # min_val=np.nanmin(master_tile_stacked_HWC), # Peut être verbeux
             # max_val=np.nanmax(master_tile_stacked_HWC), 
             # mean_val=np.nanmean(master_tile_stacked_HWC))

    # pcb_tile(f"{func_id_log_base}_info_saving_started", prog=None, lvl="DEBUG_DETAIL", tile_id=tile_id)
    temp_fits_filename = f"master_tile_{tile_id:03d}.fits"
    temp_fits_filepath = os.path.join(output_temp_dir,temp_fits_filename)
    
    try:
        # Créer un nouvel objet Header pour la sauvegarde
        header_mt_save = fits.Header()
        if wcs_for_master_tile:
            try: 
                # S'assurer que wcs_for_master_tile a les NAXIS bien définis pour to_header
                # La shape de master_tile_stacked_HWC est (H, W, C)
                # Pour le WCS 2D, on a besoin de (W, H)
                if master_tile_stacked_HWC.ndim >= 2:
                    h_final, w_final = master_tile_stacked_HWC.shape[:2]
                    # Mettre à jour les attributs NAXIS du WCS si nécessaire,
                    # car to_header les utilise.
                    # wcs_for_master_tile.wcs.naxis1 = w_final # Ne pas modifier l'objet WCS original directement ici
                    # wcs_for_master_tile.wcs.naxis2 = h_final # car il est partagé/réutilisé.
                    # Créer une copie du WCS pour modification locale avant to_header si besoin.
                    # Cependant, save_fits_image devrait gérer les NAXIS en fonction des données.
                    pass

                header_mt_save.update(wcs_for_master_tile.to_header(relax=True))
            except Exception as e_wcs_hdr: 
                pcb_tile(f"{func_id_log_base}_warn_wcs_header_error_saving", prog=None, lvl="WARN", tile_id=tile_id, error=str(e_wcs_hdr))
        
        
        
        header_mt_save['ZMT_TYPE']=('Master Tile','ZeMosaic Processed Tile'); header_mt_save['ZMT_ID']=(tile_id,'Master Tile ID')
        header_mt_save['ZMT_NRAW']=(len(seestar_stack_group_info),'Raw frames in this tile group')
        header_mt_save['ZMT_NALGN']=(num_actually_aligned_for_header,'Successfully aligned frames for stack')
        header_mt_save['ZMT_NORM'] = (str(stack_norm_method), 'Normalization method')
        header_mt_save['ZMT_WGHT'] = (str(stack_weight_method), 'Weighting method')
        if apply_radial_weight: # Log des paramètres radiaux
            header_mt_save['ZMT_RADW'] = (True, 'Radial weighting applied')
            header_mt_save['ZMT_RADF'] = (radial_feather_fraction, 'Radial feather fraction')
            header_mt_save['ZMT_RADP'] = (radial_shape_power, 'Radial shape power')
        else:
            header_mt_save['ZMT_RADW'] = (False, 'Radial weighting applied')

        header_mt_save['ZMT_REJ'] = (str(stack_reject_algo), 'Rejection algorithm')
        if stack_reject_algo == "kappa_sigma":
            header_mt_save['ZMT_KAPLO'] = (stack_kappa_low, 'Kappa Sigma Low threshold')
            header_mt_save['ZMT_KAPHI'] = (stack_kappa_high, 'Kappa Sigma High threshold')
        elif stack_reject_algo == "winsorized_sigma_clip":
            header_mt_save['ZMT_WINLO'] = (parsed_winsor_limits[0], 'Winsor Lower limit %')
            header_mt_save['ZMT_WINHI'] = (parsed_winsor_limits[1], 'Winsor Upper limit %')
            # Les paramètres Kappa sont aussi pertinents pour Winsorized
            header_mt_save['ZMT_KAPLO'] = (stack_kappa_low, 'Kappa Low for Winsorized')
            header_mt_save['ZMT_KAPHI'] = (stack_kappa_high, 'Kappa High for Winsorized')
        header_mt_save['ZMT_COMB'] = (str(stack_final_combine), 'Final combine method')
        
        if header_for_master_tile_base: # C'est déjà un objet fits.Header
            ref_path_raw_for_hdr = seestar_stack_group_info[reference_image_index_in_group].get('path_raw', 'UnknownRef')
            header_mt_save['ZMT_REF'] = (os.path.basename(ref_path_raw_for_hdr), 'Reference raw frame for this tile WCS')
            keys_from_ref = ['OBJECT','DATE-AVG','FILTER','INSTRUME','FOCALLEN','XPIXSZ','YPIXSZ', 'GAIN', 'OFFSET'] # Ajout GAIN, OFFSET
            for key_h in keys_from_ref:
                if key_h in header_for_master_tile_base:
                    try: 
                        # Tenter d'obtenir la valeur et le commentaire
                        card = header_for_master_tile_base.cards[key_h]
                        header_mt_save[key_h] = (card.value, card.comment)
                    except (KeyError, AttributeError): # Si la carte n'a pas de commentaire ou si ce n'est pas un objet CardImage
                        header_mt_save[key_h] = header_for_master_tile_base[key_h]
            
            total_exposure_tile = 0.
            num_exposure_summed = 0
            for hdr_raw_item_dict in tile_original_raw_headers: # Ce sont des dicts
                if hdr_raw_item_dict is None: continue
                try: 
                    exposure_val = hdr_raw_item_dict.get('EXPTIME', hdr_raw_item_dict.get('EXPOSURE', 0.0))
                    total_exposure_tile += float(exposure_val if exposure_val is not None else 0.0)
                    num_exposure_summed +=1
                except (TypeError, ValueError) : pass
            header_mt_save['EXPTOTAL']=(round(total_exposure_tile,2),'[s] Sum of EXPTIME for this tile')
            header_mt_save['NEXP_SUM']=(num_exposure_summed,'Number of exposures summed for EXPTOTAL')


        zemosaic_utils.save_fits_image(
            image_data=master_tile_stacked_HWC,
            output_path=temp_fits_filepath,
            header=header_mt_save,
            overwrite=True,
            save_as_float=True,
            progress_callback=progress_callback,
            axis_order="HWC",
        )
        pcb_tile(f"{func_id_log_base}_info_saved", prog=None, lvl="INFO_DETAIL", tile_id=tile_id, format_type='float32', filename=os.path.basename(temp_fits_filepath))
        # pcb_tile(f"{func_id_log_base}_info_saving_finished", prog=None, lvl="DEBUG_DETAIL", tile_id=tile_id)
        return temp_fits_filepath
        
    except Exception as e_save_mt:
        pcb_tile(f"{func_id_log_base}_error_saving", prog=None, lvl="ERROR", tile_id=tile_id, error=str(e_save_mt))
        logger.error(f"Traceback pour {func_id_log_base}_{tile_id} sauvegarde:", exc_info=True)
        return None,None
    finally:
        if 'master_tile_stacked_HWC' in locals() and master_tile_stacked_HWC is not None: 
            del master_tile_stacked_HWC
        gc.collect()



# Dans zemosaic_worker.py

# ... (s'assurer que zemosaic_utils est importé et ZEMOSAIC_UTILS_AVAILABLE est défini)
# ... (s'assurer que WCS, fits d'Astropy sont importés, ainsi que reproject_interp)
# ... (définition de logger, _log_and_callback, etc.)

def assemble_final_mosaic_incremental(
    master_tile_fits_with_wcs_list: list,
    final_output_wcs: WCS, 
    final_output_shape_hw: tuple,
    progress_callback: callable,
    n_channels: int = 3,
    dtype_accumulator: np.dtype = np.float64,
    dtype_norm: np.dtype = np.float32,
    apply_crop: bool = False,
    crop_percent: float = 0.0
):
    """
    Assemble les master tuiles en une mosaïque finale de manière incrémentale.
    Peut optionnellement rogner les master tuiles avant assemblage.
    """
    pcb_asm = lambda msg_key, prog=None, lvl="INFO_DETAIL", **kwargs: \
        _log_and_callback(msg_key, prog, lvl, callback=progress_callback, **kwargs)

    pcb_asm(f"ASM_INC: Début. Options rognage - Appliquer: {apply_crop}, %: {crop_percent if apply_crop else 'N/A'}", lvl="DEBUG_DETAIL")

    if not (REPROJECT_AVAILABLE and reproject_interp and ASTROPY_AVAILABLE and fits):
        missing_deps = []
        if not REPROJECT_AVAILABLE or not reproject_interp: missing_deps.append("Reproject (reproject_interp)")
        if not ASTROPY_AVAILABLE or not fits : missing_deps.append("Astropy (fits)")
        pcb_asm("assemble_error_core_deps_unavailable_incremental", prog=None, lvl="ERROR", missing=", ".join(missing_deps)); return None, None

    num_master_tiles = len(master_tile_fits_with_wcs_list)
    pcb_asm("assemble_info_start_incremental", prog=None, lvl="INFO", num_tiles=num_master_tiles)
    if not master_tile_fits_with_wcs_list:
        pcb_asm("assemble_error_no_tiles_provided_incremental", prog=None, lvl="ERROR"); return None, None

    final_shape_for_accumulators_hwc = (final_output_shape_hw[0], final_output_shape_hw[1], n_channels)
    pcb_asm("assemble_info_allocating_accumulators", prog=None, lvl="DEBUG_DETAIL", shape=str(final_shape_for_accumulators_hwc), dtype_sum=str(dtype_accumulator), dtype_norm=str(dtype_norm))
    try:
        running_sum_accumulator = np.zeros(final_shape_for_accumulators_hwc, dtype=dtype_accumulator)
        running_norm_accumulator = np.zeros(final_shape_for_accumulators_hwc, dtype=dtype_norm)
        final_pixel_contributions = np.zeros(final_output_shape_hw, dtype=np.float32) 
    except MemoryError as e_mem_acc: 
        pcb_asm("assemble_error_memory_allocating_accumulators", prog=None, lvl="ERROR", error=str(e_mem_acc)); logger.error("MemoryError allocation accumulateurs (incrémental).", exc_info=True); return None, None
    except Exception as e_acc: 
        pcb_asm("assemble_error_allocating_accumulators", prog=None, lvl="ERROR", error=str(e_acc)); logger.error("Erreur allocation accumulateurs (incrémental).", exc_info=True); return None, None
    pcb_asm("assemble_info_accumulators_allocated", prog=None, lvl="DEBUG_DETAIL")

    for tile_idx, tile_path in enumerate(master_tile_fits_with_wcs_list, 1):
        pcb_asm("assemble_info_processing_tile", prog=None, lvl="INFO_DETAIL", tile_num=tile_idx, total_tiles=num_master_tiles, filename=os.path.basename(tile_path))
        
        # Initialisation des variables pour ce scope de boucle
        current_tile_data_hwc = None
        data_to_use_for_reproject = None
        wcs_to_use_for_reproject = None
        tile_processed_successfully_this_iteration = False

        try:
            with fits.open(tile_path, memmap=False, do_not_scale_image_data=True) as hdul:  # memmap=False est plus sûr pour éviter problèmes de fichiers ouverts
                if not hdul or not hasattr(hdul[0], 'data') or hdul[0].data is None:
                    pcb_asm("assemble_warn_tile_empty_or_no_data_inc", prog=None, lvl="WARN", filename=os.path.basename(tile_path))
                    continue

                data_tile_cxhxw = hdul[0].data.astype(np.float32)
                if data_tile_cxhxw.ndim == 3 and data_tile_cxhxw.shape[0] == n_channels:
                    current_tile_data_hwc = np.moveaxis(data_tile_cxhxw, 0, -1)
                elif data_tile_cxhxw.ndim == 2 and n_channels == 1:
                    current_tile_data_hwc = data_tile_cxhxw[..., np.newaxis]
                else:
                    pcb_asm("assemble_warn_tile_shape_mismatch_inc", prog=None, lvl="WARN", filename=os.path.basename(tile_path), shape=str(data_tile_cxhxw.shape), expected_channels=n_channels)
                    del data_tile_cxhxw; gc.collect(); continue
            del data_tile_cxhxw; gc.collect()

            data_to_use_for_reproject = current_tile_data_hwc

            wcs_to_use_for_reproject = mt_wcs_obj_original
            if wcs_to_use_for_reproject is None:
                try:
                    wcs_to_use_for_reproject = _load_wcs_from_fits(tile_path)
                except Exception:
                    pcb_asm("assemble_warn_tile_wcs_load_failed_inc", prog=None, lvl="WARN", filename=os.path.basename(tile_path))
                    continue
<<<<<<< HEAD

            if apply_crop and crop_percent > 1e-3:  # Appliquer si crop_percent significatif
=======

            if apply_crop and crop_percent > 1e-3:  # Appliquer si crop_percent significatif

>>>>>>> f0fdb7aa
                if ZEMOSAIC_UTILS_AVAILABLE and hasattr(zemosaic_utils, 'crop_image_and_wcs'):
                    pcb_asm(f"  ASM_INC: Rognage {crop_percent:.1f}% pour tuile {os.path.basename(tile_path)}", lvl="DEBUG_DETAIL")
                    cropped_data, cropped_wcs = zemosaic_utils.crop_image_and_wcs(
                        current_tile_data_hwc, wcs_to_use_for_reproject, crop_percent / 100.0, progress_callback
                    )
                if cropped_data is not None and cropped_wcs is not None:
                    data_to_use_for_reproject = cropped_data
                    wcs_to_use_for_reproject = cropped_wcs
                    pcb_asm(f"    Nouvelle shape après rognage: {data_to_use_for_reproject.shape[:2]}", lvl="DEBUG_VERY_DETAIL")
                else:
                    pcb_asm(f"  ASM_INC: AVERT - Rognage a échoué pour tuile {os.path.basename(tile_path)}. Utilisation tuile non rognée.", lvl="WARN")
            else:
                pcb_asm(f"  ASM_INC: AVERT - Option rognage activée mais zemosaic_utils.crop_image_and_wcs non dispo.", lvl="WARN")
            
            if data_to_use_for_reproject is None or wcs_to_use_for_reproject is None: 
                pcb_asm(f"  ASM_INC: Données ou WCS pour reprojection sont None pour tuile {os.path.basename(tile_path)}, ignorée.", lvl="WARN")
                continue

            tile_footprint_combined_for_coverage = np.zeros(final_output_shape_hw, dtype=bool)
            for i_channel in range(n_channels):
                channel_data_to_reproject = None
                if data_to_use_for_reproject.ndim == 3 and data_to_use_for_reproject.shape[-1] > i_channel:
                    channel_data_to_reproject = data_to_use_for_reproject[..., i_channel]
                elif data_to_use_for_reproject.ndim == 2 and i_channel == 0:
                    channel_data_to_reproject = data_to_use_for_reproject
                
                if channel_data_to_reproject is None:
                    pcb_asm(f"  ASM_INC: Canal {i_channel} non trouvé pour reproj (tuile {tile_idx}), shape: {data_to_use_for_reproject.shape}", lvl="WARN"); continue

                input_for_reproject = (channel_data_to_reproject, wcs_to_use_for_reproject)
                reprojected_channel_data, footprint_channel = reproject_interp(input_for_reproject, final_output_wcs, shape_out=final_output_shape_hw, order='bilinear', parallel=False)
                valid_pixels_mask_footprint = footprint_channel > 0.01
                if np.any(valid_pixels_mask_footprint):
                    weights_for_channel = footprint_channel[valid_pixels_mask_footprint]; data_to_add = reprojected_channel_data[valid_pixels_mask_footprint]
                    running_sum_accumulator[..., i_channel][valid_pixels_mask_footprint] += data_to_add * weights_for_channel
                    running_norm_accumulator[..., i_channel][valid_pixels_mask_footprint] += weights_for_channel
                    if i_channel == 0: tile_footprint_combined_for_coverage |= valid_pixels_mask_footprint
                del reprojected_channel_data, footprint_channel, valid_pixels_mask_footprint
                if 'weights_for_channel' in locals(): del weights_for_channel
                if 'data_to_add' in locals(): del data_to_add
                gc.collect()
            
            if np.any(tile_footprint_combined_for_coverage):
                final_pixel_contributions[tile_footprint_combined_for_coverage] += 1.0
            tile_processed_successfully_this_iteration = True # Marquer comme succès pour cette itération

        except MemoryError as e_mem_tile:
             pcb_asm("assemble_error_memory_processing_tile_inc", prog=None, lvl="ERROR", filename=os.path.basename(tile_path), error=str(e_mem_tile)); logger.error(f"MemoryError traitement tuile {tile_path} (incrémental).", exc_info=True)
        except Exception as e_tile:
            pcb_asm("assemble_error_processing_tile_inc", prog=None, lvl="WARN", filename=os.path.basename(tile_path), error=str(e_tile)); logger.error(f"Erreur traitement tuile {tile_path} (incrémental).", exc_info=True)
        finally:
            # current_tile_data_hwc a été chargé du FITS
            if current_tile_data_hwc is not None:
                del current_tile_data_hwc
            
            # data_to_use_for_reproject peut être le même objet que current_tile_data_hwc (pas de rognage)
            # ou un nouvel objet (rognage appliqué). S'il est différent, il faut le supprimer aussi.
            if 'data_to_use_for_reproject' in locals() and \
               data_to_use_for_reproject is not None and \
               (locals().get('current_tile_data_hwc_exists_before_del', False) and \
                data_to_use_for_reproject is not current_tile_data_hwc): # current_tile_data_hwc n'existe plus si déjà supprimé
                 del data_to_use_for_reproject
            elif 'data_to_use_for_reproject' in locals() and data_to_use_for_reproject is not None and not locals().get('current_tile_data_hwc_exists_before_del', False):
                 # Si current_tile_data_hwc a été del mais data_to_use_for_reproject est toujours là (devrait être le même objet dans ce cas)
                 # cette condition est complexe, simplifions en s'assurant qu'ils sont initialisés à None.
                 pass # La suppression de current_tile_data_hwc (si non None) devrait suffire si pas de rognage.

            # Simplification du finally pour le nettoyage des données de tuile
            # Les variables sont initialisées à None au début de la boucle.
            # On s'assure juste de supprimer si elles ont été peuplées.
            # gc.collect() est appelé à la fin.

        # ... (log de progression) ...
        if tile_idx % 10 == 0 or tile_idx == num_master_tiles : 
            pcb_asm("assemble_progress_tiles_processed_inc", prog=None, lvl="INFO_DETAIL", num_done=tile_idx, total_num=num_master_tiles)

    pcb_asm("assemble_info_final_normalization_inc", prog=None, lvl="DEBUG_DETAIL")
    epsilon = 1e-9; final_mosaic_hwc = np.zeros_like(running_sum_accumulator, dtype=np.float32)
    for i_channel in range(n_channels):
        norm_channel_values = running_norm_accumulator[..., i_channel]; sum_channel_values = running_sum_accumulator[..., i_channel]
        valid_norm_mask = norm_channel_values > epsilon
        np.divide(sum_channel_values, norm_channel_values, out=final_mosaic_hwc[..., i_channel], where=valid_norm_mask)
    del running_sum_accumulator, running_norm_accumulator; gc.collect()
    pcb_asm("assemble_info_finished_incremental", prog=None, lvl="INFO", shape=str(final_mosaic_hwc.shape if final_mosaic_hwc is not None else "N/A"))
    return final_mosaic_hwc, final_pixel_contributions.astype(np.float32)



def _reproject_and_coadd_channel_worker(channel_data_list, output_wcs_header, output_shape_hw, match_bg, mm_sum_prefix=None, mm_cov_prefix=None):
    """Worker function to run reproject_and_coadd in a separate process."""
    from astropy.wcs import WCS
    from reproject.mosaicking import reproject_and_coadd
    from reproject import reproject_interp
    import numpy as np

    final_wcs = WCS(output_wcs_header)
    prepared_inputs = []
    for arr, hdr in channel_data_list:
        prepared_inputs.append((arr, WCS(hdr)))




    # The memmap prefixes are produced by other workers. Ensure they exist before
    # reading if provided. Wait here until both files are fully written.

    stacked, coverage = reproject_and_coadd(
        prepared_inputs,
        output_projection=final_wcs,
        shape_out=output_shape_hw,
        reproject_function=reproject_interp,
        combine_function="mean",
        match_background=match_bg,
    )

    if mm_sum_prefix and mm_cov_prefix:
        _wait_for_memmap_files([mm_sum_prefix, mm_cov_prefix])
    return stacked.astype(np.float32), coverage.astype(np.float32)


def assemble_final_mosaic_reproject_coadd(
    master_tile_fits_with_wcs_list: list,
    final_output_wcs: WCS, # Type hint pour WCS d'Astropy
    final_output_shape_hw: tuple,
    progress_callback: callable,
    n_channels: int = 3, 
    match_bg: bool = True,
    # --- NOUVEAUX PARAMÈTRES POUR LE ROGNAGE ---
    apply_crop: bool = False,
    crop_percent: float = 0.0, # Pourcentage par côté, 0.0 = pas de rognage par défaut
    use_memmap: bool = False,
    memmap_dir: str | None = None,
    cleanup_memmap: bool = True,
    process_workers: int = 0
    # --- FIN NOUVEAUX PARAMÈTRES ---
):
    """
    Assemble les master tuiles en une mosaïque finale en utilisant reproject_and_coadd.
    Peut optionnellement rogner les master tuiles avant assemblage.
    """
    _pcb = lambda msg_key, prog=None, lvl="INFO_DETAIL", **kwargs: \
        _log_and_callback(msg_key, prog, lvl, callback=progress_callback, **kwargs)

    _log_memory_usage(progress_callback, "Début assemble_final_mosaic_reproject_coadd")
    _pcb(f"ASM_REPROJ_COADD: Options de rognage - Appliquer: {apply_crop}, Pourcentage: {crop_percent if apply_crop else 'N/A'}", lvl="DEBUG_DETAIL") # Log des options de rognage

    if use_memmap:
        assert memmap_dir, "memmap_dir must be provided when use_memmap=True"
        os.makedirs(memmap_dir, exist_ok=True)

    # ... (Vérification des dépendances REPROJECT_AVAILABLE, ASTROPY_AVAILABLE - inchangée) ...
    if not (REPROJECT_AVAILABLE and reproject_and_coadd and reproject_interp and ASTROPY_AVAILABLE and fits):
        missing_deps = []; # ...
        if not REPROJECT_AVAILABLE or not reproject_and_coadd or not reproject_interp: missing_deps.append("Reproject")
        if not ASTROPY_AVAILABLE or not fits : missing_deps.append("Astropy (fits)")
        _pcb("assemble_error_core_deps_unavailable_reproject_coadd", prog=None, lvl="ERROR", missing=", ".join(missing_deps)); return None, None

    num_master_tiles = len(master_tile_fits_with_wcs_list)
    _pcb("assemble_info_start_reproject_coadd", prog=None, lvl="INFO", num_tiles=num_master_tiles, match_bg=match_bg)
    if not master_tile_fits_with_wcs_list:
        _pcb("assemble_error_no_tiles_provided_reproject_coadd", prog=None, lvl="ERROR"); return None, None

    _pcb("assemble_info_reading_all_master_tiles_for_reproject_coadd", prog=None, lvl="DEBUG_DETAIL")
    
    # input_data_all_tiles_HWC va stocker des tuples (données_image_HWC, wcs_objet_correspondant)
    # Ces données et WCS seront potentiellement ceux des images rognées.
    input_data_all_tiles_HWC_processed = [] 
    
    for i_tile_load, mt_path in enumerate(master_tile_fits_with_wcs_list):
        try:
            _pcb(f"  ASM_REPROJ_COADD: Lecture et prétraitement (rognage si actif) Master Tile {i_tile_load+1}/{num_master_tiles} '{os.path.basename(mt_path)}'", prog=None, lvl="DEBUG_VERY_DETAIL")
            
            with fits.open(mt_path, memmap=True, do_not_scale_image_data=True) as hdul:
                if not hdul or hdul[0].data is None:
                    _pcb("assemble_warn_tile_empty_reproject_coadd", prog=None, lvl="WARN", filename=os.path.basename(mt_path))
                    continue
                
                # Charger les données brutes de la master tuile
                mt_data_cxhxw_adu = hdul[0].data.astype(np.float32)
                
                current_tile_data_hwc = None
                if mt_data_cxhxw_adu.ndim == 3 and mt_data_cxhxw_adu.shape[0] == n_channels:
                    current_tile_data_hwc = np.moveaxis(mt_data_cxhxw_adu, 0, -1)
                elif mt_data_cxhxw_adu.ndim == 2 and n_channels == 1:
                     current_tile_data_hwc = mt_data_cxhxw_adu[..., np.newaxis]
                else:
                    _pcb("assemble_warn_tile_shape_mismatch_reproject_coadd", prog=None, lvl="WARN", filename=os.path.basename(mt_path), shape=str(mt_data_cxhxw_adu.shape), expected_channels=n_channels)
                    continue
            
            # --- APPLICATION DU ROGNAGE SI ACTIVÉ ---
            data_to_use_for_assembly = current_tile_data_hwc

            wcs_to_use_for_assembly = mt_wcs_obj_original
            if wcs_to_use_for_assembly is None:
                try:
                    wcs_to_use_for_assembly = _load_wcs_from_fits(mt_path)
                except Exception:
                    _pcb("assemble_warn_tile_wcs_load_failed_reproject_coadd", prog=None, lvl="WARN", filename=os.path.basename(mt_path))
                    continue
<<<<<<< HEAD
=======

>>>>>>> f0fdb7aa

            if apply_crop and crop_percent > 1e-3: # Appliquer si crop_percent > 0 (avec une petite tolérance)
                if ZEMOSAIC_UTILS_AVAILABLE and hasattr(zemosaic_utils, 'crop_image_and_wcs'):
                    _pcb(f"    ASM_REPROJ_COADD: Rognage {crop_percent:.1f}% pour tuile {os.path.basename(mt_path)}", lvl="DEBUG_DETAIL")
                    cropped_data, cropped_wcs = zemosaic_utils.crop_image_and_wcs(
                        current_tile_data_hwc,
<<<<<<< HEAD
                        mt_wcs_obj_original,
=======

                        mt_wcs_obj_original,

>>>>>>> f0fdb7aa
                        crop_percent / 100.0, # La fonction attend une fraction (0.0 à 1.0)
                        progress_callback=progress_callback
                    )
                    if cropped_data is not None and cropped_wcs is not None:
                        data_to_use_for_assembly = cropped_data
                        wcs_to_use_for_assembly = cropped_wcs
                        _pcb(f"      Nouvelle shape après rognage: {data_to_use_for_assembly.shape[:2]}", lvl="DEBUG_VERY_DETAIL")
                    else:
                        _pcb(f"    ASM_REPROJ_COADD: AVERT - Rognage a échoué pour tuile {os.path.basename(mt_path)}. Utilisation de la tuile non rognée.", lvl="WARN")
                else:
                    _pcb(f"    ASM_REPROJ_COADD: AVERT - Option de rognage activée mais zemosaic_utils.crop_image_and_wcs non disponible.", lvl="WARN")
            # --- FIN APPLICATION DU ROGNAGE ---

            input_data_all_tiles_HWC_processed.append(
                (data_to_use_for_assembly, wcs_to_use_for_assembly.to_header())
            )

        except MemoryError as e_mem_read: # ... (gestion MemoryError comme avant) ...
            _pcb("assemble_error_memory_reading_all_tiles", prog=None, lvl="ERROR", filename=os.path.basename(mt_path), error=str(e_mem_read)); logger.error(f"MemoryError lecture tuile {os.path.basename(mt_path)}:", exc_info=True); _log_memory_usage(progress_callback, f"MemoryError lecture tuile {i_tile_load+1}"); del input_data_all_tiles_HWC_processed; gc.collect(); return None, None 
        except Exception as e_read_mt: # ... (gestion autre Exception comme avant) ...
            _pcb("assemble_error_read_master_tile_reproject_coadd", prog=None, lvl="WARN", filename=os.path.basename(mt_path), error=str(e_read_mt)); logger.error(f"Erreur lecture tuile {os.path.basename(mt_path)}:", exc_info=True); continue
    
    if not input_data_all_tiles_HWC_processed: # Vérifier la liste traitée
        _pcb("assemble_error_no_valid_tiles_after_read_and_crop_reproject_coadd", prog=None, lvl="ERROR"); return None, None
    
    _log_memory_usage(progress_callback, "Phase 5 (reproject_coadd) - Après chargement/rognage de toutes les master tuiles")
    _pcb("assemble_info_all_tiles_loaded_and_processed_reproject_coadd", prog=None, lvl="DEBUG", num_loaded_tiles=len(input_data_all_tiles_HWC_processed))


    final_mosaic_stacked_channels_list = [None] * n_channels
    final_mosaic_coverage_map = None

    # Préparation des données sérialisables par canal
    per_channel_data = []
    for i_channel in range(n_channels):
        _log_memory_usage(progress_callback, f"Phase 5 (reproject_coadd) - Début canal {i_channel+1}")
        _pcb(
            "assemble_info_channel_processing_reproject_coadd",
            prog=None,
            lvl="INFO_DETAIL",
            channel_num=i_channel + 1,
            total_channels=n_channels,
        )

        ch_data = []
        for tile_data_hwc_processed, tile_wcs_header in input_data_all_tiles_HWC_processed:
            try:
                if tile_data_hwc_processed.ndim == 3 and tile_data_hwc_processed.shape[-1] > i_channel:
                    ch_data.append((tile_data_hwc_processed[..., i_channel].copy(), tile_wcs_header))
                elif tile_data_hwc_processed.ndim == 2 and i_channel == 0:
                    ch_data.append((tile_data_hwc_processed.copy(), tile_wcs_header))
                else:
                    _pcb(
                        "assemble_error_channel_index_reproject_coadd_processed",
                        lvl="ERROR",
                        tile_shape=str(tile_data_hwc_processed.shape),
                        channel_idx=i_channel,
                    )
            except IndexError:
                _pcb(
                    "assemble_error_channel_index_reproject_coadd_indexerror",
                    lvl="ERROR",
                    tile_shape=str(tile_data_hwc_processed.shape),
                    channel_idx=i_channel,
                )
        per_channel_data.append(ch_data)

    final_output_wcs_header = final_output_wcs.to_header()

    if use_memmap:
        for i_channel, ch_data in enumerate(per_channel_data):
            if not ch_data:
                _pcb("assemble_warn_no_data_for_channel_reproject_coadd", lvl="WARN", channel_num=i_channel+1)
                final_mosaic_stacked_channels_list[i_channel] = np.zeros(final_output_shape_hw, dtype=np.float32)
                if i_channel == 0 and final_mosaic_coverage_map is None:
                    final_mosaic_coverage_map = np.zeros(final_output_shape_hw, dtype=np.float32)
                _log_memory_usage(progress_callback, f"Phase 5 (reproject_coadd) - Fin canal {i_channel+1} (données manquantes)")
                continue

            mm_sum = np.memmap(
                os.path.join(memmap_dir, f"sum_ch{i_channel}.dat"),
                dtype=np.float32,
                mode="w+",
                shape=final_output_shape_hw,
            )
            mm_cov = np.memmap(
                os.path.join(memmap_dir, f"cov_ch{i_channel}.dat"),
                dtype=np.float32,
                mode="w+",
                shape=final_output_shape_hw,
            )
            mm_sum[:] = 0.0
            mm_cov[:] = 0.0
            for img_hw, hdr in ch_data:
                reproj, footprint = reproject_interp((img_hw, WCS(hdr)), final_output_wcs, shape_out=final_output_shape_hw)
                if match_bg:
                    # --- Background matching for memmap path ---
                    overlap_mask = (footprint > 0) & (mm_cov > 0)

                    # Require a minimum number of overlapping samples for stability
                    if np.count_nonzero(overlap_mask) >= 500:
                        # Existing mosaic average in the overlap region
                        mosaic_avg = np.divide(
                            mm_sum[overlap_mask],
                            mm_cov[overlap_mask],
                            out=np.zeros_like(mm_sum[overlap_mask], dtype=np.float32),
                            where=mm_cov[overlap_mask] > 0,
                        )

                        # Median offset between current mosaic and new reprojection
                        delta = np.nanmedian(mosaic_avg - reproj[overlap_mask])

                        # Apply the offset to the tile
                        reproj = reproj + delta

                        _pcb(
                            "assemble_info_bg_matched_reproject_coadd",
                            prog=None,
                            lvl="DEBUG_DETAIL",
                            delta=float(delta),
                            num_overlap=int(np.count_nonzero(overlap_mask)),
                        )
                    # (sinon : trop peu de recouvrement, pas de correction)
                mm_sum += np.nan_to_num(reproj, nan=0.0)
                mm_cov += np.nan_to_num(footprint, nan=0.0)
                mm_sum.flush(); mm_cov.flush(); gc.collect()
            stacked_channel_output = np.divide(
                mm_sum,
                mm_cov,
                out=np.zeros_like(mm_sum, dtype=np.float32),
                where=mm_cov > 0,
            )
            coverage_channel_output = mm_cov.copy()
            mm_sum.flush(); mm_cov.flush(); del mm_sum, mm_cov

            final_mosaic_stacked_channels_list[i_channel] = stacked_channel_output
            if i_channel == 0:
                final_mosaic_coverage_map = coverage_channel_output
            _pcb("assemble_info_channel_processed_reproject_coadd", prog=None, lvl="INFO_DETAIL", channel_num=i_channel + 1)
            _log_memory_usage(progress_callback, f"Phase 5 (reproject_coadd) - Fin canal {i_channel+1} (après memmap)")
    else:

        max_procs = process_workers if process_workers and process_workers > 0 else min(os.cpu_count() or 1, n_channels)
        _pcb(f"ASM_REPROJ_COADD: Using {max_procs} process workers", lvl="DEBUG_DETAIL")
        with ProcessPoolExecutor(max_workers=max_procs) as ex:

            future_map = {}
            for i_channel, ch_data in enumerate(per_channel_data):
                if not ch_data:
                    _pcb("assemble_warn_no_data_for_channel_reproject_coadd", lvl="WARN", channel_num=i_channel+1)
                    final_mosaic_stacked_channels_list[i_channel] = np.zeros(final_output_shape_hw, dtype=np.float32)
                    if i_channel == 0 and final_mosaic_coverage_map is None:
                        final_mosaic_coverage_map = np.zeros(final_output_shape_hw, dtype=np.float32)
                    _log_memory_usage(progress_callback, f"Phase 5 (reproject_coadd) - Fin canal {i_channel+1} (données manquantes)")
                    continue
                sum_prefix = os.path.join(memmap_dir, f"sum_ch{i_channel}") if memmap_dir else None
                cov_prefix = os.path.join(memmap_dir, f"cov_ch{i_channel}") if memmap_dir else None
                future = ex.submit(_reproject_and_coadd_channel_worker, ch_data, final_output_wcs_header, final_output_shape_hw, match_bg, sum_prefix, cov_prefix)
                future_map[future] = i_channel

            for fut in as_completed(future_map):
                idx = future_map[fut]
                try:
                    stacked_channel_output, coverage_channel_output = fut.result()
                except MemoryError as e_mem_reproject:
                    _pcb(
                        "assemble_error_memory_channel_reprojection_reproject_coadd",
                        prog=None,
                        lvl="ERROR",
                        channel_num=idx + 1,
                        error=str(e_mem_reproject),
                    )
                    logger.error(
                        f"MemoryError reproject_and_coadd canal {idx + 1}:",
                        exc_info=True,
                    )
                    return None, None

                except BrokenProcessPool as bpp:
                    _pcb(
                        "assemble_error_broken_process_pool_reproject_coadd",
                        prog=None,
                        lvl="ERROR",
                        channel_num=idx + 1,
                        error=str(bpp),
                    )
                    logger.error("BrokenProcessPool during channel reprojection", exc_info=True)
                    return None, None

                except Exception as e_reproject_ch:
                    _pcb(
                        "assemble_error_channel_reprojection_failed_reproject_coadd",
                        prog=None,
                        lvl="ERROR",
                        channel_num=idx + 1,
                        error=str(e_reproject_ch),
                    )
                    logger.error(
                        f"Erreur reproject_and_coadd canal {idx + 1}:",
                        exc_info=True,
                    )
                    return None, None

                final_mosaic_stacked_channels_list[idx] = stacked_channel_output
                if idx == 0:
                    final_mosaic_coverage_map = coverage_channel_output
                _pcb("assemble_info_channel_processed_reproject_coadd", prog=None, lvl="INFO_DETAIL", channel_num=idx + 1)
                _log_memory_usage(progress_callback, f"Phase 5 (reproject_coadd) - Fin canal {idx+1}")

    _log_memory_usage(progress_callback, "Phase 5 (reproject_coadd) - Après traitement de tous les canaux")
    del input_data_all_tiles_HWC_processed # Supprimer la liste des données chargées
    gc.collect()
    _log_memory_usage(progress_callback, "Phase 5 (reproject_coadd) - Après del input_data_all_tiles_HWC_processed")

    # ... (Fin de la fonction : gestion des canaux manquants, stack final, return - inchangé) ...
    if len(final_mosaic_stacked_channels_list) != n_channels: # ...
        _pcb("assemble_error_stacking_failed_missing_channels_reproject_coadd", prog=None, lvl="ERROR", num_expected=n_channels, num_actual=len(final_mosaic_stacked_channels_list))
        while len(final_mosaic_stacked_channels_list) < n_channels: _pcb(f"assemble_warn_padding_missing_channel_reproject_coadd", lvl="WARN", channel_num_padded=len(final_mosaic_stacked_channels_list)+1); final_mosaic_stacked_channels_list.append(np.zeros(final_output_shape_hw, dtype=np.float32))
        if final_mosaic_coverage_map is None and n_channels > 0 : final_mosaic_coverage_map = np.zeros(final_output_shape_hw, dtype=np.float32)
    try: final_mosaic_data_HWC = np.stack(final_mosaic_stacked_channels_list, axis=-1)
    except ValueError as e_stack_final: _pcb("assemble_error_final_channel_stack_failed_reproject_coadd", prog=None, lvl="ERROR", error=str(e_stack_final)); logger.error(f"Erreur stack final canaux. Shapes: {[ch.shape for ch in final_mosaic_stacked_channels_list if hasattr(ch, 'shape')]}", exc_info=True); return None, None
    finally: del final_mosaic_stacked_channels_list; gc.collect()
    if use_memmap and cleanup_memmap:
        for fname in glob.glob(os.path.join(memmap_dir, "*.dat")):
            try:
                os.remove(fname)
            except OSError:
                pass
    _log_memory_usage(progress_callback, "Fin assemble_final_mosaic_reproject_coadd")
    _pcb("assemble_info_finished_reproject_coadd", prog=None, lvl="INFO", shape=final_mosaic_data_HWC.shape if final_mosaic_data_HWC is not None else "N/A")
    return final_mosaic_data_HWC, final_mosaic_coverage_map




def run_hierarchical_mosaic(
    input_folder: str,
    output_folder: str,
    astap_exe_path: str,
    astap_data_dir_param: str,
    astap_search_radius_config: float,
    astap_downsample_config: int,
    astap_sensitivity_config: int,
    cluster_threshold_config: float,
    progress_callback: callable,
    stack_norm_method: str,
    stack_weight_method: str,
    stack_reject_algo: str,
    stack_kappa_low: float,
    stack_kappa_high: float,
    parsed_winsor_limits: tuple[float, float],
    stack_final_combine: str,
    apply_radial_weight_config: bool,
    radial_feather_fraction_config: float,
    radial_shape_power_config: float,
    min_radial_weight_floor_config: float,
    final_assembly_method_config: str,
    num_base_workers_config: int,
        # --- ARGUMENTS POUR LE ROGNAGE ---
    apply_master_tile_crop_config: bool,
    master_tile_crop_percent_config: float,
    save_final_as_uint16_config: bool,

    coadd_use_memmap_config: bool,
    coadd_memmap_dir_config: str,
    coadd_cleanup_memmap_config: bool,
    assembly_process_workers_config: int,
    auto_limit_frames_per_master_tile_config: bool,
    auto_limit_memory_fraction_config: float,
    winsor_worker_limit_config: int
):
    """
    Orchestre le traitement de la mosaïque hiérarchique.

    Parameters
    ----------
    winsor_worker_limit_config : int
        Nombre maximal de workers pour la phase de rejet Winsorized.
    """
    pcb = lambda msg_key, prog=None, lvl="INFO", **kwargs: _log_and_callback(msg_key, prog, lvl, callback=progress_callback, **kwargs)
    
    def update_gui_eta(eta_seconds_total):
        if progress_callback and callable(progress_callback):
            eta_str = "--:--:--"
            if eta_seconds_total is not None and eta_seconds_total >= 0:
                h, rem = divmod(int(eta_seconds_total), 3600); m, s = divmod(rem, 60)
                eta_str = f"{h:02d}:{m:02d}:{s:02d}"
            pcb(f"ETA_UPDATE:{eta_str}", prog=None, lvl="ETA_LEVEL") 

    SEESTAR_STACK_CLUSTERING_THRESHOLD_DEG = 0.08
    PROGRESS_WEIGHT_PHASE1_RAW_SCAN = 30; PROGRESS_WEIGHT_PHASE2_CLUSTERING = 5
    PROGRESS_WEIGHT_PHASE3_MASTER_TILES = 35; PROGRESS_WEIGHT_PHASE4_GRID_CALC = 5
    PROGRESS_WEIGHT_PHASE5_ASSEMBLY = 15; PROGRESS_WEIGHT_PHASE6_SAVE = 8
    PROGRESS_WEIGHT_PHASE7_CLEANUP = 2

    DEFAULT_PHASE_WORKER_RATIO = 1.0
    ALIGNMENT_PHASE_WORKER_RATIO = 0.5  # Limit aggressive phases to 50% of base workers

    def _compute_phase_workers(base_workers: int, num_tasks: int, ratio: float = DEFAULT_PHASE_WORKER_RATIO) -> int:
        workers = max(1, int(base_workers * ratio))
        if num_tasks > 0:
            workers = min(workers, num_tasks)
        return max(1, workers)
    current_global_progress = 0
    
    error_messages_deps = []
    if not (ASTROPY_AVAILABLE and WCS and SkyCoord and Angle and fits and u): error_messages_deps.append("Astropy")
    if not (REPROJECT_AVAILABLE and find_optimal_celestial_wcs and reproject_and_coadd and reproject_interp): error_messages_deps.append("Reproject")
    if not (ZEMOSAIC_UTILS_AVAILABLE and zemosaic_utils): error_messages_deps.append("zemosaic_utils")
    if not (ZEMOSAIC_ASTROMETRY_AVAILABLE and zemosaic_astrometry): error_messages_deps.append("zemosaic_astrometry")
    if not (ZEMOSAIC_ALIGN_STACK_AVAILABLE and zemosaic_align_stack): error_messages_deps.append("zemosaic_align_stack")
    try: import psutil
    except ImportError: error_messages_deps.append("psutil")
    if error_messages_deps:
        pcb("run_error_critical_deps_missing", prog=None, lvl="ERROR", modules=", ".join(error_messages_deps)); return

    start_time_total_run = time.monotonic()
    pcb("CHRONO_START_REQUEST", prog=None, lvl="CHRONO_LEVEL")
    _log_memory_usage(progress_callback, "Début Run Hierarchical Mosaic")
    pcb("run_info_processing_started", prog=current_global_progress, lvl="INFO")
    pcb(f"  Config ASTAP: Exe='{os.path.basename(astap_exe_path) if astap_exe_path else 'N/A'}', Data='{os.path.basename(astap_data_dir_param) if astap_data_dir_param else 'N/A'}', Radius={astap_search_radius_config}deg, Downsample={astap_downsample_config}, Sens={astap_sensitivity_config}", prog=None, lvl="DEBUG_DETAIL")
    pcb(f"  Config Workers (GUI): Base demandé='{num_base_workers_config}' (0=auto)", prog=None, lvl="DEBUG_DETAIL")
    pcb(f"  Options Stacking (Master Tuiles): Norm='{stack_norm_method}', Weight='{stack_weight_method}', Reject='{stack_reject_algo}', Combine='{stack_final_combine}', RadialWeight={apply_radial_weight_config} (Feather={radial_feather_fraction_config if apply_radial_weight_config else 'N/A'}, Power={radial_shape_power_config if apply_radial_weight_config else 'N/A'}, Floor={min_radial_weight_floor_config if apply_radial_weight_config else 'N/A'})", prog=None, lvl="DEBUG_DETAIL")
    pcb(f"  Options Assemblage Final: Méthode='{final_assembly_method_config}'", prog=None, lvl="DEBUG_DETAIL")

    time_per_raw_file_wcs = None; time_per_master_tile_creation = None
    cache_dir_name = ".zemosaic_img_cache"; temp_image_cache_dir = os.path.join(output_folder, cache_dir_name)
    try:
        if os.path.exists(temp_image_cache_dir): shutil.rmtree(temp_image_cache_dir)
        os.makedirs(temp_image_cache_dir, exist_ok=True)
    except OSError as e_mkdir_cache: 
        pcb("run_error_cache_dir_creation_failed", prog=None, lvl="ERROR", directory=temp_image_cache_dir, error=str(e_mkdir_cache)); return

# --- Phase 1 (Prétraitement et WCS) ---
    base_progress_phase1 = current_global_progress
    _log_memory_usage(progress_callback, "Début Phase 1 (Prétraitement)")
    pcb("run_info_phase1_started_cache", prog=base_progress_phase1, lvl="INFO")
    
    fits_file_paths = []
    # Scan des fichiers FITS dans le dossier d'entrée et ses sous-dossiers
    for root_dir_iter, _, files_in_dir_iter in os.walk(input_folder):
        for file_name_iter in files_in_dir_iter:
            if file_name_iter.lower().endswith((".fit", ".fits")): 
                fits_file_paths.append(os.path.join(root_dir_iter, file_name_iter))
    
    if not fits_file_paths: 
        pcb("run_error_no_fits_found_input", prog=current_global_progress, lvl="ERROR")
        return # Sortie anticipée si aucun fichier FITS n'est trouvé

    num_total_raw_files = len(fits_file_paths)
    pcb("run_info_found_potential_fits", prog=base_progress_phase1, lvl="INFO_DETAIL", num_files=num_total_raw_files)
    
    # --- Détermination du nombre de workers de BASE ---
    effective_base_workers = 0
    num_logical_processors = os.cpu_count() or 1 
    
    if num_base_workers_config <= 0: # Mode automatique (0 de la GUI)
        desired_auto_ratio = 0.75
        effective_base_workers = max(1, int(np.ceil(num_logical_processors * desired_auto_ratio)))
        pcb(f"WORKERS_CONFIG: Mode Auto. Base de workers calculée: {effective_base_workers} ({desired_auto_ratio*100:.0f}% de {num_logical_processors} processeurs logiques)", prog=None, lvl="INFO_DETAIL")
    else: # Mode manuel
        effective_base_workers = min(num_base_workers_config, num_logical_processors)
        if effective_base_workers < num_base_workers_config:
             pcb(f"WORKERS_CONFIG: Demande GUI ({num_base_workers_config}) limitée à {effective_base_workers} (total processeurs logiques: {num_logical_processors}).", prog=None, lvl="WARN")
        pcb(f"WORKERS_CONFIG: Mode Manuel. Base de workers: {effective_base_workers}", prog=None, lvl="INFO_DETAIL")
    
    if effective_base_workers <= 0: # Fallback
        effective_base_workers = 1
        pcb(f"WORKERS_CONFIG: AVERT - effective_base_workers était <= 0, forcé à 1.", prog=None, lvl="WARN")

    # Calcul du nombre de workers pour la Phase 1
    actual_num_workers_ph1 = _compute_phase_workers(
        effective_base_workers,
        num_total_raw_files,
        DEFAULT_PHASE_WORKER_RATIO,
    )
    pcb(
        f"WORKERS_PHASE1: Utilisation de {actual_num_workers_ph1} worker(s). (Base: {effective_base_workers}, Fichiers: {num_total_raw_files})",
        prog=None,
        lvl="INFO",
    )  # Log mis à jour pour plus de clarté
    
    start_time_phase1 = time.monotonic()
    all_raw_files_processed_info_dict = {} # Pour stocker les infos des fichiers traités avec succès
    files_processed_count_ph1 = 0      # Compteur pour les fichiers soumis au ThreadPoolExecutor

    with ThreadPoolExecutor(max_workers=actual_num_workers_ph1, thread_name_prefix="ZeMosaic_Ph1_") as executor_ph1:
        future_to_filepath_ph1 = { 
            executor_ph1.submit(
                get_wcs_and_pretreat_raw_file, 
                f_path, 
                astap_exe_path, 
                astap_data_dir_param, 
                astap_search_radius_config, 
                astap_downsample_config, 
                astap_sensitivity_config, 
                180, # astap_timeout_seconds
                progress_callback,
                temp_image_cache_dir
            ): f_path for f_path in fits_file_paths
        }
        
        for future in as_completed(future_to_filepath_ph1):
            file_path_original = future_to_filepath_ph1[future]
            files_processed_count_ph1 += 1 # Incrémenter pour chaque future terminée
            
            prog_step_phase1 = base_progress_phase1 + int(PROGRESS_WEIGHT_PHASE1_RAW_SCAN * (files_processed_count_ph1 / max(1, num_total_raw_files)))
            
            try:
                # Récupérer le résultat de la tâche
                img_data_adu, wcs_obj_solved, header_obj_updated, hp_mask_path = future.result()
                
                # Si la tâche a réussi (ne retourne pas que des None)
                if img_data_adu is not None and wcs_obj_solved is not None and header_obj_updated is not None:
                    # Sauvegarder les données prétraitées en .npy
                    cache_file_basename = f"preprocessed_{os.path.splitext(os.path.basename(file_path_original))[0]}_{files_processed_count_ph1}.npy"
                    cached_image_path = os.path.join(temp_image_cache_dir, cache_file_basename)
                    try:
                        np.save(cached_image_path, img_data_adu)
                        # Stocker les informations pour les phases suivantes (WCS écrit dans le FITS)
                        all_raw_files_processed_info_dict[file_path_original] = {
                            'path_raw': file_path_original,
                            'path_preprocessed_cache': cached_image_path,
                            'path_hotpix_mask': hp_mask_path,
                            'header': header_obj_updated,
                            'shape_hw': img_data_adu.shape[:2]
                        }
                        # pcb(f"Phase 1: Fichier '{os.path.basename(file_path_original)}' traité et mis en cache.", prog=prog_step_phase1, lvl="DEBUG_VERY_DETAIL") # Optionnel
                    except Exception as e_save_npy:
                        pcb("run_error_phase1_save_npy_failed", prog=prog_step_phase1, lvl="ERROR", filename=os.path.basename(file_path_original), error=str(e_save_npy))
                        logger.error(f"Erreur sauvegarde NPY pour {file_path_original}:", exc_info=True)
                    finally: 
                        # Libérer la mémoire des données image dès que possible
                        del img_data_adu; gc.collect() 
                else: 
                    # Le fichier a échoué (ex: WCS non résolu et déplacé)
                    # get_wcs_and_pretreat_raw_file a déjà loggué l'échec spécifique.
                    pcb("run_warn_phase1_wcs_pretreat_failed_or_skipped_thread", prog=prog_step_phase1, lvl="WARN", filename=os.path.basename(file_path_original))
                    # S'assurer que img_data_adu est bien None si le retour était None,None,None pour éviter del sur None
                    if img_data_adu is not None: del img_data_adu; gc.collect()

            except Exception as exc_thread: 
                # Erreur imprévue dans la future elle-même
                pcb("run_error_phase1_thread_exception", prog=prog_step_phase1, lvl="ERROR", filename=os.path.basename(file_path_original), error=str(exc_thread))
                logger.error(f"Exception non gérée dans le thread Phase 1 pour {file_path_original}:", exc_info=True)
            
            # Log de mémoire et ETA
            if files_processed_count_ph1 % max(1, num_total_raw_files // 10) == 0 or files_processed_count_ph1 == num_total_raw_files: 
                _log_memory_usage(progress_callback, f"Phase 1 - Traité {files_processed_count_ph1}/{num_total_raw_files}")
            
            elapsed_phase1 = time.monotonic() - start_time_phase1
            if files_processed_count_ph1 > 0 : # Eviter division par zéro si aucun fichier traité (ne devrait pas arriver ici)
                time_per_raw_file_wcs = elapsed_phase1 / files_processed_count_ph1
                eta_phase1_sec = (num_total_raw_files - files_processed_count_ph1) * time_per_raw_file_wcs
                current_progress_in_run_percent = base_progress_phase1 + (files_processed_count_ph1 / max(1, num_total_raw_files)) * PROGRESS_WEIGHT_PHASE1_RAW_SCAN
                time_per_percent_point_global = (time.monotonic() - start_time_total_run) / max(1, current_progress_in_run_percent) if current_progress_in_run_percent > 0 else (time.monotonic() - start_time_total_run)
                total_eta_sec = eta_phase1_sec + (100 - current_progress_in_run_percent) * time_per_percent_point_global
                update_gui_eta(total_eta_sec)

    # Construire la liste finale des informations des fichiers traités avec succès
    all_raw_files_processed_info = [
        all_raw_files_processed_info_dict[fp] 
        for fp in fits_file_paths 
        if fp in all_raw_files_processed_info_dict
    ]
    
    if not all_raw_files_processed_info: 
        pcb("run_error_phase1_no_valid_raws_after_cache", prog=(base_progress_phase1 + PROGRESS_WEIGHT_PHASE1_RAW_SCAN), lvl="ERROR")
        return # Sortie anticipée si aucun fichier n'a pu être traité avec succès

    current_global_progress = base_progress_phase1 + PROGRESS_WEIGHT_PHASE1_RAW_SCAN
    _log_memory_usage(progress_callback, "Fin Phase 1 (Prétraitement)")
    pcb("run_info_phase1_finished_cache", prog=current_global_progress, lvl="INFO", num_valid_raws=len(all_raw_files_processed_info))
    if time_per_raw_file_wcs: 
        pcb(f"    Temps moyen/brute (P1): {time_per_raw_file_wcs:.2f}s", prog=None, lvl="DEBUG")

    # --- Phase 2 (Clustering) ---
    base_progress_phase2 = current_global_progress
    _log_memory_usage(progress_callback, "Début Phase 2 (Clustering)")
    pcb("run_info_phase2_started", prog=base_progress_phase2, lvl="INFO")
    seestar_stack_groups = cluster_seestar_stacks(all_raw_files_processed_info, SEESTAR_STACK_CLUSTERING_THRESHOLD_DEG, progress_callback)
    if not seestar_stack_groups: pcb("run_error_phase2_no_groups", prog=(base_progress_phase2 + PROGRESS_WEIGHT_PHASE2_CLUSTERING), lvl="ERROR"); return
    cpu_total = os.cpu_count() or 1
    winsor_worker_limit = max(1, min(int(winsor_worker_limit_config), cpu_total))
    pcb(f"Winsor worker limit set to {winsor_worker_limit}" + (" (ProcessPoolExecutor enabled)" if winsor_worker_limit > 1 else ""), prog=None, lvl="INFO")
    if auto_limit_frames_per_master_tile_config:
        try:
            sample_path = seestar_stack_groups[0][0].get('path_preprocessed_cache')
            sample_arr = np.load(sample_path, mmap_mode='r')
            bytes_per_frame = sample_arr.nbytes
            sample_shape = sample_arr.shape
            sample_arr = None
            available_bytes = psutil.virtual_memory().available
            expected_workers = max(1, int(effective_base_workers * ALIGNMENT_PHASE_WORKER_RATIO))
            limit = max(
                1,
                int(
                    (available_bytes * auto_limit_memory_fraction_config)
                    // (expected_workers * bytes_per_frame * 6)
                ),
            )
            winsor_worker_limit = min(winsor_worker_limit, limit)
            new_groups = []
            for g in seestar_stack_groups:
                for i in range(0, len(g), limit):
                    new_groups.append(g[i:i+limit])
            if len(new_groups) != len(seestar_stack_groups):
                pcb("clusterstacks_info_groups_split_auto_limit", prog=None, lvl="INFO_DETAIL", original=len(seestar_stack_groups), new=len(new_groups), limit=limit, shape=str(sample_shape))
            seestar_stack_groups = new_groups
        except Exception as e_auto:
            pcb("clusterstacks_warn_auto_limit_failed", prog=None, lvl="WARN", error=str(e_auto))
    current_global_progress = base_progress_phase2 + PROGRESS_WEIGHT_PHASE2_CLUSTERING
    num_seestar_stacks_to_process = len(seestar_stack_groups)
    _log_memory_usage(progress_callback, "Fin Phase 2"); pcb("run_info_phase2_finished", prog=current_global_progress, lvl="INFO", num_groups=num_seestar_stacks_to_process)



    # --- Phase 3 (Création Master Tuiles) ---
    base_progress_phase3 = current_global_progress
    _log_memory_usage(progress_callback, "Début Phase 3 (Master Tuiles)")
    pcb("run_info_phase3_started_from_cache", prog=base_progress_phase3, lvl="INFO")
    temp_master_tile_storage_dir = os.path.join(output_folder, "zemosaic_temp_master_tiles")
    try:
        if os.path.exists(temp_master_tile_storage_dir): shutil.rmtree(temp_master_tile_storage_dir)
        os.makedirs(temp_master_tile_storage_dir, exist_ok=True)
    except OSError as e_mkdir_mt: 
        pcb("run_error_phase3_mkdir_failed", prog=current_global_progress, lvl="ERROR", directory=temp_master_tile_storage_dir, error=str(e_mkdir_mt)); return
        
    master_tiles_results_list_temp = {}
    start_time_phase3 = time.monotonic()
    
    # Calcul des workers pour la Phase 3 (alignement/stacking des groupes)
    actual_num_workers_ph3 = _compute_phase_workers(
        effective_base_workers,
        num_seestar_stacks_to_process,
        ALIGNMENT_PHASE_WORKER_RATIO,
    )
    pcb(
        f"WORKERS_PHASE3: Utilisation de {actual_num_workers_ph3} worker(s). (Base: {effective_base_workers}, Ratio {ALIGNMENT_PHASE_WORKER_RATIO*100:.0f}%, Groupes: {num_seestar_stacks_to_process})",
        prog=None,
        lvl="INFO",
    )  # Log mis à jour pour clarté

    tiles_processed_count_ph3 = 0
    # Envoyer l'info initiale avant la boucle
    if num_seestar_stacks_to_process > 0:
        pcb(f"MASTER_TILE_COUNT_UPDATE:{tiles_processed_count_ph3}/{num_seestar_stacks_to_process}", prog=None, lvl="ETA_LEVEL")
    
    executor_ph3 = ThreadPoolExecutor(max_workers=actual_num_workers_ph3, thread_name_prefix="ZeMosaic_Ph3_")

    future_to_group_index = {
        executor_ph3.submit(
            create_master_tile,
            sg_info_list,
            i_stk,  # tile_id
            temp_master_tile_storage_dir,
            stack_norm_method, stack_weight_method, stack_reject_algo,
            stack_kappa_low, stack_kappa_high, parsed_winsor_limits,
            stack_final_combine,
            apply_radial_weight_config, radial_feather_fraction_config,
            radial_shape_power_config, min_radial_weight_floor_config,
            astap_exe_path, astap_data_dir_param, astap_search_radius_config,
            astap_downsample_config, astap_sensitivity_config, 180,  # timeout ASTAP
            winsor_worker_limit,
            progress_callback
        ): i_stk for i_stk, sg_info_list in enumerate(seestar_stack_groups)
    }

    # Wait for all master-tile tasks to finish before processing results
    executor_ph3.shutdown(wait=True)

    for future in as_completed(future_to_group_index):

            group_index_original = future_to_group_index[future]
            tiles_processed_count_ph3 += 1
            
            # --- ENVOYER LA MISE À JOUR DU COMPTEUR DE TUILES ---
            pcb(f"MASTER_TILE_COUNT_UPDATE:{tiles_processed_count_ph3}/{num_seestar_stacks_to_process}", prog=None, lvl="ETA_LEVEL")
            # --- FIN ENVOI MISE À JOUR ---
            
            prog_step_phase3 = base_progress_phase3 + int(PROGRESS_WEIGHT_PHASE3_MASTER_TILES * (tiles_processed_count_ph3 / max(1, num_seestar_stacks_to_process)))
            try:

                mt_result_path, mt_result_wcs = future.result()
                if mt_result_path and mt_result_wcs:
                    master_tiles_results_list_temp[group_index_original] = (mt_result_path, mt_result_wcs)
<<<<<<< HEAD
=======

>>>>>>> f0fdb7aa
                else:
                    pcb("run_warn_phase3_master_tile_creation_failed_thread", prog=prog_step_phase3, lvl="WARN", stack_num=group_index_original + 1)
            except Exception as exc_thread_ph3: 
                pcb("run_error_phase3_thread_exception", prog=prog_step_phase3, lvl="ERROR", stack_num=group_index_original + 1, error=str(exc_thread_ph3))
                logger.error(f"Exception Phase 3 pour stack {group_index_original + 1}:", exc_info=True)
            
            if tiles_processed_count_ph3 % max(1, num_seestar_stacks_to_process // 5) == 0 or tiles_processed_count_ph3 == num_seestar_stacks_to_process : 
                 _log_memory_usage(progress_callback, f"Phase 3 - Traité {tiles_processed_count_ph3}/{num_seestar_stacks_to_process} tuiles")
            
            elapsed_phase3 = time.monotonic() - start_time_phase3
            time_per_master_tile_creation = elapsed_phase3 / max(1, tiles_processed_count_ph3)
            eta_phase3_sec = (num_seestar_stacks_to_process - tiles_processed_count_ph3) * time_per_master_tile_creation
            current_progress_in_run_percent_ph3 = base_progress_phase3 + (tiles_processed_count_ph3 / max(1, num_seestar_stacks_to_process)) * PROGRESS_WEIGHT_PHASE3_MASTER_TILES
            time_per_percent_point_global_ph3 = (time.monotonic() - start_time_total_run) / max(1, current_progress_in_run_percent_ph3) if current_progress_in_run_percent_ph3 > 0 else (time.monotonic() - start_time_total_run)
            total_eta_sec_ph3 = eta_phase3_sec + (100 - current_progress_in_run_percent_ph3) * time_per_percent_point_global_ph3
            update_gui_eta(total_eta_sec_ph3)


    master_tiles_results_list = [master_tiles_results_list_temp[i] for i in sorted(master_tiles_results_list_temp.keys())]
    del master_tiles_results_list_temp; gc.collect()
    if not master_tiles_results_list: 
        pcb("run_error_phase3_no_master_tiles_created", prog=(base_progress_phase3 + PROGRESS_WEIGHT_PHASE3_MASTER_TILES), lvl="ERROR"); return
    
    current_global_progress = base_progress_phase3 + PROGRESS_WEIGHT_PHASE3_MASTER_TILES
    _log_memory_usage(progress_callback, "Fin Phase 3"); 
    pcb("run_info_phase3_finished_from_cache", prog=current_global_progress, lvl="INFO", num_master_tiles=len(master_tiles_results_list))
    
    # Assurer que le compteur final est bien affiché (au cas où la dernière itération n'aurait pas été exactement le total)
    # Bien que la logique dans la boucle devrait déjà le faire. Peut être redondant mais ne fait pas de mal.
    pcb(f"MASTER_TILE_COUNT_UPDATE:{tiles_processed_count_ph3}/{num_seestar_stacks_to_process}", prog=None, lvl="ETA_LEVEL")

    logger.info("All master tiles complete, entering Phase 5 (reproject & coadd)")
    if progress_callback:
        try:
            progress_callback("run_info_phase3_finished", None, "INFO", num_master_tiles=len(master_tiles_results_list))
        except Exception:
            logger.warning("progress_callback failed for phase3 finished", exc_info=True)




    
    
    # --- Phase 4 (Calcul Grille Finale) ---
    base_progress_phase4 = current_global_progress
    _log_memory_usage(progress_callback, "Début Phase 4 (Calcul Grille)")
    pcb("run_info_phase4_started", prog=base_progress_phase4, lvl="INFO")
    wcs_list_for_final_grid = []
    shapes_list_for_final_grid_hw = []
<<<<<<< HEAD
=======

>>>>>>> f0fdb7aa
    for mt_path_iter, mt_wcs_iter in master_tiles_results_list:
        if not (mt_path_iter and os.path.exists(mt_path_iter)):
            pcb("run_warn_phase4_invalid_master_tile_for_grid", prog=None, lvl="WARN", path=os.path.basename(mt_path_iter if mt_path_iter else "N/A_path"));
            continue
        if mt_wcs_iter is None or not mt_wcs_iter.is_celestial:
            try:
                mt_wcs_iter = _load_wcs_from_fits(mt_path_iter)
            except Exception:
                pcb("run_warn_phase4_invalid_master_tile_for_grid", prog=None, lvl="WARN", path=os.path.basename(mt_path_iter))
                continue
<<<<<<< HEAD
=======

>>>>>>> f0fdb7aa
        try:
            h_mt_loc,w_mt_loc=0,0
            if mt_wcs_iter.pixel_shape and mt_wcs_iter.pixel_shape[0] > 0 and mt_wcs_iter.pixel_shape[1] > 0 : h_mt_loc,w_mt_loc=mt_wcs_iter.pixel_shape[1],mt_wcs_iter.pixel_shape[0] 
            else: 
                with fits.open(mt_path_iter,memmap=True, do_not_scale_image_data=True) as hdul_mt_s:
                    if hdul_mt_s[0].data is None: pcb("run_warn_phase4_no_data_in_tile_fits", prog=None, lvl="WARN", path=os.path.basename(mt_path_iter)); continue
                    data_shape = hdul_mt_s[0].shape 
                    if len(data_shape) == 3: h_mt_loc,w_mt_loc = data_shape[1],data_shape[2]
                    elif len(data_shape) == 2: h_mt_loc,w_mt_loc = data_shape[0],data_shape[1]
                    else: pcb("run_warn_phase4_unhandled_tile_shape", prog=None, lvl="WARN", path=os.path.basename(mt_path_iter), shape=data_shape); continue 
                    if mt_wcs_iter and mt_wcs_iter.is_celestial and mt_wcs_iter.pixel_shape is None:
                        try: mt_wcs_iter.pixel_shape=(w_mt_loc,h_mt_loc)
                        except Exception as e_set_ps: pcb("run_warn_phase4_failed_set_pixel_shape", prog=None, lvl="WARN", path=os.path.basename(mt_path_iter), error=str(e_set_ps))
            if h_mt_loc > 0 and w_mt_loc > 0: shapes_list_for_final_grid_hw.append((int(h_mt_loc),int(w_mt_loc))); wcs_list_for_final_grid.append(mt_wcs_iter)
            else: pcb("run_warn_phase4_zero_dimensions_tile", prog=None, lvl="WARN", path=os.path.basename(mt_path_iter))
        except Exception as e_read_tile_shape: pcb("run_error_phase4_reading_tile_shape", prog=None, lvl="ERROR", path=os.path.basename(mt_path_iter), error=str(e_read_tile_shape)); logger.error(f"Erreur lecture shape tuile {os.path.basename(mt_path_iter)}:", exc_info=True); continue
    if not wcs_list_for_final_grid or not shapes_list_for_final_grid_hw or len(wcs_list_for_final_grid) != len(shapes_list_for_final_grid_hw): pcb("run_error_phase4_insufficient_tile_info", prog=(base_progress_phase4 + PROGRESS_WEIGHT_PHASE4_GRID_CALC), lvl="ERROR"); return
    final_mosaic_drizzle_scale = 1.0 
    final_output_wcs, final_output_shape_hw = _calculate_final_mosaic_grid(wcs_list_for_final_grid, shapes_list_for_final_grid_hw, final_mosaic_drizzle_scale, progress_callback)
    if not final_output_wcs or not final_output_shape_hw: pcb("run_error_phase4_grid_calc_failed", prog=(base_progress_phase4 + PROGRESS_WEIGHT_PHASE4_GRID_CALC), lvl="ERROR"); return
    current_global_progress = base_progress_phase4 + PROGRESS_WEIGHT_PHASE4_GRID_CALC
    _log_memory_usage(progress_callback, "Fin Phase 4"); pcb("run_info_phase4_finished", prog=current_global_progress, lvl="INFO", shape=final_output_shape_hw, crval=final_output_wcs.wcs.crval if final_output_wcs.wcs else 'N/A')

# --- Phase 5 (Assemblage Final) ---
    base_progress_phase5 = current_global_progress
    USE_INCREMENTAL_ASSEMBLY = (final_assembly_method_config == "incremental")
    _log_memory_usage(progress_callback, f"Début Phase 5 (Méthode: {final_assembly_method_config}, Rognage MT Appliqué: {apply_master_tile_crop_config}, %Rognage: {master_tile_crop_percent_config if apply_master_tile_crop_config else 'N/A'})") # Log mis à jour
    
    valid_master_tiles_for_assembly = []

    for mt_p, mt_w in master_tiles_results_list:
        if mt_p and os.path.exists(mt_p) and mt_w and mt_w.is_celestial:
            valid_master_tiles_for_assembly.append((mt_p, mt_w))

        else:
            pcb("run_warn_phase5_invalid_tile_skipped_for_assembly", prog=None, lvl="WARN", filename=os.path.basename(mt_p if mt_p else 'N/A')) # Clé de log plus spécifique
            
    if not valid_master_tiles_for_assembly: 
        pcb("run_error_phase5_no_valid_tiles_for_assembly", prog=(base_progress_phase5 + PROGRESS_WEIGHT_PHASE5_ASSEMBLY), lvl="ERROR")
        # Nettoyage optionnel ici avant de retourner si besoin
        return

    final_mosaic_data_HWC, final_mosaic_coverage_HW = None, None
    log_key_phase5_failed, log_key_phase5_finished = "", ""

    # Vérification de la disponibilité des fonctions d'assemblage
    # (Tu pourrais les importer en haut du module pour éviter le check 'in globals()' à chaque fois)
    reproject_coadd_available = ('assemble_final_mosaic_reproject_coadd' in globals() and callable(assemble_final_mosaic_reproject_coadd))
    incremental_available = ('assemble_final_mosaic_incremental' in globals() and callable(assemble_final_mosaic_incremental))

    if USE_INCREMENTAL_ASSEMBLY:
        if not incremental_available: 
            pcb("run_error_phase5_inc_func_missing", prog=None, lvl="CRITICAL"); return
        pcb("run_info_phase5_started_incremental", prog=base_progress_phase5, lvl="INFO")
        final_mosaic_data_HWC, final_mosaic_coverage_HW = assemble_final_mosaic_incremental(
            master_tile_fits_with_wcs_list=valid_master_tiles_for_assembly, 
            final_output_wcs=final_output_wcs, 
            final_output_shape_hw=final_output_shape_hw,
            # --- FIN PASSAGE ---
        )
        log_key_phase5_failed = "run_error_phase5_assembly_failed_incremental"
        log_key_phase5_finished = "run_info_phase5_finished_incremental"
    else: # Méthode Reproject & Coadd
        if not reproject_coadd_available: 
            pcb("run_error_phase5_reproject_coadd_func_missing", prog=None, lvl="CRITICAL"); return
        pcb("run_info_phase5_started_reproject_coadd", prog=base_progress_phase5, lvl="INFO")
        final_mosaic_data_HWC, final_mosaic_coverage_HW = assemble_final_mosaic_reproject_coadd(
            master_tile_fits_with_wcs_list=valid_master_tiles_for_assembly, 
            final_output_wcs=final_output_wcs, 
            final_output_shape_hw=final_output_shape_hw,
            progress_callback=progress_callback,
            n_channels=3, 
            match_bg=True,
            # --- PASSAGE DES PARAMÈTRES DE ROGNAGE ---
            apply_crop=apply_master_tile_crop_config,
            crop_percent=master_tile_crop_percent_config,
            use_memmap=coadd_use_memmap_config,
            memmap_dir=coadd_memmap_dir_config,
            cleanup_memmap=coadd_cleanup_memmap_config,
            process_workers=assembly_process_workers_config
            # --- FIN PASSAGE ---
        )
        log_key_phase5_failed = "run_error_phase5_assembly_failed_reproject_coadd"
        log_key_phase5_finished = "run_info_phase5_finished_reproject_coadd"

    if final_mosaic_data_HWC is None: 
        pcb(log_key_phase5_failed, prog=(base_progress_phase5 + PROGRESS_WEIGHT_PHASE5_ASSEMBLY), lvl="ERROR")
        # Nettoyage optionnel ici
        return
        
    current_global_progress = base_progress_phase5 + PROGRESS_WEIGHT_PHASE5_ASSEMBLY
    _log_memory_usage(progress_callback, "Fin Phase 5 (Assemblage)")
    pcb(log_key_phase5_finished, prog=current_global_progress, lvl="INFO", 
        shape=final_mosaic_data_HWC.shape if final_mosaic_data_HWC is not None else "N/A")
    

    # --- Phase 6 (Sauvegarde) ---
    base_progress_phase6 = current_global_progress
    _log_memory_usage(progress_callback, "Début Phase 6 (Sauvegarde)")
    pcb("run_info_phase6_started", prog=base_progress_phase6, lvl="INFO")
    output_base_name = f"zemosaic_MT{len(master_tiles_results_list)}_R{len(all_raw_files_processed_info)}"
    final_fits_path = os.path.join(output_folder, f"{output_base_name}.fits")
    
    final_header = fits.Header() 
    if final_output_wcs:
        try: final_header.update(final_output_wcs.to_header(relax=True))
        except Exception as e_hdr_wcs: pcb("run_warn_phase6_wcs_to_header_failed", error=str(e_hdr_wcs), lvl="WARN")
    
    final_header['SOFTWARE']=('ZeMosaic v0.9.4','Mosaic Software') # Incrémente la version si tu le souhaites
    final_header['NMASTILE']=(len(master_tiles_results_list),"Master Tiles combined")
    final_header['NRAWINIT']=(num_total_raw_files,"Initial raw images found")
    final_header['NRAWPROC']=(len(all_raw_files_processed_info),"Raw images with WCS processed")
    # ... (autres clés de config comme ASTAP, Stacking, etc.) ...
    final_header['STK_NORM'] = (str(stack_norm_method), 'Stacking: Normalization Method')
    final_header['STK_WGHT'] = (str(stack_weight_method), 'Stacking: Weighting Method')
    if apply_radial_weight_config:
        final_header['STK_RADW'] = (True, 'Stacking: Radial Weighting Applied')
        final_header['STK_RADFF'] = (radial_feather_fraction_config, 'Stacking: Radial Feather Fraction')
        final_header['STK_RADPW'] = (radial_shape_power_config, 'Stacking: Radial Weight Shape Power')
        final_header['STK_RADFLR'] = (min_radial_weight_floor_config, 'Stacking: Min Radial Weight Floor')
    else:
        final_header['STK_RADW'] = (False, 'Stacking: Radial Weighting Applied')
    final_header['STK_REJ'] = (str(stack_reject_algo), 'Stacking: Rejection Algorithm')
    # ... (kappa, winsor si pertinent pour l'algo de rejet) ...
    final_header['STK_COMB'] = (str(stack_final_combine), 'Stacking: Final Combine Method')
    final_header['ZMASMBMTH'] = (final_assembly_method_config, 'Final Assembly Method')
    final_header['ZM_WORKERS'] = (num_base_workers_config, 'GUI: Base workers config (0=auto)')

    try:
        if not (ZEMOSAIC_UTILS_AVAILABLE and zemosaic_utils): 
            raise RuntimeError("zemosaic_utils non disponible pour sauvegarde FITS.")
        zemosaic_utils.save_fits_image(
            image_data=final_mosaic_data_HWC,
            output_path=final_fits_path,
            header=final_header,
            overwrite=True,
            save_as_float=not save_final_as_uint16_config,
            progress_callback=progress_callback,
            axis_order="HWC",
        )
        
        if final_mosaic_coverage_HW is not None and np.any(final_mosaic_coverage_HW):
            coverage_path = os.path.join(output_folder, f"{output_base_name}_coverage.fits")
            cov_hdr = fits.Header() 
            if ASTROPY_AVAILABLE and final_output_wcs: 
                try: cov_hdr.update(final_output_wcs.to_header(relax=True))
                except: pass 
            cov_hdr['EXTNAME']=('COVERAGE','Coverage Map') 
            cov_hdr['BUNIT']=('count','Pixel contributions or sum of weights')
            zemosaic_utils.save_fits_image(
                final_mosaic_coverage_HW,
                coverage_path,
                header=cov_hdr,
                overwrite=True,
                save_as_float=True,
                progress_callback=progress_callback,
                axis_order="HWC",
            )
            pcb("run_info_coverage_map_saved", prog=None, lvl="INFO_DETAIL", filename=os.path.basename(coverage_path))
        
        current_global_progress = base_progress_phase6 + PROGRESS_WEIGHT_PHASE6_SAVE
        pcb("run_success_mosaic_saved", prog=current_global_progress, lvl="SUCCESS", filename=os.path.basename(final_fits_path))
    except Exception as e_save_m: 
        pcb("run_error_phase6_save_failed", prog=(base_progress_phase6 + PROGRESS_WEIGHT_PHASE6_SAVE), lvl="ERROR", error=str(e_save_m))
        logger.error("Erreur sauvegarde FITS final:", exc_info=True)
        # En cas d'échec de sauvegarde, on ne peut pas générer de preview car final_mosaic_data_HWC pourrait être le problème.
        # On essaie quand même de nettoyer avant de retourner.
        if 'final_mosaic_data_HWC' in locals() and final_mosaic_data_HWC is not None: del final_mosaic_data_HWC
        if 'final_mosaic_coverage_HW' in locals() and final_mosaic_coverage_HW is not None: del final_mosaic_coverage_HW
        gc.collect()
        return

    _log_memory_usage(progress_callback, "Fin Sauvegarde FITS (avant preview)")

    # --- MODIFIÉ : Génération de la Preview PNG avec stretch_auto_asifits_like ---
    if final_mosaic_data_HWC is not None and ZEMOSAIC_UTILS_AVAILABLE and zemosaic_utils:
        pcb("run_info_preview_stretch_started_auto_asifits", prog=None, lvl="INFO_DETAIL") # Log mis à jour
        try:
            # Vérifier si la fonction stretch_auto_asifits_like existe dans zemosaic_utils
            if hasattr(zemosaic_utils, 'stretch_auto_asifits_like') and callable(zemosaic_utils.stretch_auto_asifits_like):
                
                # Paramètres pour stretch_auto_asifits_like (à ajuster si besoin)
                # Ces valeurs sont des exemples, tu devras peut-être les affiner
                # ou les rendre configurables plus tard.
                preview_p_low = 2.5  # Percentile pour le point noir (plus élevé que pour asinh seul)
                preview_p_high = 99.8 # Percentile pour le point blanc initial
                                      # Facteur 'a' pour le stretch asinh après la normalisation initiale
                                      # Pour un stretch plus "doux" similaire à ASIFitsView, 'a' peut être plus grand.
                                      # ASIFitsView utilise souvent un 'midtones balance' (gamma-like) aussi.
                                      # Un 'a' de 10 comme dans ton code de test est très doux. Essayons 0.5 ou 1.0.
                preview_asinh_a = 20.0 # Test avec une valeur plus douce pour le 'a' de asinh

                m_stretched = zemosaic_utils.stretch_auto_asifits_like(
                    final_mosaic_data_HWC,
                    p_low=preview_p_low,
                    p_high=preview_p_high,
                    asinh_a=preview_asinh_a,
                    apply_wb=True  # Applique une balance des blancs automatique
                )

                if m_stretched is not None:
                    img_u8 = (np.clip(m_stretched.astype(np.float32), 0, 1) * 255).astype(np.uint8)
                    png_path = os.path.join(output_folder, f"{output_base_name}_preview.png")
                    try: 
                        import cv2 # Importer cv2 seulement si nécessaire
                        img_bgr = cv2.cvtColor(img_u8, cv2.COLOR_RGB2BGR)
                        if cv2.imwrite(png_path, img_bgr): 
                            pcb("run_success_preview_saved_auto_asifits", prog=None, lvl="SUCCESS", filename=os.path.basename(png_path))
                        else: 
                            pcb("run_warn_preview_imwrite_failed_auto_asifits", prog=None, lvl="WARN", filename=os.path.basename(png_path))
                    except ImportError: 
                        pcb("run_warn_preview_opencv_missing_for_auto_asifits", prog=None, lvl="WARN")
                    except Exception as e_cv2_prev: 
                        pcb("run_error_preview_opencv_failed_auto_asifits", prog=None, lvl="ERROR", error=str(e_cv2_prev))
                else:
                    pcb("run_error_preview_stretch_auto_asifits_returned_none", prog=None, lvl="ERROR")
            else:
                pcb("run_warn_preview_stretch_auto_asifits_func_missing", prog=None, lvl="WARN")
                # Fallback sur l'ancienne méthode si stretch_auto_asifits_like n'est pas trouvée
                # (Tu peux supprimer ce fallback si tu es sûr que la fonction existe)
                pcb("run_info_preview_fallback_to_simple_asinh", prog=None, lvl="DEBUG_DETAIL")
                if hasattr(zemosaic_utils, 'stretch_percentile_rgb') and zemosaic_utils.ASTROPY_VISUALIZATION_AVAILABLE:
                     m_stretched_fallback = zemosaic_utils.stretch_percentile_rgb(final_mosaic_data_HWC, p_low=0.5, p_high=99.9, independent_channels=False, asinh_a=0.01 )
                     if m_stretched_fallback is not None:
                        img_u8_fb = (np.clip(m_stretched_fallback.astype(np.float32), 0, 1) * 255).astype(np.uint8)
                        png_path_fb = os.path.join(output_folder, f"{output_base_name}_preview_fallback.png")
                        try:
                            import cv2
                            img_bgr_fb = cv2.cvtColor(img_u8_fb, cv2.COLOR_RGB2BGR)
                            cv2.imwrite(png_path_fb, img_bgr_fb)
                            pcb("run_success_preview_saved_fallback", prog=None, lvl="INFO_DETAIL", filename=os.path.basename(png_path_fb))
                        except: pass # Ignorer erreur fallback

        except Exception as e_stretch_main: 
            pcb("run_error_preview_stretch_unexpected_main", prog=None, lvl="ERROR", error=str(e_stretch_main))
            logger.error("Erreur imprévue lors de la génération de la preview:", exc_info=True)
            
    if 'final_mosaic_data_HWC' in locals() and final_mosaic_data_HWC is not None: del final_mosaic_data_HWC
    if 'final_mosaic_coverage_HW' in locals() and final_mosaic_coverage_HW is not None: del final_mosaic_coverage_HW
    gc.collect()



    # --- Phase 7 (Nettoyage) ---
    # ... (contenu Phase 7 inchangé) ...
    base_progress_phase7 = current_global_progress
    _log_memory_usage(progress_callback, "Début Phase 7 (Nettoyage)")
    pcb("run_info_phase7_cleanup_starting", prog=base_progress_phase7, lvl="INFO")
    try:
        if os.path.exists(temp_image_cache_dir): shutil.rmtree(temp_image_cache_dir); pcb("run_info_temp_preprocessed_cache_cleaned", prog=None, lvl="INFO_DETAIL", directory=temp_image_cache_dir)
        if os.path.exists(temp_master_tile_storage_dir): shutil.rmtree(temp_master_tile_storage_dir); pcb("run_info_temp_master_tiles_fits_cleaned", prog=None, lvl="INFO_DETAIL", directory=temp_master_tile_storage_dir)
    except Exception as e_clean_final: pcb("run_warn_phase7_cleanup_failed", prog=None, lvl="WARN", error=str(e_clean_final))
    current_global_progress = base_progress_phase7 + PROGRESS_WEIGHT_PHASE7_CLEANUP; current_global_progress = min(100, current_global_progress)
    _log_memory_usage(progress_callback, "Fin Phase 7"); pcb("CHRONO_STOP_REQUEST", prog=None, lvl="CHRONO_LEVEL"); update_gui_eta(0)
    total_duration_sec = time.monotonic() - start_time_total_run
    pcb("run_success_processing_completed", prog=current_global_progress, lvl="SUCCESS", duration=f"{total_duration_sec:.2f}")
    gc.collect(); _log_memory_usage(progress_callback, "Fin Run Hierarchical Mosaic (après GC final)")
    logger.info(f"===== Run Hierarchical Mosaic COMPLETED in {total_duration_sec:.2f}s =====")

####################################################################################################################################################################




#--- Worker process helper ---
def run_hierarchical_mosaic_process(progress_queue, *args, **kwargs):
    """Execute :func:`run_hierarchical_mosaic` in a separate process.

    Parameters are identical to :func:`run_hierarchical_mosaic` **except** for
    ``progress_callback`` which is automatically provided so the caller should
    omit it. Any log message produced by the worker will be sent back through
    ``progress_queue``.
    """

    def queue_callback(message_key_or_raw, progress_value=None, level="INFO", **cb_kwargs):
        progress_queue.put((message_key_or_raw, progress_value, level, cb_kwargs))

    # Insert the queue callback at the expected position for progress_callback
    # (after ``cluster_threshold_config`` and before stacking parameters).
    full_args = args[:8] + (queue_callback,) + args[8:]

    try:
        run_hierarchical_mosaic(*full_args, **kwargs)
    except Exception as e_proc:
        progress_queue.put(("PROCESS_ERROR", None, "ERROR", {"error": str(e_proc)}))
    finally:
        progress_queue.put(("PROCESS_DONE", None, "INFO", {}))

if __name__ == "__main__":
    import argparse
    import json

    parser = argparse.ArgumentParser(description="ZeMosaic worker")
    parser.add_argument("input_folder", help="Folder with input FITS")
    parser.add_argument("output_folder", help="Destination folder")
    parser.add_argument("--config", default=None, help="Optional config JSON")
    parser.add_argument("--coadd_use_memmap", action="store_true",
                        help="Write sum/cov arrays to disk via numpy.memmap")
    parser.add_argument("--coadd_memmap_dir", default=None,
                        help="Directory to store *.dat blocks")
    parser.add_argument("--coadd_cleanup_memmap", action="store_true",
                        default=True,
                        help="Delete *.dat blocks when the run finishes")
    parser.add_argument("--no_auto_limit_frames", action="store_true",
                        help="Disable automatic frame limit per master tile")
    parser.add_argument("--assembly_process_workers", type=int, default=None,
                        help="Number of processes for final assembly (0=auto)")
    parser.add_argument("-W", "--winsor-workers", type=int, default=None,
                        help="Process workers for Winsorized rejection (1-16)")
    args = parser.parse_args()

    cfg = {}
    if ZEMOSAIC_CONFIG_AVAILABLE and zemosaic_config:
        cfg.update(zemosaic_config.load_config())
    if args.config:
        try:
            with open(args.config, "r", encoding="utf-8") as f:
                cfg.update(json.load(f))
        except Exception:
            pass

    run_hierarchical_mosaic(
        input_folder=args.input_folder,
        output_folder=args.output_folder,
        astap_exe_path=cfg.get("astap_executable_path", ""),
        astap_data_dir_param=cfg.get("astap_data_directory_path", ""),
        astap_search_radius_config=cfg.get("astap_default_search_radius", 3.0),
        astap_downsample_config=cfg.get("astap_default_downsample", 2),
        astap_sensitivity_config=cfg.get("astap_default_sensitivity", 100),
        cluster_threshold_config=cfg.get("cluster_threshold", 0.08),
        progress_callback=None,
        stack_norm_method=cfg.get("stacking_normalize_method", "linear_fit"),
        stack_weight_method=cfg.get("stacking_weighting_method", "noise_variance"),
        stack_reject_algo=cfg.get("stacking_rejection_algorithm", "winsorized_sigma_clip"),
        stack_kappa_low=cfg.get("stacking_kappa_low", 3.0),
        stack_kappa_high=cfg.get("stacking_kappa_high", 3.0),
        parsed_winsor_limits=(0.05, 0.05),
        stack_final_combine=cfg.get("stacking_final_combine_method", "mean"),
        apply_radial_weight_config=cfg.get("apply_radial_weight", False),
        radial_feather_fraction_config=cfg.get("radial_feather_fraction", 0.8),
        radial_shape_power_config=cfg.get("radial_shape_power", 2.0),
        min_radial_weight_floor_config=cfg.get("min_radial_weight_floor", 0.0),
        final_assembly_method_config=cfg.get("final_assembly_method", "reproject_coadd"),
        num_base_workers_config=cfg.get("num_processing_workers", 0),
        apply_master_tile_crop_config=cfg.get("apply_master_tile_crop", True),
        master_tile_crop_percent_config=cfg.get("master_tile_crop_percent", 18.0),
        save_final_as_uint16_config=cfg.get("save_final_as_uint16", False),
        coadd_use_memmap_config=args.coadd_use_memmap or cfg.get("coadd_use_memmap", False),
        coadd_memmap_dir_config=args.coadd_memmap_dir or cfg.get("coadd_memmap_dir", None),
        coadd_cleanup_memmap_config=args.coadd_cleanup_memmap if args.coadd_cleanup_memmap else cfg.get("coadd_cleanup_memmap", True),
        assembly_process_workers_config=args.assembly_process_workers if args.assembly_process_workers is not None else cfg.get("assembly_process_workers", 0),
        auto_limit_frames_per_master_tile_config=(not args.no_auto_limit_frames) and cfg.get("auto_limit_frames_per_master_tile", True),
        auto_limit_memory_fraction_config=cfg.get("auto_limit_memory_fraction", 0.2),
        winsor_worker_limit_config=args.winsor_workers if args.winsor_workers is not None else cfg.get("winsor_worker_limit", 2),
    )<|MERGE_RESOLUTION|>--- conflicted
+++ resolved
@@ -896,14 +896,10 @@
                 except Exception:
                     pcb_asm("assemble_warn_tile_wcs_load_failed_inc", prog=None, lvl="WARN", filename=os.path.basename(tile_path))
                     continue
-<<<<<<< HEAD
+
 
             if apply_crop and crop_percent > 1e-3:  # Appliquer si crop_percent significatif
-=======
-
-            if apply_crop and crop_percent > 1e-3:  # Appliquer si crop_percent significatif
-
->>>>>>> f0fdb7aa
+
                 if ZEMOSAIC_UTILS_AVAILABLE and hasattr(zemosaic_utils, 'crop_image_and_wcs'):
                     pcb_asm(f"  ASM_INC: Rognage {crop_percent:.1f}% pour tuile {os.path.basename(tile_path)}", lvl="DEBUG_DETAIL")
                     cropped_data, cropped_wcs = zemosaic_utils.crop_image_and_wcs(
@@ -1103,23 +1099,16 @@
                 except Exception:
                     _pcb("assemble_warn_tile_wcs_load_failed_reproject_coadd", prog=None, lvl="WARN", filename=os.path.basename(mt_path))
                     continue
-<<<<<<< HEAD
-=======
-
->>>>>>> f0fdb7aa
+
 
             if apply_crop and crop_percent > 1e-3: # Appliquer si crop_percent > 0 (avec une petite tolérance)
                 if ZEMOSAIC_UTILS_AVAILABLE and hasattr(zemosaic_utils, 'crop_image_and_wcs'):
                     _pcb(f"    ASM_REPROJ_COADD: Rognage {crop_percent:.1f}% pour tuile {os.path.basename(mt_path)}", lvl="DEBUG_DETAIL")
                     cropped_data, cropped_wcs = zemosaic_utils.crop_image_and_wcs(
                         current_tile_data_hwc,
-<<<<<<< HEAD
+
                         mt_wcs_obj_original,
-=======
-
-                        mt_wcs_obj_original,
-
->>>>>>> f0fdb7aa
+
                         crop_percent / 100.0, # La fonction attend une fraction (0.0 à 1.0)
                         progress_callback=progress_callback
                     )
@@ -1706,10 +1695,7 @@
                 mt_result_path, mt_result_wcs = future.result()
                 if mt_result_path and mt_result_wcs:
                     master_tiles_results_list_temp[group_index_original] = (mt_result_path, mt_result_wcs)
-<<<<<<< HEAD
-=======
-
->>>>>>> f0fdb7aa
+
                 else:
                     pcb("run_warn_phase3_master_tile_creation_failed_thread", prog=prog_step_phase3, lvl="WARN", stack_num=group_index_original + 1)
             except Exception as exc_thread_ph3: 
@@ -1759,10 +1745,7 @@
     pcb("run_info_phase4_started", prog=base_progress_phase4, lvl="INFO")
     wcs_list_for_final_grid = []
     shapes_list_for_final_grid_hw = []
-<<<<<<< HEAD
-=======
-
->>>>>>> f0fdb7aa
+
     for mt_path_iter, mt_wcs_iter in master_tiles_results_list:
         if not (mt_path_iter and os.path.exists(mt_path_iter)):
             pcb("run_warn_phase4_invalid_master_tile_for_grid", prog=None, lvl="WARN", path=os.path.basename(mt_path_iter if mt_path_iter else "N/A_path"));
@@ -1773,10 +1756,7 @@
             except Exception:
                 pcb("run_warn_phase4_invalid_master_tile_for_grid", prog=None, lvl="WARN", path=os.path.basename(mt_path_iter))
                 continue
-<<<<<<< HEAD
-=======
-
->>>>>>> f0fdb7aa
+
         try:
             h_mt_loc,w_mt_loc=0,0
             if mt_wcs_iter.pixel_shape and mt_wcs_iter.pixel_shape[0] > 0 and mt_wcs_iter.pixel_shape[1] > 0 : h_mt_loc,w_mt_loc=mt_wcs_iter.pixel_shape[1],mt_wcs_iter.pixel_shape[0] 
