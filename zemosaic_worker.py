# zemosaic_worker.py

import os
import shutil
import time
import traceback
import gc
import logging
import inspect  # Pas utilisé directement ici, mais peut être utile pour des introspections futures
import psutil
import tempfile
import glob
import uuid

from concurrent.futures import ThreadPoolExecutor, ProcessPoolExecutor, as_completed
# BrokenProcessPool moved under concurrent.futures.process in modern Python
from concurrent.futures.process import BrokenProcessPool


# --- Configuration du Logging ---
logger = logging.getLogger("ZeMosaicWorker")
if not logger.handlers:
    logger.setLevel(logging.DEBUG)
    try:
        log_file_path = os.path.join(os.path.dirname(os.path.abspath(__file__)), "zemosaic_worker.log")
    except NameError: 
        log_file_path = "zemosaic_worker.log"
    fh = logging.FileHandler(log_file_path, mode='w', encoding='utf-8')
    fh.setLevel(logging.DEBUG)
    formatter = logging.Formatter('%(asctime)s - %(name)s - %(levelname)s - %(module)s.%(funcName)s:%(lineno)d - %(message)s')
    fh.setFormatter(formatter)
    logger.addHandler(fh)
logger.info("Logging pour ZeMosaicWorker initialisé. Logs écrits dans: %s", log_file_path)

# --- Third-Party Library Imports ---
import numpy as np

# --- Astropy (critique) ---
ASTROPY_AVAILABLE = False
WCS, SkyCoord, Angle, fits, u = None, None, None, None, None
try:
    from astropy.io import fits as actual_fits
    from astropy.wcs import WCS as actual_WCS
    from astropy.coordinates import SkyCoord as actual_SkyCoord, Angle as actual_Angle
    from astropy import units as actual_u
    fits, WCS, SkyCoord, Angle, u = actual_fits, actual_WCS, actual_SkyCoord, actual_Angle, actual_u
    ASTROPY_AVAILABLE = True
    logger.info("Bibliothèque Astropy importée.")
except ImportError as e_astro_imp: logger.critical(f"Astropy non trouvée: {e_astro_imp}.")
except Exception as e_astro_other_imp: logger.critical(f"Erreur import Astropy: {e_astro_other_imp}", exc_info=True)

# --- Reproject (critique pour la mosaïque) ---
REPROJECT_AVAILABLE = False
find_optimal_celestial_wcs, reproject_and_coadd, reproject_interp = None, None, None
try:
    from reproject.mosaicking import find_optimal_celestial_wcs as actual_find_optimal_wcs
    from reproject.mosaicking import reproject_and_coadd as actual_reproject_coadd
    from reproject import reproject_interp as actual_reproject_interp
    find_optimal_celestial_wcs, reproject_and_coadd, reproject_interp = actual_find_optimal_wcs, actual_reproject_coadd, actual_reproject_interp
    REPROJECT_AVAILABLE = True
    logger.info("Bibliothèque 'reproject' importée.")
except ImportError as e_reproject_final: logger.critical(f"Échec import reproject: {e_reproject_final}.")
except Exception as e_reproject_other_final: logger.critical(f"Erreur import 'reproject': {e_reproject_other_final}", exc_info=True)

# --- Local Project Module Imports ---
zemosaic_utils, ZEMOSAIC_UTILS_AVAILABLE = None, False
zemosaic_astrometry, ZEMOSAIC_ASTROMETRY_AVAILABLE = None, False
zemosaic_align_stack, ZEMOSAIC_ALIGN_STACK_AVAILABLE = None, False

try: import zemosaic_utils; ZEMOSAIC_UTILS_AVAILABLE = True; logger.info("Module 'zemosaic_utils' importé.")
except ImportError as e: logger.error(f"Import 'zemosaic_utils.py' échoué: {e}.")
try: import zemosaic_astrometry; ZEMOSAIC_ASTROMETRY_AVAILABLE = True; logger.info("Module 'zemosaic_astrometry' importé.")
except ImportError as e: logger.error(f"Import 'zemosaic_astrometry.py' échoué: {e}.")
try: import zemosaic_align_stack; ZEMOSAIC_ALIGN_STACK_AVAILABLE = True; logger.info("Module 'zemosaic_align_stack' importé.")
except ImportError as e: logger.error(f"Import 'zemosaic_align_stack.py' échoué: {e}.")







# DANS zemosaic_worker.py

# ... (imports et logger configuré comme avant) ...

# --- Helper pour log et callback ---
def _log_and_callback(message_key_or_raw, progress_value=None, level="INFO", callback=None, **kwargs):
    """
    Helper pour loguer un message et appeler le callback GUI.
    - Si level est INFO, WARN, ERROR, SUCCESS, message_key_or_raw est traité comme une clé.
    - Sinon (DEBUG, ETA_LEVEL, etc.), message_key_or_raw est loggué tel quel.
    - Les **kwargs sont passés pour le formatage si message_key_or_raw est une clé.
    """
    log_level_map = {
        "INFO": logging.INFO, "DEBUG": logging.DEBUG, "DEBUG_DETAIL": logging.DEBUG,
        "WARN": logging.WARNING, "ERROR": logging.ERROR, "SUCCESS": logging.INFO,
        "INFO_DETAIL": logging.DEBUG, 
        "ETA_LEVEL": logging.DEBUG, # Pour les messages ETA spécifiques
        "CHRONO_LEVEL": logging.DEBUG # Pour les commandes de chrono
    }
    
    level_str = "INFO" # Défaut
    if isinstance(level, str):
        level_str = level.upper()
    elif level is not None:
        logger.warning(f"_log_and_callback: Argument 'level' inattendu (type: {type(level)}, valeur: {level}). Utilisation de INFO par défaut.")

    # Préparer le message pour le logger Python interne
    final_message_for_py_logger = ""
    user_facing_log_levels = ["INFO", "WARN", "ERROR", "SUCCESS"]

    if level_str in user_facing_log_levels:
        # Pour ces niveaux, on s'attend à une clé. Logguer la clé et les args pour le debug interne.
        final_message_for_py_logger = f"[CLÉ_POUR_GUI: {message_key_or_raw}]"
        if kwargs:
            final_message_for_py_logger += f" (Args: {kwargs})"
    else: 
        # Pour les niveaux DEBUG, ETA, CHRONO, on loggue le message brut.
        # Si des kwargs sont passés avec un message brut (ex: debug), on peut essayer de le formater.
        final_message_for_py_logger = str(message_key_or_raw)
        if kwargs:
            try:
                final_message_for_py_logger = final_message_for_py_logger.format(**kwargs)
            except (KeyError, ValueError, IndexError) as fmt_err:
                logger.debug(f"Échec formatage message brut '{message_key_or_raw}' avec kwargs {kwargs} pour logger interne: {fmt_err}")
                # Garder le message brut si le formatage échoue

    logger.log(log_level_map.get(level_str, logging.INFO), final_message_for_py_logger)
    
    # Appel au callback GUI
    if callback and callable(callback):
        try:
            # On envoie la clé (ou le message brut) et les kwargs au callback GUI.
            # La GUI (sa méthode _log_message) sera responsable de faire la traduction
            # et le formatage final en utilisant ces kwargs si message_key_or_raw est une clé.
            #
            # La signature de _log_message dans la GUI doit être :
            # def _log_message(self, message_key_or_raw, progress_value=None, level="INFO", **kwargs):
            callback(message_key_or_raw, progress_value, level if isinstance(level, str) else "INFO", **kwargs)
        except Exception as e_cb:
            # Logguer l'erreur du callback, mais ne pas planter le worker pour ça
            logger.warning(f"Erreur dans progress_callback lors de l'appel depuis _log_and_callback: {e_cb}", exc_info=False)
            # Peut-être afficher la trace pour le debug du callback lui-même
            # logger.debug("Traceback de l'erreur du callback:", exc_info=True)




def _log_memory_usage(progress_callback: callable, context_message: str = ""): # Fonction helper définie ici ou globalement dans le module
    """Logue l'utilisation actuelle de la mémoire du processus et du système."""
    if not progress_callback or not callable(progress_callback):
        return
    try:
        process = psutil.Process(os.getpid())
        mem_info = process.memory_info()
        rss_mb = mem_info.rss / (1024 * 1024)
        vms_mb = mem_info.vms / (1024 * 1024)

        virtual_mem = psutil.virtual_memory()
        available_ram_mb = virtual_mem.available / (1024 * 1024)
        total_ram_mb = virtual_mem.total / (1024 * 1024)
        percent_ram_used = virtual_mem.percent

        swap_mem = psutil.swap_memory()
        used_swap_mb = swap_mem.used / (1024 * 1024)
        total_swap_mb = swap_mem.total / (1024 * 1024)
        percent_swap_used = swap_mem.percent
        
        log_msg = (
            f"Memory Usage ({context_message}): "
            f"Proc RSS: {rss_mb:.1f}MB, VMS: {vms_mb:.1f}MB. "
            f"Sys RAM: Avail {available_ram_mb:.0f}MB / Total {total_ram_mb:.0f}MB ({percent_ram_used}%% used). "
            f"Sys Swap: Used {used_swap_mb:.0f}MB / Total {total_swap_mb:.0f}MB ({percent_swap_used}%% used)."
        )
        _log_and_callback(log_msg, prog=None, lvl="DEBUG", callback=progress_callback)
        
    except Exception as e_mem_log:
        _log_and_callback(f"Erreur lors du logging mémoire ({context_message}): {e_mem_log}", prog=None, lvl="WARN", callback=progress_callback)


def _wait_for_memmap_files(prefixes, timeout=10.0):
    """Poll until each prefix.dat and prefix.npy exist and are non-empty."""
    import time, os
    start = time.time()
    while True:
        all_ready = True
        for prefix in prefixes:
            dat_f = prefix + '.dat'
            npy_f = prefix + '.npy'
            if not (os.path.exists(dat_f) and os.path.getsize(dat_f) > 0 and os.path.exists(npy_f) and os.path.getsize(npy_f) > 0):
                all_ready = False
                break
        if all_ready:
            return
        if time.time() - start > timeout:
            raise RuntimeError(f"Memmap file not ready after {timeout}s: {prefix}")
        time.sleep(0.1)


def reproject_tile_to_mosaic(tile_path: str, tile_wcs, mosaic_wcs, mosaic_shape_hw,
                             feather: bool = True,
                             apply_crop: bool = False,
                             crop_percent: float = 0.0):
    """Reprojecte une tuile sur la grille finale et renvoie l'image et sa carte
    de poids avec la bounding box utile.

    ``tile_wcs`` et ``mosaic_wcs`` peuvent être soit des objets :class:`WCS`
    directement, soit des en-têtes FITS (``dict`` ou :class:`~astropy.io.fits.Header``).
    Cela permet d'utiliser cette fonction avec :class:`concurrent.futures.ProcessPoolExecutor`
    où les arguments doivent être sérialisables.
    """
    if not (REPROJECT_AVAILABLE and reproject_interp and ASTROPY_AVAILABLE and fits):
        return None, None, (0, 0, 0, 0)

    # Les objets WCS ne sont pas toujours sérialisables via multiprocessing.
    # Si on reçoit des en-têtes (dict ou fits.Header), reconstruire les WCS ici.
    if ASTROPY_AVAILABLE and WCS:
        if not isinstance(tile_wcs, WCS):
            try:
                tile_wcs = WCS(tile_wcs)
            except Exception:
                return None, None, (0, 0, 0, 0)
        if not isinstance(mosaic_wcs, WCS):
            try:
                mosaic_wcs = WCS(mosaic_wcs)
            except Exception:
                return None, None, (0, 0, 0, 0)

    with fits.open(tile_path, memmap=False) as hdul:
        data = hdul[0].data.astype(np.float32)

    if data.ndim == 2:
        data = data[..., np.newaxis]
    n_channels = data.shape[-1]

    # Optional cropping of the tile before reprojection
    if apply_crop and crop_percent > 1e-3 and ZEMOSAIC_UTILS_AVAILABLE \
            and hasattr(zemosaic_utils, "crop_image_and_wcs"):
        try:
            cropped, cropped_wcs = zemosaic_utils.crop_image_and_wcs(
                data,
                tile_wcs,
                crop_percent / 100.0,
                progress_callback=None,
            )
            if cropped is not None and cropped_wcs is not None:
                data = cropped
                tile_wcs = cropped_wcs
                n_channels = data.shape[-1]
        except Exception:
            pass

    base_weight = np.ones(data.shape[:2], dtype=np.float32)
    if feather and ZEMOSAIC_UTILS_AVAILABLE and hasattr(zemosaic_utils, 'make_radial_weight_map'):
        try:
            base_weight = zemosaic_utils.make_radial_weight_map(data.shape[0], data.shape[1],
                                                               feather_fraction=0.9)
        except Exception:
            base_weight = np.ones(data.shape[:2], dtype=np.float32)

    reproj_img = np.zeros((mosaic_shape_hw[0], mosaic_shape_hw[1], n_channels), dtype=np.float32)
    reproj_weight = np.zeros(mosaic_shape_hw, dtype=np.float32)

    for c in range(n_channels):
        reproj_c, footprint = reproject_interp((data[..., c], tile_wcs), mosaic_wcs,
                                               shape_out=mosaic_shape_hw, order='bilinear', parallel=False)
        w_reproj, _ = reproject_interp((base_weight, tile_wcs), mosaic_wcs,
                                       shape_out=mosaic_shape_hw, order='bilinear', parallel=False)
        total_w = footprint * w_reproj
        reproj_img[..., c] = reproj_c.astype(np.float32)
        reproj_weight += total_w.astype(np.float32)

    valid = reproj_weight > 0
    if not np.any(valid):
        return None, None, (0, 0, 0, 0)

    j_idx, i_idx = np.where(valid)
    j0, j1 = int(j_idx.min()), int(j_idx.max()) + 1
    i0, i1 = int(i_idx.min()), int(i_idx.max()) + 1

    return reproj_img[j0:j1, i0:i1], reproj_weight[j0:j1, i0:i1], (i0, i1, j0, j1)




# --- Fonctions Utilitaires Internes au Worker ---
def _calculate_final_mosaic_grid(panel_wcs_list: list, panel_shapes_hw_list: list,
                                 drizzle_scale_factor: float = 1.0, progress_callback: callable = None):
    num_initial_inputs = len(panel_wcs_list)
    # Utilisation de clés pour les messages utilisateur
    _log_and_callback("calcgrid_info_start_calc", num_wcs_shapes=num_initial_inputs, scale_factor=drizzle_scale_factor, level="DEBUG_DETAIL", callback=progress_callback)
    
    if not (REPROJECT_AVAILABLE and find_optimal_celestial_wcs):
        _log_and_callback("calcgrid_error_reproject_unavailable", level="ERROR", callback=progress_callback); return None, None
    if not (ASTROPY_AVAILABLE and u and Angle):
        _log_and_callback("calcgrid_error_astropy_unavailable", level="ERROR", callback=progress_callback); return None, None
    if num_initial_inputs == 0:
        _log_and_callback("calcgrid_error_no_wcs_shape", level="ERROR", callback=progress_callback); return None, None

    valid_wcs_inputs = []; valid_shapes_inputs_hw = []
    for idx_filt, wcs_filt in enumerate(panel_wcs_list):
        if isinstance(wcs_filt, WCS) and wcs_filt.is_celestial:
            if idx_filt < len(panel_shapes_hw_list):
                shape_filt = panel_shapes_hw_list[idx_filt]
                if isinstance(shape_filt, tuple) and len(shape_filt) == 2 and isinstance(shape_filt[0], int) and shape_filt[0] > 0 and isinstance(shape_filt[1], int) and shape_filt[1] > 0:
                    valid_wcs_inputs.append(wcs_filt); valid_shapes_inputs_hw.append(shape_filt)
                else: _log_and_callback("calcgrid_warn_invalid_shape_skipped", shape=shape_filt, wcs_index=idx_filt, level="WARN", callback=progress_callback)
            else: _log_and_callback("calcgrid_warn_no_shape_for_wcs_skipped", wcs_index=idx_filt, level="WARN", callback=progress_callback)
        else: _log_and_callback("calcgrid_warn_invalid_wcs_skipped", wcs_index=idx_filt, level="WARN", callback=progress_callback)
    
    if not valid_wcs_inputs:
        _log_and_callback("calcgrid_error_no_valid_wcs_shape_after_filter", level="ERROR", callback=progress_callback); return None, None

    panel_wcs_list_to_use = valid_wcs_inputs; panel_shapes_hw_list_to_use = valid_shapes_inputs_hw
    num_valid_inputs = len(panel_wcs_list_to_use)
    _log_and_callback(f"CalcGrid: {num_valid_inputs} WCS/Shapes valides pour calcul.", None, "DEBUG", progress_callback) # Log technique

    inputs_for_optimal_wcs_calc = []
    for i in range(num_valid_inputs):
        wcs_in = panel_wcs_list_to_use[i]
        shape_in_hw = panel_shapes_hw_list_to_use[i] # shape (height, width)
        shape_in_wh_for_wcs_pixel_shape = (shape_in_hw[1], shape_in_hw[0]) # (width, height) for WCS.pixel_shape

        # Ensure WCS.pixel_shape is set for reproject, it might use it internally.
        if wcs_in.pixel_shape is None or wcs_in.pixel_shape != shape_in_wh_for_wcs_pixel_shape:
            try: 
                wcs_in.pixel_shape = shape_in_wh_for_wcs_pixel_shape
                _log_and_callback(f"CalcGrid: WCS {i} pixel_shape set to {shape_in_wh_for_wcs_pixel_shape}", None, "DEBUG_DETAIL", progress_callback)
            except Exception as e_pshape_set: 
                _log_and_callback("calcgrid_warn_set_pixel_shape_failed", wcs_index=i, error=str(e_pshape_set), level="WARN", callback=progress_callback)
        
        # **** LA CORRECTION EST ICI ****
        # find_optimal_celestial_wcs expects a list of (shape, wcs) tuples or HDU objects.
        # The shape should be (height, width).
        inputs_for_optimal_wcs_calc.append((shape_in_hw, wcs_in))
        # *****************************

    if not inputs_for_optimal_wcs_calc:
        _log_and_callback("calcgrid_error_no_wcs_for_optimal_calc", level="ERROR", callback=progress_callback); return None, None
        
    try:
        sum_of_pixel_scales_deg = 0.0; count_of_valid_scales = 0
        # For calculating average input pixel scale, we use panel_wcs_list_to_use (which are just WCS objects)
        for wcs_obj_scale in panel_wcs_list_to_use: 
            if not (wcs_obj_scale and wcs_obj_scale.is_celestial): continue
            try:
                current_pixel_scale_deg = 0.0
                if hasattr(wcs_obj_scale, 'proj_plane_pixel_scales') and callable(wcs_obj_scale.proj_plane_pixel_scales):
                    pixel_scales_angle_tuple = wcs_obj_scale.proj_plane_pixel_scales(); current_pixel_scale_deg = np.mean(np.abs([s.to_value(u.deg) for s in pixel_scales_angle_tuple]))
                elif hasattr(wcs_obj_scale, 'pixel_scale_matrix'): current_pixel_scale_deg = np.sqrt(np.abs(np.linalg.det(wcs_obj_scale.pixel_scale_matrix)))
                else: continue
                if np.isfinite(current_pixel_scale_deg) and current_pixel_scale_deg > 1e-10: sum_of_pixel_scales_deg += current_pixel_scale_deg; count_of_valid_scales += 1
            except Exception: pass # Ignore errors in calculating scale for one WCS
        
        avg_input_pixel_scale_deg = (2.0 / 3600.0) # Fallback 2 arcsec/pix
        if count_of_valid_scales > 0: avg_input_pixel_scale_deg = sum_of_pixel_scales_deg / count_of_valid_scales
        elif num_valid_inputs > 0 : _log_and_callback("calcgrid_warn_scale_fallback", level="WARN", callback=progress_callback)
        
        target_resolution_deg_per_pixel = avg_input_pixel_scale_deg / drizzle_scale_factor
        target_resolution_angle = Angle(target_resolution_deg_per_pixel, unit=u.deg)
        _log_and_callback("calcgrid_info_scales", avg_input_scale_arcsec=avg_input_pixel_scale_deg*3600, target_scale_arcsec=target_resolution_angle.arcsec, level="INFO", callback=progress_callback)
        
        # Now call with inputs_for_optimal_wcs_calc which is a list of (shape_hw, wcs) tuples
        optimal_wcs_out, optimal_shape_hw_out = find_optimal_celestial_wcs(
            inputs_for_optimal_wcs_calc, # This is now a list of (shape_hw, WCS) tuples
            resolution=target_resolution_angle, 
            auto_rotate=True, 
            projection='TAN', 
            reference=None, 
            frame='icrs'
        )
        
        if optimal_wcs_out and optimal_shape_hw_out:
            expected_pixel_shape_wh_for_wcs_out = (optimal_shape_hw_out[1], optimal_shape_hw_out[0])
            if optimal_wcs_out.pixel_shape is None or optimal_wcs_out.pixel_shape != expected_pixel_shape_wh_for_wcs_out:
                try: optimal_wcs_out.pixel_shape = expected_pixel_shape_wh_for_wcs_out
                except Exception: pass
            if not (hasattr(optimal_wcs_out.wcs, 'naxis1') and hasattr(optimal_wcs_out.wcs, 'naxis2')) or not (optimal_wcs_out.wcs.naxis1 > 0 and optimal_wcs_out.wcs.naxis2 > 0) :
                try: optimal_wcs_out.wcs.naxis1 = expected_pixel_shape_wh_for_wcs_out[0]; optimal_wcs_out.wcs.naxis2 = expected_pixel_shape_wh_for_wcs_out[1]
                except Exception: pass
        
        _log_and_callback("calcgrid_info_optimal_grid_calculated", shape=optimal_shape_hw_out, crval=optimal_wcs_out.wcs.crval if optimal_wcs_out and optimal_wcs_out.wcs else 'N/A', level="INFO", callback=progress_callback)
        return optimal_wcs_out, optimal_shape_hw_out
    except ImportError: _log_and_callback("calcgrid_error_find_optimal_wcs_unavailable", level="ERROR", callback=progress_callback); return None, None
    except Exception as e_optimal_wcs_call: 
        _log_and_callback("calcgrid_error_find_optimal_wcs_call", error=str(e_optimal_wcs_call), level="ERROR", callback=progress_callback)
        logger.error("Traceback find_optimal_celestial_wcs:", exc_info=True)
        return None, None


def cluster_seestar_stacks(all_raw_files_with_info: list, stack_threshold_deg: float, progress_callback: callable):
    if not (ASTROPY_AVAILABLE and SkyCoord and u): _log_and_callback("clusterstacks_error_astropy_unavailable", level="ERROR", callback=progress_callback); return []
    if not all_raw_files_with_info: _log_and_callback("clusterstacks_warn_no_raw_info", level="WARN", callback=progress_callback); return []
    _log_and_callback("clusterstacks_info_start", num_files=len(all_raw_files_with_info), threshold=stack_threshold_deg, level="INFO", callback=progress_callback)
    panel_centers_sky = []; panel_data_for_clustering = []
    for i, info in enumerate(all_raw_files_with_info):
        wcs_obj = info['wcs']
        if not (wcs_obj and wcs_obj.is_celestial): continue
        try:
            if wcs_obj.pixel_shape: center_world = wcs_obj.pixel_to_world(wcs_obj.pixel_shape[0]/2.0, wcs_obj.pixel_shape[1]/2.0)
            elif hasattr(wcs_obj.wcs, 'crval'): center_world = SkyCoord(ra=wcs_obj.wcs.crval[0]*u.deg, dec=wcs_obj.wcs.crval[1]*u.deg, frame='icrs')
            else: continue
            panel_centers_sky.append(center_world); panel_data_for_clustering.append(info)
        except Exception: continue
    if not panel_centers_sky: _log_and_callback("clusterstacks_warn_no_centers", level="WARN", callback=progress_callback); return []
    groups = []; assigned_mask = [False] * len(panel_centers_sky)
    for i in range(len(panel_centers_sky)):
        if assigned_mask[i]: continue
        current_group_infos = [panel_data_for_clustering[i]]; assigned_mask[i] = True
        current_group_center_seed = panel_centers_sky[i]
        for j in range(i + 1, len(panel_centers_sky)):
            if assigned_mask[j]: continue
            if current_group_center_seed.separation(panel_centers_sky[j]).deg < stack_threshold_deg:
                current_group_infos.append(panel_data_for_clustering[j]); assigned_mask[j] = True
        groups.append(current_group_infos)
    _log_and_callback("clusterstacks_info_finished", num_groups=len(groups), level="INFO", callback=progress_callback)
    return groups

def get_wcs_and_pretreat_raw_file(file_path: str, astap_exe_path: str, astap_data_dir: str,
                                  astap_search_radius: float, astap_downsample: int,
                                  astap_sensitivity: int, astap_timeout_seconds: int,
                                  progress_callback: callable,
                                  hotpix_mask_dir: str | None = None):
    filename = os.path.basename(file_path)
    # Utiliser une fonction helper pour les logs internes à cette fonction si _log_and_callback
    # est trop lié à la structure de run_hierarchical_mosaic
    _pcb_local = lambda msg_key, lvl="DEBUG", **kwargs: \
        progress_callback(msg_key, None, lvl, **kwargs) if progress_callback else print(f"GETWCS_LOG {lvl}: {msg_key} {kwargs}")

    _pcb_local(f"GetWCS_Pretreat: Début pour '{filename}'.", lvl="DEBUG_DETAIL") # Niveau DEBUG_DETAIL pour être moins verbeux

    hp_mask_path = None

    if not (ZEMOSAIC_UTILS_AVAILABLE and zemosaic_utils):
        _pcb_local("getwcs_error_utils_unavailable", lvl="ERROR")
        return None, None, None, None
        
    img_data_raw_adu, header_orig = zemosaic_utils.load_and_validate_fits(
        file_path, 
        normalize_to_float32=False, 
        attempt_fix_nonfinite=True, 
        progress_callback=progress_callback
    )

    if img_data_raw_adu is None or header_orig is None:
        _pcb_local("getwcs_error_load_failed", lvl="ERROR", filename=filename)
        # Le fichier n'a pas pu être chargé, on ne peut pas le déplacer car on ne sait pas s'il existe ou est corrompu.
        # Ou on pourrait essayer de le déplacer s'il existe. Pour l'instant, on retourne None.
        return None, None, None, None

    # ... (log de post-load) ...
    _pcb_local(f"  Post-Load: '{filename}' - Shape: {img_data_raw_adu.shape}, Dtype: {img_data_raw_adu.dtype}", lvl="DEBUG_VERY_DETAIL")

    img_data_processed_adu = img_data_raw_adu.astype(np.float32, copy=True)
    del img_data_raw_adu; gc.collect()

    # --- Débayerisation ---
    if img_data_processed_adu.ndim == 2:
        _pcb_local(f"  Monochrome détecté pour '{filename}'. Débayerisation...", lvl="DEBUG_DETAIL")
        bayer_pattern = header_orig.get('BAYERPAT', header_orig.get('CFAIMAGE', 'GRBG'))
        if not isinstance(bayer_pattern, str) or bayer_pattern.upper() not in ['GRBG','RGGB','GBRG','BGGR']: bayer_pattern = 'GRBG'
        else: bayer_pattern = bayer_pattern.upper()
        
        bitpix = header_orig.get('BITPIX', 16)
        # ... (logique de max_val_for_norm_before_debayer inchangée) ...
        max_val_for_norm_before_debayer = (2**abs(bitpix))-1. if bitpix!=0 and np.issubdtype(img_data_processed_adu.dtype,np.integer) else (65535. if np.issubdtype(img_data_processed_adu.dtype,np.unsignedinteger) else 1.)
        if abs(bitpix)>16 and np.issubdtype(img_data_processed_adu.dtype,np.integer): max_val_for_norm_before_debayer=(2**16)-1.
        if max_val_for_norm_before_debayer<=0: max_val_for_norm_before_debayer=1.

        img_norm_for_debayer = np.zeros_like(img_data_processed_adu,dtype=np.float32)
        min_adu_pre_debayer,max_adu_pre_debayer=np.nanmin(img_data_processed_adu),np.nanmax(img_data_processed_adu)
        range_adu_pre_debayer=max_adu_pre_debayer-min_adu_pre_debayer
        if range_adu_pre_debayer>1e-9: img_norm_for_debayer=(img_data_processed_adu-min_adu_pre_debayer)/range_adu_pre_debayer
        elif np.any(np.isfinite(img_data_processed_adu)): img_norm_for_debayer=np.full_like(img_data_processed_adu,0.5)
        img_norm_for_debayer=np.clip(img_norm_for_debayer,0.,1.)
        
        try:
            img_rgb_norm_01 = zemosaic_utils.debayer_image(img_norm_for_debayer, bayer_pattern, progress_callback=progress_callback)
            if range_adu_pre_debayer>1e-9: img_data_processed_adu=(img_rgb_norm_01*range_adu_pre_debayer)+min_adu_pre_debayer
            else: img_data_processed_adu=np.full_like(img_rgb_norm_01,min_adu_pre_debayer if np.isfinite(min_adu_pre_debayer) else 0.)
        except Exception as e_debayer: 
            _pcb_local("getwcs_warn_debayer_failed", lvl="WARN", filename=filename, error=str(e_debayer))
            img_data_processed_adu = np.stack([img_data_processed_adu]*3, axis=-1) # Fallback stack
    
    if img_data_processed_adu.ndim == 2: # Toujours monochrome après tentative de débayerisation
        _pcb_local("getwcs_warn_still_2d_after_debayer_attempt", lvl="WARN", filename=filename)
        img_data_processed_adu = np.stack([img_data_processed_adu]*3, axis=-1)
    
    if img_data_processed_adu.ndim != 3 or img_data_processed_adu.shape[-1] != 3:
        _pcb_local("getwcs_error_shape_after_debayer_final_check", lvl="ERROR", filename=filename, shape=str(img_data_processed_adu.shape))
        return None, None, None, None

    # --- Correction Hot Pixels ---
    _pcb_local(f"  Correction HP pour '{filename}'...", lvl="DEBUG_DETAIL")
    if hotpix_mask_dir:
        os.makedirs(hotpix_mask_dir, exist_ok=True)
        hp_mask_path = os.path.join(hotpix_mask_dir, f"hp_mask_{os.path.splitext(filename)[0]}_{uuid.uuid4().hex}.npy")
    img_data_hp_corrected_adu = zemosaic_utils.detect_and_correct_hot_pixels(
        img_data_processed_adu,
        3.0,
        5,
        progress_callback=progress_callback,
        save_mask_path=hp_mask_path,
    )
    if img_data_hp_corrected_adu is not None: 
        img_data_processed_adu = img_data_hp_corrected_adu
    else: _pcb_local("getwcs_warn_hp_returned_none_using_previous", lvl="WARN", filename=filename)

    # --- Résolution WCS ---
    _pcb_local(f"  Résolution WCS pour '{filename}'...", lvl="DEBUG_DETAIL")
    wcs_brute = None
    if ASTROPY_AVAILABLE and WCS: # S'assurer que WCS est bien l'objet d'Astropy
        try:
            wcs_from_header = WCS(header_orig, naxis=2, relax=True) # Utiliser WCS d'Astropy
            if wcs_from_header.is_celestial and hasattr(wcs_from_header.wcs,'crval') and \
               (hasattr(wcs_from_header.wcs,'cdelt') or hasattr(wcs_from_header.wcs,'cd') or hasattr(wcs_from_header.wcs,'pc')):
                wcs_brute = wcs_from_header
                _pcb_local(f"    WCS trouvé dans header FITS de '{filename}'.", lvl="DEBUG_DETAIL")
        except Exception as e_wcs_hdr:
            _pcb_local("getwcs_warn_header_wcs_read_failed", lvl="WARN", filename=filename, error=str(e_wcs_hdr))
            wcs_brute = None
            
    if wcs_brute is None and ZEMOSAIC_ASTROMETRY_AVAILABLE and zemosaic_astrometry:
        _pcb_local(f"    WCS non trouvé/valide dans header. Appel solve_with_astap pour '{filename}'.", lvl="DEBUG_DETAIL")
        wcs_brute = zemosaic_astrometry.solve_with_astap(
            image_fits_path=file_path, original_fits_header=header_orig, 
            astap_exe_path=astap_exe_path, astap_data_dir=astap_data_dir, 
            search_radius_deg=astap_search_radius, downsample_factor=astap_downsample, 
            sensitivity=astap_sensitivity, timeout_sec=astap_timeout_seconds, 
            update_original_header_in_place=True, # Important que le header soit mis à jour
            progress_callback=progress_callback
        )
        if wcs_brute: _pcb_local("getwcs_info_astap_solved", lvl="INFO_DETAIL", filename=filename)
        else: _pcb_local("getwcs_warn_astap_failed", lvl="WARN", filename=filename)
    elif wcs_brute is None: # Ni header, ni ASTAP n'a fonctionné ou n'était dispo
        _pcb_local("getwcs_warn_no_wcs_source_available_or_failed", lvl="WARN", filename=filename)
        # Action de déplacement sera gérée par le check suivant

    # --- Vérification finale du WCS et action de déplacement si échec ---
    if wcs_brute and wcs_brute.is_celestial:
        # Mettre à jour pixel_shape si nécessaire
        if wcs_brute.pixel_shape is None or not (wcs_brute.pixel_shape[0]>0 and wcs_brute.pixel_shape[1]>0):
            n1_final = header_orig.get('NAXIS1', img_data_processed_adu.shape[1])
            n2_final = header_orig.get('NAXIS2', img_data_processed_adu.shape[0])
            if n1_final > 0 and n2_final > 0:
                try: wcs_brute.pixel_shape = (int(n1_final), int(n2_final))
                except Exception as e_ps_final: 
                    _pcb_local("getwcs_error_set_pixel_shape_final_wcs_invalid", lvl="ERROR", filename=filename, error=str(e_ps_final))
                    # WCS devient invalide ici
                    wcs_brute = None # Forcer le déplacement
            else:
                _pcb_local("getwcs_error_invalid_naxis_for_pixel_shape_wcs_invalid", lvl="ERROR", filename=filename)
                wcs_brute = None # Forcer le déplacement
        
        if wcs_brute and wcs_brute.is_celestial: # Re-vérifier après la tentative de set_pixel_shape
            _pcb_local("getwcs_info_pretreatment_wcs_ok", lvl="DEBUG", filename=filename)
            return img_data_processed_adu, wcs_brute, header_orig, hp_mask_path  # header_orig peut avoir été mis à jour par ASTAP
        # else: tombe dans le bloc de déplacement ci-dessous

    # Si on arrive ici, c'est que wcs_brute est None ou non céleste
    _pcb_local("getwcs_action_moving_unsolved_file", lvl="WARN", filename=filename)
    try:
        original_file_dir = os.path.dirname(file_path)
        unaligned_dir_name = "unaligned_by_zemosaic"
        unaligned_path = os.path.join(original_file_dir, unaligned_dir_name)
        
        if not os.path.exists(unaligned_path):
            os.makedirs(unaligned_path)
            _pcb_local(f"  Création dossier: '{unaligned_path}'", lvl="INFO_DETAIL")
        
        destination_path = os.path.join(unaligned_path, filename)
        
        if os.path.exists(destination_path):
            base, ext = os.path.splitext(filename)
            timestamp_suffix = time.strftime("_%Y%m%d%H%M%S")
            destination_path = os.path.join(unaligned_path, f"{base}{timestamp_suffix}{ext}")
            _pcb_local(f"  Fichier de destination '{filename}' existe déjà. Renommage en '{os.path.basename(destination_path)}'", lvl="DEBUG_DETAIL")

        shutil.move(file_path, destination_path) # shutil.move écrase si la destination existe et est un fichier
                                                  # mais notre renommage ci-dessus gère le cas.
        _pcb_local(f"  Fichier '{filename}' déplacé vers '{unaligned_path}'.", lvl="INFO")

    except Exception as e_move:
        _pcb_local(f"getwcs_error_moving_unaligned_file", lvl="ERROR", filename=filename, error=str(e_move))
        logger.error(f"Erreur déplacement fichier {filename} vers dossier unaligned:", exc_info=True)
            
    if img_data_processed_adu is not None: del img_data_processed_adu 
    gc.collect()
    return None, None, None, hp_mask_path  # Indique l'échec pour ce fichier








# Dans zemosaic_worker.py

# ... (vos imports existants : os, shutil, time, traceback, gc, logging, np, astropy, reproject, et les modules zemosaic_...)

def create_master_tile(
    seestar_stack_group_info: list[dict], 
    tile_id: int, 
    output_temp_dir: str,
    # Paramètres de stacking existants
    stack_norm_method: str,
    stack_weight_method: str, # Ex: "none", "noise_variance", "noise_fwhm", "noise_plus_fwhm"
    stack_reject_algo: str,
    stack_kappa_low: float,
    stack_kappa_high: float,
    parsed_winsor_limits: tuple[float, float],
    stack_final_combine: str,
    # --- NOUVEAUX PARAMÈTRES POUR LA PONDÉRATION RADIALE ---
    apply_radial_weight: bool,             # Vient de la GUI/config
    radial_feather_fraction: float,      # Vient de la GUI/config
    radial_shape_power: float,           # Pourrait être une constante ou configurable
    min_radial_weight_floor: float,
    # --- FIN NOUVEAUX PARAMÈTRES ---
    # Paramètres ASTAP (pourraient être enlevés si plus du tout utilisés ici)
    astap_exe_path_global: str, 
    astap_data_dir_global: str, 
    astap_search_radius_global: float,
    astap_downsample_global: int,
    astap_sensitivity_global: int,
    astap_timeout_seconds_global: int,
    winsor_pool_workers: int,
    progress_callback: callable
):
    """
    Crée une "master tuile" à partir d'un groupe d'images.
    Lit les données image prétraitées depuis un cache disque (.npy).
    Utilise les WCS et Headers déjà résolus et stockés en mémoire.
    Transmet toutes les options de stacking, y compris la pondération radiale.
    """
    pcb_tile = lambda msg_key, prog=None, lvl="INFO_DETAIL", **kwargs: _log_and_callback(msg_key, prog, lvl, callback=progress_callback, **kwargs)
    func_id_log_base = "mastertile" 

    pcb_tile(f"{func_id_log_base}_info_creation_started_from_cache", prog=None, lvl="INFO", 
             num_raw=len(seestar_stack_group_info), tile_id=tile_id)
    pcb_tile(f"    {func_id_log_base}_{tile_id}: Options Stacking - Norm='{stack_norm_method}', "
             f"Weight='{stack_weight_method}' (RadialWeight={apply_radial_weight}), "
             f"Reject='{stack_reject_algo}', Combine='{stack_final_combine}'", prog=None, lvl="DEBUG")

    if not (ZEMOSAIC_UTILS_AVAILABLE and zemosaic_utils and ZEMOSAIC_ALIGN_STACK_AVAILABLE and zemosaic_align_stack and ASTROPY_AVAILABLE and fits): # Ajout de 'fits' pour header_mt_save
        # ... (votre gestion d'erreur de dépendances existante) ...
        if not ZEMOSAIC_UTILS_AVAILABLE: pcb_tile(f"{func_id_log_base}_error_utils_unavailable", prog=None, lvl="ERROR", tile_id=tile_id)
        if not ZEMOSAIC_ALIGN_STACK_AVAILABLE: pcb_tile(f"{func_id_log_base}_error_alignstack_unavailable", prog=None, lvl="ERROR", tile_id=tile_id)
        if not ASTROPY_AVAILABLE or not fits: pcb_tile(f"{func_id_log_base}_error_astropy_unavailable", prog=None, lvl="ERROR", tile_id=tile_id)
        return None, None
        
    if not seestar_stack_group_info: 
        pcb_tile(f"{func_id_log_base}_error_no_images_provided", prog=None, lvl="ERROR", tile_id=tile_id)
        return None,None
    
    # Choix de l'image de référence (généralement la première du groupe après tri ou la plus centrale)
    reference_image_index_in_group = 0 # Pourrait être plus sophistiqué à l'avenir
    if not (0 <= reference_image_index_in_group < len(seestar_stack_group_info)): 
        pcb_tile(f"{func_id_log_base}_error_invalid_ref_index", prog=None, lvl="ERROR", tile_id=tile_id, ref_idx=reference_image_index_in_group, group_size=len(seestar_stack_group_info))
        return None,None
    
    ref_info_for_tile = seestar_stack_group_info[reference_image_index_in_group]
    wcs_for_master_tile = ref_info_for_tile.get('wcs')
    # Le header est un dict venant du cache, il faut le convertir en objet fits.Header si besoin
    header_dict_for_master_tile_base = ref_info_for_tile.get('header') 

    if not (wcs_for_master_tile and wcs_for_master_tile.is_celestial and header_dict_for_master_tile_base):
        pcb_tile(f"{func_id_log_base}_error_invalid_ref_wcs_header", prog=None, lvl="ERROR", tile_id=tile_id)
        return None,None
    
    # Conversion du dict en objet astropy.io.fits.Header pour la sauvegarde
    header_for_master_tile_base = fits.Header(header_dict_for_master_tile_base.cards if hasattr(header_dict_for_master_tile_base,'cards') else header_dict_for_master_tile_base)
    
    ref_path_raw = ref_info_for_tile.get('path_raw', 'UnknownRawRef')
    pcb_tile(f"{func_id_log_base}_info_reference_set", prog=None, lvl="DEBUG_DETAIL", ref_index=reference_image_index_in_group, ref_filename=os.path.basename(ref_path_raw), tile_id=tile_id)

    pcb_tile(f"{func_id_log_base}_info_loading_from_cache_started", prog=None, lvl="DEBUG_DETAIL", num_images=len(seestar_stack_group_info), tile_id=tile_id)
    
    tile_images_data_HWC_adu = []
    tile_original_raw_headers = [] # Liste des dictionnaires de header originaux

    for i, raw_file_info in enumerate(seestar_stack_group_info):
        cached_image_file_path = raw_file_info.get('path_preprocessed_cache')
        original_raw_path = raw_file_info.get('path_raw', 'UnknownRawPathForTileImg') # Plus descriptif

        if not (cached_image_file_path and os.path.exists(cached_image_file_path)):
            pcb_tile(f"{func_id_log_base}_warn_cache_file_missing", prog=None, lvl="WARN", filename=os.path.basename(original_raw_path), cache_path=cached_image_file_path, tile_id=tile_id)
            continue
        
        # pcb_tile(f"    {func_id_log_base}_{tile_id}_Img{i}: Lecture cache '{os.path.basename(cached_image_file_path)}'", prog=None, lvl="DEBUG_VERY_DETAIL")
        
        try:
            img_data_adu = np.load(cached_image_file_path) 
            if not (isinstance(img_data_adu, np.ndarray) and img_data_adu.dtype == np.float32 and img_data_adu.ndim == 3 and img_data_adu.shape[-1] == 3):
                pcb_tile(f"{func_id_log_base}_warn_invalid_cached_data", prog=None, lvl="WARN", filename=os.path.basename(cached_image_file_path), 
                         shape=img_data_adu.shape if hasattr(img_data_adu, 'shape') else 'N/A', 
                         dtype=img_data_adu.dtype if hasattr(img_data_adu, 'dtype') else 'N/A', tile_id=tile_id)
                del img_data_adu; gc.collect(); continue
            
            tile_images_data_HWC_adu.append(img_data_adu)
            # Stocker le dict de header, pas l'objet fits.Header, car c'est ce qui est dans raw_file_info
            tile_original_raw_headers.append(raw_file_info.get('header')) 
        except MemoryError as e_mem_load_cache:
             pcb_tile(f"{func_id_log_base}_error_memory_loading_cache", prog=None, lvl="ERROR", filename=os.path.basename(cached_image_file_path), error=str(e_mem_load_cache), tile_id=tile_id)
             del tile_images_data_HWC_adu, tile_original_raw_headers; gc.collect(); return None, None
        except Exception as e_load_cache:
            pcb_tile(f"{func_id_log_base}_error_loading_cache", prog=None, lvl="ERROR", filename=os.path.basename(cached_image_file_path), error=str(e_load_cache), tile_id=tile_id)
            logger.error(f"Erreur chargement cache {cached_image_file_path} pour tuile {tile_id}", exc_info=True)
            continue
            
    if not tile_images_data_HWC_adu: 
        pcb_tile(f"{func_id_log_base}_error_no_valid_images_from_cache", prog=None, lvl="ERROR", tile_id=tile_id)
        return None,None
    # pcb_tile(f"{func_id_log_base}_info_loading_from_cache_finished", prog=None, lvl="DEBUG_DETAIL", num_loaded=len(tile_images_data_HWC_adu), tile_id=tile_id)

    # pcb_tile(f"{func_id_log_base}_info_intra_tile_alignment_started", prog=None, lvl="DEBUG_DETAIL", num_to_align=len(tile_images_data_HWC_adu), tile_id=tile_id)
    aligned_images_for_stack = zemosaic_align_stack.align_images_in_group(
        image_data_list=tile_images_data_HWC_adu, 
        reference_image_index=reference_image_index_in_group, 
        progress_callback=progress_callback
    )
    del tile_images_data_HWC_adu; gc.collect()
    
    valid_aligned_images = [img for img in aligned_images_for_stack if img is not None]
    if aligned_images_for_stack: del aligned_images_for_stack # Libérer la liste originale après filtrage

    num_actually_aligned_for_header = len(valid_aligned_images)
    # pcb_tile(f"{func_id_log_base}_info_intra_tile_alignment_finished", prog=None, lvl="DEBUG_DETAIL", num_aligned=num_actually_aligned_for_header, tile_id=tile_id)
    
    if not valid_aligned_images: 
        pcb_tile(f"{func_id_log_base}_error_no_images_after_alignment", prog=None, lvl="ERROR", tile_id=tile_id)
        return None,None
    
    pcb_tile(f"{func_id_log_base}_info_stacking_started", prog=None, lvl="DEBUG_DETAIL", 
             num_to_stack=len(valid_aligned_images), tile_id=tile_id) # Les options sont loggées au début
    
    master_tile_stacked_HWC = zemosaic_align_stack.stack_aligned_images(
        aligned_image_data_list=valid_aligned_images, 
        normalize_method=stack_norm_method,
        weighting_method=stack_weight_method,
        rejection_algorithm=stack_reject_algo,
        final_combine_method=stack_final_combine,
        sigma_clip_low=stack_kappa_low,
        sigma_clip_high=stack_kappa_high,
        winsor_limits=parsed_winsor_limits,
        minimum_signal_adu_target=0.0,
        # --- TRANSMISSION DES NOUVEAUX PARAMÈTRES ---
        apply_radial_weight=apply_radial_weight,
        radial_feather_fraction=radial_feather_fraction,
        radial_shape_power=radial_shape_power,
        winsor_max_workers=winsor_pool_workers,
        # --- FIN TRANSMISSION ---
        progress_callback=progress_callback
    )
    
    del valid_aligned_images; gc.collect() # valid_aligned_images a été passé par valeur (copie de la liste)
                                          # mais les arrays NumPy à l'intérieur sont passés par référence.
                                          # stack_aligned_images travaille sur ces arrays.
                                          # Il est bon de del ici.

    if master_tile_stacked_HWC is None: 
        pcb_tile(f"{func_id_log_base}_error_stacking_failed", prog=None, lvl="ERROR", tile_id=tile_id)
        return None,None
    
    pcb_tile(f"{func_id_log_base}_info_stacking_finished", prog=None, lvl="DEBUG_DETAIL", tile_id=tile_id, 
             shape=master_tile_stacked_HWC.shape)
             # min_val=np.nanmin(master_tile_stacked_HWC), # Peut être verbeux
             # max_val=np.nanmax(master_tile_stacked_HWC), 
             # mean_val=np.nanmean(master_tile_stacked_HWC))

    # pcb_tile(f"{func_id_log_base}_info_saving_started", prog=None, lvl="DEBUG_DETAIL", tile_id=tile_id)
    temp_fits_filename = f"master_tile_{tile_id:03d}.fits"
    temp_fits_filepath = os.path.join(output_temp_dir,temp_fits_filename)
    
    try:
        # Créer un nouvel objet Header pour la sauvegarde
        header_mt_save = fits.Header()
        if wcs_for_master_tile:
            try: 
                # S'assurer que wcs_for_master_tile a les NAXIS bien définis pour to_header
                # La shape de master_tile_stacked_HWC est (H, W, C)
                # Pour le WCS 2D, on a besoin de (W, H)
                if master_tile_stacked_HWC.ndim >= 2:
                    h_final, w_final = master_tile_stacked_HWC.shape[:2]
                    # Mettre à jour les attributs NAXIS du WCS si nécessaire,
                    # car to_header les utilise.
                    # wcs_for_master_tile.wcs.naxis1 = w_final # Ne pas modifier l'objet WCS original directement ici
                    # wcs_for_master_tile.wcs.naxis2 = h_final # car il est partagé/réutilisé.
                    # Créer une copie du WCS pour modification locale avant to_header si besoin.
                    # Cependant, save_fits_image devrait gérer les NAXIS en fonction des données.
                    pass

                header_mt_save.update(wcs_for_master_tile.to_header(relax=True))
            except Exception as e_wcs_hdr: 
                pcb_tile(f"{func_id_log_base}_warn_wcs_header_error_saving", prog=None, lvl="WARN", tile_id=tile_id, error=str(e_wcs_hdr))
        
        
        
        header_mt_save['ZMT_TYPE']=('Master Tile','ZeMosaic Processed Tile'); header_mt_save['ZMT_ID']=(tile_id,'Master Tile ID')
        header_mt_save['ZMT_NRAW']=(len(seestar_stack_group_info),'Raw frames in this tile group')
        header_mt_save['ZMT_NALGN']=(num_actually_aligned_for_header,'Successfully aligned frames for stack')
        header_mt_save['ZMT_NORM'] = (str(stack_norm_method), 'Normalization method')
        header_mt_save['ZMT_WGHT'] = (str(stack_weight_method), 'Weighting method')
        if apply_radial_weight: # Log des paramètres radiaux
            header_mt_save['ZMT_RADW'] = (True, 'Radial weighting applied')
            header_mt_save['ZMT_RADF'] = (radial_feather_fraction, 'Radial feather fraction')
            header_mt_save['ZMT_RADP'] = (radial_shape_power, 'Radial shape power')
        else:
            header_mt_save['ZMT_RADW'] = (False, 'Radial weighting applied')

        header_mt_save['ZMT_REJ'] = (str(stack_reject_algo), 'Rejection algorithm')
        if stack_reject_algo == "kappa_sigma":
            header_mt_save['ZMT_KAPLO'] = (stack_kappa_low, 'Kappa Sigma Low threshold')
            header_mt_save['ZMT_KAPHI'] = (stack_kappa_high, 'Kappa Sigma High threshold')
        elif stack_reject_algo == "winsorized_sigma_clip":
            header_mt_save['ZMT_WINLO'] = (parsed_winsor_limits[0], 'Winsor Lower limit %')
            header_mt_save['ZMT_WINHI'] = (parsed_winsor_limits[1], 'Winsor Upper limit %')
            # Les paramètres Kappa sont aussi pertinents pour Winsorized
            header_mt_save['ZMT_KAPLO'] = (stack_kappa_low, 'Kappa Low for Winsorized')
            header_mt_save['ZMT_KAPHI'] = (stack_kappa_high, 'Kappa High for Winsorized')
        header_mt_save['ZMT_COMB'] = (str(stack_final_combine), 'Final combine method')
        
        if header_for_master_tile_base: # C'est déjà un objet fits.Header
            ref_path_raw_for_hdr = seestar_stack_group_info[reference_image_index_in_group].get('path_raw', 'UnknownRef')
            header_mt_save['ZMT_REF'] = (os.path.basename(ref_path_raw_for_hdr), 'Reference raw frame for this tile WCS')
            keys_from_ref = ['OBJECT','DATE-AVG','FILTER','INSTRUME','FOCALLEN','XPIXSZ','YPIXSZ', 'GAIN', 'OFFSET'] # Ajout GAIN, OFFSET
            for key_h in keys_from_ref:
                if key_h in header_for_master_tile_base:
                    try: 
                        # Tenter d'obtenir la valeur et le commentaire
                        card = header_for_master_tile_base.cards[key_h]
                        header_mt_save[key_h] = (card.value, card.comment)
                    except (KeyError, AttributeError): # Si la carte n'a pas de commentaire ou si ce n'est pas un objet CardImage
                        header_mt_save[key_h] = header_for_master_tile_base[key_h]
            
            total_exposure_tile = 0.
            num_exposure_summed = 0
            for hdr_raw_item_dict in tile_original_raw_headers: # Ce sont des dicts
                if hdr_raw_item_dict is None: continue
                try: 
                    exposure_val = hdr_raw_item_dict.get('EXPTIME', hdr_raw_item_dict.get('EXPOSURE', 0.0))
                    total_exposure_tile += float(exposure_val if exposure_val is not None else 0.0)
                    num_exposure_summed +=1
                except (TypeError, ValueError) : pass
            header_mt_save['EXPTOTAL']=(round(total_exposure_tile,2),'[s] Sum of EXPTIME for this tile')
            header_mt_save['NEXP_SUM']=(num_exposure_summed,'Number of exposures summed for EXPTOTAL')


        zemosaic_utils.save_fits_image(
            image_data=master_tile_stacked_HWC,
            output_path=temp_fits_filepath,
            header=header_mt_save,
            overwrite=True,
            save_as_float=True,
            progress_callback=progress_callback,
            axis_order="HWC",
        )
        pcb_tile(f"{func_id_log_base}_info_saved", prog=None, lvl="INFO_DETAIL", tile_id=tile_id, format_type='float32', filename=os.path.basename(temp_fits_filepath))
        # pcb_tile(f"{func_id_log_base}_info_saving_finished", prog=None, lvl="DEBUG_DETAIL", tile_id=tile_id)
        return temp_fits_filepath, wcs_for_master_tile
        
    except Exception as e_save_mt:
        pcb_tile(f"{func_id_log_base}_error_saving", prog=None, lvl="ERROR", tile_id=tile_id, error=str(e_save_mt))
        logger.error(f"Traceback pour {func_id_log_base}_{tile_id} sauvegarde:", exc_info=True)
        return None,None
    finally:
        if 'master_tile_stacked_HWC' in locals() and master_tile_stacked_HWC is not None: 
            del master_tile_stacked_HWC
        gc.collect()



# Dans zemosaic_worker.py

# ... (s'assurer que zemosaic_utils est importé et ZEMOSAIC_UTILS_AVAILABLE est défini)
# ... (s'assurer que WCS, fits d'Astropy sont importés, ainsi que reproject_interp)
# ... (définition de logger, _log_and_callback, etc.)



def assemble_final_mosaic_incremental(
    master_tile_fits_with_wcs_list: list,
    final_output_wcs: WCS,
    final_output_shape_hw: tuple,
    progress_callback: callable,
    n_channels: int = 3,
    dtype_accumulator: np.dtype = np.float64,
    dtype_norm: np.dtype = np.float32,
    apply_crop: bool = False,
    crop_percent: float = 0.0,
    process_workers: int = 0,
    memmap_dir: str | None = None,
    cleanup_memmap: bool = True,
):
    """Assemble les master tiles par co-addition sur disque."""
    pcb_asm = lambda msg_key, prog=None, lvl="INFO_DETAIL", **kwargs: _log_and_callback(
        msg_key, prog, lvl, callback=progress_callback, **kwargs
    )

    pcb_asm(
        f"ASM_INC: Début. Options rognage - Appliquer: {apply_crop}, %: {crop_percent if apply_crop else 'N/A'}",
        lvl="DEBUG_DETAIL",
    )

    if not (REPROJECT_AVAILABLE and reproject_interp and ASTROPY_AVAILABLE and fits):
        missing_deps = []
        if not REPROJECT_AVAILABLE or not reproject_interp:
            missing_deps.append("Reproject (reproject_interp)")
        if not ASTROPY_AVAILABLE or not fits:
            missing_deps.append("Astropy (fits)")
        pcb_asm(
            "assemble_error_core_deps_unavailable_incremental",
            prog=None,
            lvl="ERROR",
            missing=", ".join(missing_deps),
        )
        return None, None

    if not master_tile_fits_with_wcs_list:
        pcb_asm("assemble_error_no_tiles_provided_incremental", prog=None, lvl="ERROR")
        return None, None

    h, w = final_output_shape_hw
    sum_shape = (h, w, n_channels)
    weight_shape = (h, w)

<<<<<<< HEAD
    internal_temp_dir = False
    if memmap_dir is None:
        memmap_dir = tempfile.mkdtemp(prefix="zemosaic_memmap_")
        internal_temp_dir = True
    else:
        os.makedirs(memmap_dir, exist_ok=True)
    sum_path = os.path.join(memmap_dir, "SOMME.fits")
    weight_path = os.path.join(memmap_dir, "WEIGHT.fits")

    try:
        fits.writeto(sum_path, np.zeros(sum_shape, dtype=dtype_accumulator), overwrite=True)
        fits.writeto(weight_path, np.zeros(weight_shape, dtype=dtype_norm), overwrite=True)
    except Exception as e_create:
        pcb_asm("assemble_error_memmap_write_failed_inc", prog=None, lvl="ERROR", error=str(e_create))
        logger.error("Failed to create memmap FITS", exc_info=True)
        return None, None
=======
    memmap_dir = memmap_dir or os.getcwd()
    os.makedirs(memmap_dir, exist_ok=True)
    sum_path = os.path.join(memmap_dir, "SOMME.fits")
    weight_path = os.path.join(memmap_dir, "WEIGHT.fits")

    fits.writeto(sum_path, np.zeros(sum_shape, dtype=dtype_accumulator), overwrite=True)
    fits.writeto(weight_path, np.zeros(weight_shape, dtype=dtype_norm), overwrite=True)
>>>>>>> cc8fb91d

    try:
        req_workers = int(process_workers)
    except Exception:
        req_workers = 0
    max_procs = req_workers if req_workers > 0 else min(os.cpu_count() or 1, len(master_tile_fits_with_wcs_list))
    pcb_asm(f"ASM_INC: Using {max_procs} process workers", lvl="DEBUG_DETAIL")

<<<<<<< HEAD
    try:
        with ProcessPoolExecutor(max_workers=max_procs) as ex, \
                fits.open(sum_path, mode="update", memmap=True) as hsum, \
                fits.open(weight_path, mode="update", memmap=True) as hwei:
            fsum = hsum[0].data
            fwei = hwei[0].data
=======
    with ProcessPoolExecutor(max_workers=max_procs) as ex, \
            fits.open(sum_path, mode="update", memmap=True) as hsum, \
            fits.open(weight_path, mode="update", memmap=True) as hwei:
        fsum = hsum[0].data
        fwei = hwei[0].data
>>>>>>> cc8fb91d

        future_map = {}
        for tile_idx, (tile_path, tile_wcs) in enumerate(master_tile_fits_with_wcs_list, 1):
            pcb_asm(
                "assemble_info_processing_tile",
                prog=None,
                lvl="INFO_DETAIL",
                tile_num=tile_idx,
                total_tiles=len(master_tile_fits_with_wcs_list),
                filename=os.path.basename(tile_path),
            )
            # Les objets WCS peuvent poser problème lors de la sérialisation.
            # On transmet donc leurs en-têtes et ils seront reconstruits dans le worker.
            tile_wcs_hdr = tile_wcs.to_header() if hasattr(tile_wcs, "to_header") else tile_wcs
            output_wcs_hdr = final_output_wcs.to_header() if hasattr(final_output_wcs, "to_header") else final_output_wcs
            future = ex.submit(
                reproject_tile_to_mosaic,
                tile_path,
                tile_wcs_hdr,
                output_wcs_hdr,
                final_output_shape_hw,
                True,
                apply_crop,
                crop_percent,
            )
            future_map[future] = tile_idx

        processed = 0
        for fut in as_completed(future_map):
            idx = future_map[fut]
            try:
                I_tile, W_tile, (i0, i1, j0, j1) = fut.result()
            except MemoryError as e_mem:
                pcb_asm("assemble_error_memory_tile_reprojection_inc", prog=None, lvl="ERROR", tile_num=idx,
                        error=str(e_mem))
                logger.error(f"MemoryError reproject_tile_to_mosaic tuile {idx}", exc_info=True)
                processed += 1
                continue
            except BrokenProcessPool as bpp:
                pcb_asm("assemble_error_broken_process_pool_incremental", prog=None, lvl="ERROR", tile_num=idx,
                        error=str(bpp))
                logger.error("BrokenProcessPool during tile reprojection", exc_info=True)
                return None, None
            except Exception as e_reproj:
                pcb_asm("assemble_error_tile_reprojection_failed_inc", prog=None, lvl="ERROR", tile_num=idx,
                        error=str(e_reproj))
                logger.error(f"Erreur reproject_tile_to_mosaic tuile {idx}", exc_info=True)
                processed += 1
                continue

            if I_tile is not None and W_tile is not None:
                for c in range(n_channels):
                    fsum[j0:j1, i0:i1, c] += I_tile[..., c] * W_tile
                fwei[j0:j1, i0:i1] += W_tile
                hsum.flush()
                hwei.flush()

            processed += 1
            if processed % 10 == 0 or processed == len(master_tile_fits_with_wcs_list):
                pcb_asm(
                    "assemble_progress_tiles_processed_inc",
                    prog=None,
                    lvl="INFO_DETAIL",
                    num_done=processed,
                    total_num=len(master_tile_fits_with_wcs_list),
                )
    except Exception as e_pool:
        pcb_asm("assemble_error_incremental_pool_failed", prog=None, lvl="ERROR", error=str(e_pool))
        logger.error("Error during incremental assembly", exc_info=True)
        return None, None

    with fits.open(sum_path, memmap=True) as hsum, fits.open(weight_path, memmap=True) as hwei:
        sum_data = hsum[0].data.astype(np.float32)
        weight_data = hwei[0].data.astype(np.float32)
        mosaic = np.zeros_like(sum_data, dtype=np.float32)
        np.divide(sum_data, weight_data[..., None], out=mosaic, where=weight_data[..., None] > 0)

    pcb_asm("assemble_info_finished_incremental", prog=None, lvl="INFO", shape=str(mosaic.shape))

    if cleanup_memmap:
        for p in (sum_path, weight_path):
            try:
                os.remove(p)
            except OSError:
                pass
<<<<<<< HEAD
        if internal_temp_dir:
            try:
                os.rmdir(memmap_dir)
            except OSError:
                pass
=======
>>>>>>> cc8fb91d

    return mosaic, weight_data

def _reproject_and_coadd_channel_worker(channel_data_list, output_wcs_header, output_shape_hw, match_bg, mm_sum_prefix=None, mm_cov_prefix=None):
    """Worker function to run reproject_and_coadd in a separate process."""
    from astropy.wcs import WCS
    from reproject.mosaicking import reproject_and_coadd
    from reproject import reproject_interp
    import numpy as np

    final_wcs = WCS(output_wcs_header)
    prepared_inputs = []
    for arr, hdr in channel_data_list:
        prepared_inputs.append((arr, WCS(hdr)))




    # The memmap prefixes are produced by other workers. Ensure they exist before
    # reading if provided. Wait here until both files are fully written.

    stacked, coverage = reproject_and_coadd(
        prepared_inputs,
        output_projection=final_wcs,
        shape_out=output_shape_hw,
        reproject_function=reproject_interp,
        combine_function="mean",
        match_background=match_bg,
    )

    if mm_sum_prefix and mm_cov_prefix:
        _wait_for_memmap_files([mm_sum_prefix, mm_cov_prefix])
    return stacked.astype(np.float32), coverage.astype(np.float32)


def assemble_final_mosaic_reproject_coadd(
    master_tile_fits_with_wcs_list: list,
    final_output_wcs: WCS, # Type hint pour WCS d'Astropy
    final_output_shape_hw: tuple,
    progress_callback: callable,
    n_channels: int = 3, 
    match_bg: bool = True,
    # --- NOUVEAUX PARAMÈTRES POUR LE ROGNAGE ---
    apply_crop: bool = False,
    crop_percent: float = 0.0, # Pourcentage par côté, 0.0 = pas de rognage par défaut
    use_memmap: bool = False,
    memmap_dir: str | None = None,
    cleanup_memmap: bool = True,
    process_workers: int = 0
    # --- FIN NOUVEAUX PARAMÈTRES ---
):
    """
    Assemble les master tuiles en une mosaïque finale en utilisant reproject_and_coadd.
    Peut optionnellement rogner les master tuiles avant assemblage.
    """
    _pcb = lambda msg_key, prog=None, lvl="INFO_DETAIL", **kwargs: \
        _log_and_callback(msg_key, prog, lvl, callback=progress_callback, **kwargs)

    _log_memory_usage(progress_callback, "Début assemble_final_mosaic_reproject_coadd")
    _pcb(f"ASM_REPROJ_COADD: Options de rognage - Appliquer: {apply_crop}, Pourcentage: {crop_percent if apply_crop else 'N/A'}", lvl="DEBUG_DETAIL") # Log des options de rognage

    if use_memmap:
        assert memmap_dir, "memmap_dir must be provided when use_memmap=True"
        os.makedirs(memmap_dir, exist_ok=True)

    # ... (Vérification des dépendances REPROJECT_AVAILABLE, ASTROPY_AVAILABLE - inchangée) ...
    if not (REPROJECT_AVAILABLE and reproject_and_coadd and reproject_interp and ASTROPY_AVAILABLE and fits):
        missing_deps = []; # ...
        if not REPROJECT_AVAILABLE or not reproject_and_coadd or not reproject_interp: missing_deps.append("Reproject")
        if not ASTROPY_AVAILABLE or not fits : missing_deps.append("Astropy (fits)")
        _pcb("assemble_error_core_deps_unavailable_reproject_coadd", prog=None, lvl="ERROR", missing=", ".join(missing_deps)); return None, None

    num_master_tiles = len(master_tile_fits_with_wcs_list)
    _pcb("assemble_info_start_reproject_coadd", prog=None, lvl="INFO", num_tiles=num_master_tiles, match_bg=match_bg)
    if not master_tile_fits_with_wcs_list:
        _pcb("assemble_error_no_tiles_provided_reproject_coadd", prog=None, lvl="ERROR"); return None, None

    _pcb("assemble_info_reading_all_master_tiles_for_reproject_coadd", prog=None, lvl="DEBUG_DETAIL")
    
    # input_data_all_tiles_HWC va stocker des tuples (données_image_HWC, wcs_objet_correspondant)
    # Ces données et WCS seront potentiellement ceux des images rognées.
    input_data_all_tiles_HWC_processed = [] 
    
    for i_tile_load, (mt_path, mt_wcs_obj_original) in enumerate(master_tile_fits_with_wcs_list):
        try:
            _pcb(f"  ASM_REPROJ_COADD: Lecture et prétraitement (rognage si actif) Master Tile {i_tile_load+1}/{num_master_tiles} '{os.path.basename(mt_path)}'", prog=None, lvl="DEBUG_VERY_DETAIL")
            
            with fits.open(mt_path, memmap=True, do_not_scale_image_data=True) as hdul:
                if not hdul or hdul[0].data is None:
                    _pcb("assemble_warn_tile_empty_reproject_coadd", prog=None, lvl="WARN", filename=os.path.basename(mt_path))
                    continue
                
                # Charger les données brutes de la master tuile
                mt_data_cxhxw_adu = hdul[0].data.astype(np.float32)
                
                current_tile_data_hwc = None
                if mt_data_cxhxw_adu.ndim == 3 and mt_data_cxhxw_adu.shape[0] == n_channels:
                    current_tile_data_hwc = np.moveaxis(mt_data_cxhxw_adu, 0, -1)
                elif mt_data_cxhxw_adu.ndim == 2 and n_channels == 1:
                     current_tile_data_hwc = mt_data_cxhxw_adu[..., np.newaxis]
                else:
                    _pcb("assemble_warn_tile_shape_mismatch_reproject_coadd", prog=None, lvl="WARN", filename=os.path.basename(mt_path), shape=str(mt_data_cxhxw_adu.shape), expected_channels=n_channels)
                    continue
            
            # --- APPLICATION DU ROGNAGE SI ACTIVÉ ---
            data_to_use_for_assembly = current_tile_data_hwc
            wcs_to_use_for_assembly = mt_wcs_obj_original

            if apply_crop and crop_percent > 1e-3: # Appliquer si crop_percent > 0 (avec une petite tolérance)
                if ZEMOSAIC_UTILS_AVAILABLE and hasattr(zemosaic_utils, 'crop_image_and_wcs'):
                    _pcb(f"    ASM_REPROJ_COADD: Rognage {crop_percent:.1f}% pour tuile {os.path.basename(mt_path)}", lvl="DEBUG_DETAIL")
                    cropped_data, cropped_wcs = zemosaic_utils.crop_image_and_wcs(
                        current_tile_data_hwc, 
                        mt_wcs_obj_original, 
                        crop_percent / 100.0, # La fonction attend une fraction (0.0 à 1.0)
                        progress_callback=progress_callback
                    )
                    if cropped_data is not None and cropped_wcs is not None:
                        data_to_use_for_assembly = cropped_data
                        wcs_to_use_for_assembly = cropped_wcs
                        _pcb(f"      Nouvelle shape après rognage: {data_to_use_for_assembly.shape[:2]}", lvl="DEBUG_VERY_DETAIL")
                    else:
                        _pcb(f"    ASM_REPROJ_COADD: AVERT - Rognage a échoué pour tuile {os.path.basename(mt_path)}. Utilisation de la tuile non rognée.", lvl="WARN")
                else:
                    _pcb(f"    ASM_REPROJ_COADD: AVERT - Option de rognage activée mais zemosaic_utils.crop_image_and_wcs non disponible.", lvl="WARN")
            # --- FIN APPLICATION DU ROGNAGE ---

            input_data_all_tiles_HWC_processed.append(
                (data_to_use_for_assembly, wcs_to_use_for_assembly.to_header())
            )

        except MemoryError as e_mem_read: # ... (gestion MemoryError comme avant) ...
            _pcb("assemble_error_memory_reading_all_tiles", prog=None, lvl="ERROR", filename=os.path.basename(mt_path), error=str(e_mem_read)); logger.error(f"MemoryError lecture tuile {os.path.basename(mt_path)}:", exc_info=True); _log_memory_usage(progress_callback, f"MemoryError lecture tuile {i_tile_load+1}"); del input_data_all_tiles_HWC_processed; gc.collect(); return None, None 
        except Exception as e_read_mt: # ... (gestion autre Exception comme avant) ...
            _pcb("assemble_error_read_master_tile_reproject_coadd", prog=None, lvl="WARN", filename=os.path.basename(mt_path), error=str(e_read_mt)); logger.error(f"Erreur lecture tuile {os.path.basename(mt_path)}:", exc_info=True); continue
    
    if not input_data_all_tiles_HWC_processed: # Vérifier la liste traitée
        _pcb("assemble_error_no_valid_tiles_after_read_and_crop_reproject_coadd", prog=None, lvl="ERROR"); return None, None
    
    _log_memory_usage(progress_callback, "Phase 5 (reproject_coadd) - Après chargement/rognage de toutes les master tuiles")
    _pcb("assemble_info_all_tiles_loaded_and_processed_reproject_coadd", prog=None, lvl="DEBUG", num_loaded_tiles=len(input_data_all_tiles_HWC_processed))


    final_mosaic_stacked_channels_list = [None] * n_channels
    final_mosaic_coverage_map = None

    # Préparation des données sérialisables par canal
    per_channel_data = []
    for i_channel in range(n_channels):
        _log_memory_usage(progress_callback, f"Phase 5 (reproject_coadd) - Début canal {i_channel+1}")
        _pcb(
            "assemble_info_channel_processing_reproject_coadd",
            prog=None,
            lvl="INFO_DETAIL",
            channel_num=i_channel + 1,
            total_channels=n_channels,
        )

        ch_data = []
        for tile_data_hwc_processed, tile_wcs_header in input_data_all_tiles_HWC_processed:
            try:
                if tile_data_hwc_processed.ndim == 3 and tile_data_hwc_processed.shape[-1] > i_channel:
                    ch_data.append((tile_data_hwc_processed[..., i_channel].copy(), tile_wcs_header))
                elif tile_data_hwc_processed.ndim == 2 and i_channel == 0:
                    ch_data.append((tile_data_hwc_processed.copy(), tile_wcs_header))
                else:
                    _pcb(
                        "assemble_error_channel_index_reproject_coadd_processed",
                        lvl="ERROR",
                        tile_shape=str(tile_data_hwc_processed.shape),
                        channel_idx=i_channel,
                    )
            except IndexError:
                _pcb(
                    "assemble_error_channel_index_reproject_coadd_indexerror",
                    lvl="ERROR",
                    tile_shape=str(tile_data_hwc_processed.shape),
                    channel_idx=i_channel,
                )
        per_channel_data.append(ch_data)

    final_output_wcs_header = final_output_wcs.to_header()

    if use_memmap:
        for i_channel, ch_data in enumerate(per_channel_data):
            if not ch_data:
                _pcb("assemble_warn_no_data_for_channel_reproject_coadd", lvl="WARN", channel_num=i_channel+1)
                final_mosaic_stacked_channels_list[i_channel] = np.zeros(final_output_shape_hw, dtype=np.float32)
                if i_channel == 0 and final_mosaic_coverage_map is None:
                    final_mosaic_coverage_map = np.zeros(final_output_shape_hw, dtype=np.float32)
                _log_memory_usage(progress_callback, f"Phase 5 (reproject_coadd) - Fin canal {i_channel+1} (données manquantes)")
                continue

            mm_sum = np.memmap(
                os.path.join(memmap_dir, f"sum_ch{i_channel}.dat"),
                dtype=np.float32,
                mode="w+",
                shape=final_output_shape_hw,
            )
            mm_cov = np.memmap(
                os.path.join(memmap_dir, f"cov_ch{i_channel}.dat"),
                dtype=np.float32,
                mode="w+",
                shape=final_output_shape_hw,
            )
            mm_sum[:] = 0.0
            mm_cov[:] = 0.0
            for img_hw, hdr in ch_data:
                reproj, footprint = reproject_interp((img_hw, WCS(hdr)), final_output_wcs, shape_out=final_output_shape_hw)
                if match_bg:
                    # --- Background matching for memmap path ---
                    overlap_mask = (footprint > 0) & (mm_cov > 0)

                    # Require a minimum number of overlapping samples for stability
                    if np.count_nonzero(overlap_mask) >= 500:
                        # Existing mosaic average in the overlap region
                        mosaic_avg = np.divide(
                            mm_sum[overlap_mask],
                            mm_cov[overlap_mask],
                            out=np.zeros_like(mm_sum[overlap_mask], dtype=np.float32),
                            where=mm_cov[overlap_mask] > 0,
                        )

                        # Median offset between current mosaic and new reprojection
                        delta = np.nanmedian(mosaic_avg - reproj[overlap_mask])

                        # Apply the offset to the tile
                        reproj = reproj + delta

                        _pcb(
                            "assemble_info_bg_matched_reproject_coadd",
                            prog=None,
                            lvl="DEBUG_DETAIL",
                            delta=float(delta),
                            num_overlap=int(np.count_nonzero(overlap_mask)),
                        )
                    # (sinon : trop peu de recouvrement, pas de correction)
                mm_sum += np.nan_to_num(reproj, nan=0.0)
                mm_cov += np.nan_to_num(footprint, nan=0.0)
                mm_sum.flush(); mm_cov.flush(); gc.collect()
            stacked_channel_output = np.divide(
                mm_sum,
                mm_cov,
                out=np.zeros_like(mm_sum, dtype=np.float32),
                where=mm_cov > 0,
            )
            coverage_channel_output = mm_cov.copy()
            mm_sum.flush(); mm_cov.flush(); del mm_sum, mm_cov

            final_mosaic_stacked_channels_list[i_channel] = stacked_channel_output
            if i_channel == 0:
                final_mosaic_coverage_map = coverage_channel_output
            _pcb("assemble_info_channel_processed_reproject_coadd", prog=None, lvl="INFO_DETAIL", channel_num=i_channel + 1)
            _log_memory_usage(progress_callback, f"Phase 5 (reproject_coadd) - Fin canal {i_channel+1} (après memmap)")
    else:

        try:
            req_workers = int(process_workers)
        except Exception:
            req_workers = 0
        max_procs = req_workers if req_workers > 0 else min(os.cpu_count() or 1, n_channels)
        _pcb(f"ASM_REPROJ_COADD: Using {max_procs} process workers", lvl="DEBUG_DETAIL")
        with ProcessPoolExecutor(max_workers=max_procs) as ex:

            future_map = {}
            for i_channel, ch_data in enumerate(per_channel_data):
                if not ch_data:
                    _pcb("assemble_warn_no_data_for_channel_reproject_coadd", lvl="WARN", channel_num=i_channel+1)
                    final_mosaic_stacked_channels_list[i_channel] = np.zeros(final_output_shape_hw, dtype=np.float32)
                    if i_channel == 0 and final_mosaic_coverage_map is None:
                        final_mosaic_coverage_map = np.zeros(final_output_shape_hw, dtype=np.float32)
                    _log_memory_usage(progress_callback, f"Phase 5 (reproject_coadd) - Fin canal {i_channel+1} (données manquantes)")
                    continue
                sum_prefix = os.path.join(memmap_dir, f"sum_ch{i_channel}") if memmap_dir else None
                cov_prefix = os.path.join(memmap_dir, f"cov_ch{i_channel}") if memmap_dir else None
                future = ex.submit(_reproject_and_coadd_channel_worker, ch_data, final_output_wcs_header, final_output_shape_hw, match_bg, sum_prefix, cov_prefix)
                future_map[future] = i_channel

            for fut in as_completed(future_map):
                idx = future_map[fut]
                try:
                    stacked_channel_output, coverage_channel_output = fut.result()
                except MemoryError as e_mem_reproject:
                    _pcb(
                        "assemble_error_memory_channel_reprojection_reproject_coadd",
                        prog=None,
                        lvl="ERROR",
                        channel_num=idx + 1,
                        error=str(e_mem_reproject),
                    )
                    logger.error(
                        f"MemoryError reproject_and_coadd canal {idx + 1}:",
                        exc_info=True,
                    )
                    return None, None

                except BrokenProcessPool as bpp:
                    _pcb(
                        "assemble_error_broken_process_pool_reproject_coadd",
                        prog=None,
                        lvl="ERROR",
                        channel_num=idx + 1,
                        error=str(bpp),
                    )
                    logger.error("BrokenProcessPool during channel reprojection", exc_info=True)
                    return None, None

                except Exception as e_reproject_ch:
                    _pcb(
                        "assemble_error_channel_reprojection_failed_reproject_coadd",
                        prog=None,
                        lvl="ERROR",
                        channel_num=idx + 1,
                        error=str(e_reproject_ch),
                    )
                    logger.error(
                        f"Erreur reproject_and_coadd canal {idx + 1}:",
                        exc_info=True,
                    )
                    return None, None

                final_mosaic_stacked_channels_list[idx] = stacked_channel_output
                if idx == 0:
                    final_mosaic_coverage_map = coverage_channel_output
                _pcb("assemble_info_channel_processed_reproject_coadd", prog=None, lvl="INFO_DETAIL", channel_num=idx + 1)
                _log_memory_usage(progress_callback, f"Phase 5 (reproject_coadd) - Fin canal {idx+1}")

    _log_memory_usage(progress_callback, "Phase 5 (reproject_coadd) - Après traitement de tous les canaux")
    del input_data_all_tiles_HWC_processed # Supprimer la liste des données chargées
    gc.collect()
    _log_memory_usage(progress_callback, "Phase 5 (reproject_coadd) - Après del input_data_all_tiles_HWC_processed")

    # ... (Fin de la fonction : gestion des canaux manquants, stack final, return - inchangé) ...
    if len(final_mosaic_stacked_channels_list) != n_channels: # ...
        _pcb("assemble_error_stacking_failed_missing_channels_reproject_coadd", prog=None, lvl="ERROR", num_expected=n_channels, num_actual=len(final_mosaic_stacked_channels_list))
        while len(final_mosaic_stacked_channels_list) < n_channels: _pcb(f"assemble_warn_padding_missing_channel_reproject_coadd", lvl="WARN", channel_num_padded=len(final_mosaic_stacked_channels_list)+1); final_mosaic_stacked_channels_list.append(np.zeros(final_output_shape_hw, dtype=np.float32))
        if final_mosaic_coverage_map is None and n_channels > 0 : final_mosaic_coverage_map = np.zeros(final_output_shape_hw, dtype=np.float32)
    try: final_mosaic_data_HWC = np.stack(final_mosaic_stacked_channels_list, axis=-1)
    except ValueError as e_stack_final: _pcb("assemble_error_final_channel_stack_failed_reproject_coadd", prog=None, lvl="ERROR", error=str(e_stack_final)); logger.error(f"Erreur stack final canaux. Shapes: {[ch.shape for ch in final_mosaic_stacked_channels_list if hasattr(ch, 'shape')]}", exc_info=True); return None, None
    finally: del final_mosaic_stacked_channels_list; gc.collect()
    if use_memmap and cleanup_memmap:
        for fname in glob.glob(os.path.join(memmap_dir, "*.dat")):
            try:
                os.remove(fname)
            except OSError:
                pass
    _log_memory_usage(progress_callback, "Fin assemble_final_mosaic_reproject_coadd")
    _pcb("assemble_info_finished_reproject_coadd", prog=None, lvl="INFO", shape=final_mosaic_data_HWC.shape if final_mosaic_data_HWC is not None else "N/A")
    return final_mosaic_data_HWC, final_mosaic_coverage_map




def run_hierarchical_mosaic(
    input_folder: str,
    output_folder: str,
    astap_exe_path: str,
    astap_data_dir_param: str,
    astap_search_radius_config: float,
    astap_downsample_config: int,
    astap_sensitivity_config: int,
    cluster_threshold_config: float,
    progress_callback: callable,
    stack_norm_method: str,
    stack_weight_method: str,
    stack_reject_algo: str,
    stack_kappa_low: float,
    stack_kappa_high: float,
    parsed_winsor_limits: tuple[float, float],
    stack_final_combine: str,
    apply_radial_weight_config: bool,
    radial_feather_fraction_config: float,
    radial_shape_power_config: float,
    min_radial_weight_floor_config: float,
    final_assembly_method_config: str,
    num_base_workers_config: int,
        # --- ARGUMENTS POUR LE ROGNAGE ---
    apply_master_tile_crop_config: bool,
    master_tile_crop_percent_config: float,
    save_final_as_uint16_config: bool,

    coadd_use_memmap_config: bool,
    coadd_memmap_dir_config: str,
    coadd_cleanup_memmap_config: bool,
    assembly_process_workers_config: int,
    auto_limit_frames_per_master_tile_config: bool,
    auto_limit_memory_fraction_config: float,
    winsor_worker_limit_config: int
):
    """
    Orchestre le traitement de la mosaïque hiérarchique.

    Parameters
    ----------
    winsor_worker_limit_config : int
        Nombre maximal de workers pour la phase de rejet Winsorized.
    """
    pcb = lambda msg_key, prog=None, lvl="INFO", **kwargs: _log_and_callback(msg_key, prog, lvl, callback=progress_callback, **kwargs)
    
    def update_gui_eta(eta_seconds_total):
        if progress_callback and callable(progress_callback):
            eta_str = "--:--:--"
            if eta_seconds_total is not None and eta_seconds_total >= 0:
                h, rem = divmod(int(eta_seconds_total), 3600); m, s = divmod(rem, 60)
                eta_str = f"{h:02d}:{m:02d}:{s:02d}"
            pcb(f"ETA_UPDATE:{eta_str}", prog=None, lvl="ETA_LEVEL") 

    SEESTAR_STACK_CLUSTERING_THRESHOLD_DEG = 0.08
    PROGRESS_WEIGHT_PHASE1_RAW_SCAN = 30; PROGRESS_WEIGHT_PHASE2_CLUSTERING = 5
    PROGRESS_WEIGHT_PHASE3_MASTER_TILES = 35; PROGRESS_WEIGHT_PHASE4_GRID_CALC = 5
    PROGRESS_WEIGHT_PHASE5_ASSEMBLY = 15; PROGRESS_WEIGHT_PHASE6_SAVE = 8
    PROGRESS_WEIGHT_PHASE7_CLEANUP = 2

    DEFAULT_PHASE_WORKER_RATIO = 1.0
    ALIGNMENT_PHASE_WORKER_RATIO = 0.5  # Limit aggressive phases to 50% of base workers

    def _compute_phase_workers(base_workers: int, num_tasks: int, ratio: float = DEFAULT_PHASE_WORKER_RATIO) -> int:
        workers = max(1, int(base_workers * ratio))
        if num_tasks > 0:
            workers = min(workers, num_tasks)
        return max(1, workers)
    current_global_progress = 0
    
    error_messages_deps = []
    if not (ASTROPY_AVAILABLE and WCS and SkyCoord and Angle and fits and u): error_messages_deps.append("Astropy")
    if not (REPROJECT_AVAILABLE and find_optimal_celestial_wcs and reproject_and_coadd and reproject_interp): error_messages_deps.append("Reproject")
    if not (ZEMOSAIC_UTILS_AVAILABLE and zemosaic_utils): error_messages_deps.append("zemosaic_utils")
    if not (ZEMOSAIC_ASTROMETRY_AVAILABLE and zemosaic_astrometry): error_messages_deps.append("zemosaic_astrometry")
    if not (ZEMOSAIC_ALIGN_STACK_AVAILABLE and zemosaic_align_stack): error_messages_deps.append("zemosaic_align_stack")
    try: import psutil
    except ImportError: error_messages_deps.append("psutil")
    if error_messages_deps:
        pcb("run_error_critical_deps_missing", prog=None, lvl="ERROR", modules=", ".join(error_messages_deps)); return

    start_time_total_run = time.monotonic()
    pcb("CHRONO_START_REQUEST", prog=None, lvl="CHRONO_LEVEL")
    _log_memory_usage(progress_callback, "Début Run Hierarchical Mosaic")
    pcb("run_info_processing_started", prog=current_global_progress, lvl="INFO")
    pcb(f"  Config ASTAP: Exe='{os.path.basename(astap_exe_path) if astap_exe_path else 'N/A'}', Data='{os.path.basename(astap_data_dir_param) if astap_data_dir_param else 'N/A'}', Radius={astap_search_radius_config}deg, Downsample={astap_downsample_config}, Sens={astap_sensitivity_config}", prog=None, lvl="DEBUG_DETAIL")
    pcb(f"  Config Workers (GUI): Base demandé='{num_base_workers_config}' (0=auto)", prog=None, lvl="DEBUG_DETAIL")
    pcb(f"  Options Stacking (Master Tuiles): Norm='{stack_norm_method}', Weight='{stack_weight_method}', Reject='{stack_reject_algo}', Combine='{stack_final_combine}', RadialWeight={apply_radial_weight_config} (Feather={radial_feather_fraction_config if apply_radial_weight_config else 'N/A'}, Power={radial_shape_power_config if apply_radial_weight_config else 'N/A'}, Floor={min_radial_weight_floor_config if apply_radial_weight_config else 'N/A'})", prog=None, lvl="DEBUG_DETAIL")
    pcb(f"  Options Assemblage Final: Méthode='{final_assembly_method_config}'", prog=None, lvl="DEBUG_DETAIL")

    time_per_raw_file_wcs = None; time_per_master_tile_creation = None
    cache_dir_name = ".zemosaic_img_cache"; temp_image_cache_dir = os.path.join(output_folder, cache_dir_name)
    try:
        if os.path.exists(temp_image_cache_dir): shutil.rmtree(temp_image_cache_dir)
        os.makedirs(temp_image_cache_dir, exist_ok=True)
    except OSError as e_mkdir_cache: 
        pcb("run_error_cache_dir_creation_failed", prog=None, lvl="ERROR", directory=temp_image_cache_dir, error=str(e_mkdir_cache)); return

# --- Phase 1 (Prétraitement et WCS) ---
    base_progress_phase1 = current_global_progress
    _log_memory_usage(progress_callback, "Début Phase 1 (Prétraitement)")
    pcb("run_info_phase1_started_cache", prog=base_progress_phase1, lvl="INFO")
    
    fits_file_paths = []
    # Scan des fichiers FITS dans le dossier d'entrée et ses sous-dossiers
    for root_dir_iter, _, files_in_dir_iter in os.walk(input_folder):
        for file_name_iter in files_in_dir_iter:
            if file_name_iter.lower().endswith((".fit", ".fits")): 
                fits_file_paths.append(os.path.join(root_dir_iter, file_name_iter))
    
    if not fits_file_paths: 
        pcb("run_error_no_fits_found_input", prog=current_global_progress, lvl="ERROR")
        return # Sortie anticipée si aucun fichier FITS n'est trouvé

    num_total_raw_files = len(fits_file_paths)
    pcb("run_info_found_potential_fits", prog=base_progress_phase1, lvl="INFO_DETAIL", num_files=num_total_raw_files)
    
    # --- Détermination du nombre de workers de BASE ---
    effective_base_workers = 0
    num_logical_processors = os.cpu_count() or 1 
    
    if num_base_workers_config <= 0: # Mode automatique (0 de la GUI)
        desired_auto_ratio = 0.75
        effective_base_workers = max(1, int(np.ceil(num_logical_processors * desired_auto_ratio)))
        pcb(f"WORKERS_CONFIG: Mode Auto. Base de workers calculée: {effective_base_workers} ({desired_auto_ratio*100:.0f}% de {num_logical_processors} processeurs logiques)", prog=None, lvl="INFO_DETAIL")
    else: # Mode manuel
        effective_base_workers = min(num_base_workers_config, num_logical_processors)
        if effective_base_workers < num_base_workers_config:
             pcb(f"WORKERS_CONFIG: Demande GUI ({num_base_workers_config}) limitée à {effective_base_workers} (total processeurs logiques: {num_logical_processors}).", prog=None, lvl="WARN")
        pcb(f"WORKERS_CONFIG: Mode Manuel. Base de workers: {effective_base_workers}", prog=None, lvl="INFO_DETAIL")
    
    if effective_base_workers <= 0: # Fallback
        effective_base_workers = 1
        pcb(f"WORKERS_CONFIG: AVERT - effective_base_workers était <= 0, forcé à 1.", prog=None, lvl="WARN")

    # Calcul du nombre de workers pour la Phase 1
    actual_num_workers_ph1 = _compute_phase_workers(
        effective_base_workers,
        num_total_raw_files,
        DEFAULT_PHASE_WORKER_RATIO,
    )
    pcb(
        f"WORKERS_PHASE1: Utilisation de {actual_num_workers_ph1} worker(s). (Base: {effective_base_workers}, Fichiers: {num_total_raw_files})",
        prog=None,
        lvl="INFO",
    )  # Log mis à jour pour plus de clarté
    
    start_time_phase1 = time.monotonic()
    all_raw_files_processed_info_dict = {} # Pour stocker les infos des fichiers traités avec succès
    files_processed_count_ph1 = 0      # Compteur pour les fichiers soumis au ThreadPoolExecutor

    with ThreadPoolExecutor(max_workers=actual_num_workers_ph1, thread_name_prefix="ZeMosaic_Ph1_") as executor_ph1:
        future_to_filepath_ph1 = { 
            executor_ph1.submit(
                get_wcs_and_pretreat_raw_file, 
                f_path, 
                astap_exe_path, 
                astap_data_dir_param, 
                astap_search_radius_config, 
                astap_downsample_config, 
                astap_sensitivity_config, 
                180, # astap_timeout_seconds
                progress_callback,
                temp_image_cache_dir
            ): f_path for f_path in fits_file_paths
        }
        
        for future in as_completed(future_to_filepath_ph1):
            file_path_original = future_to_filepath_ph1[future]
            files_processed_count_ph1 += 1 # Incrémenter pour chaque future terminée
            
            prog_step_phase1 = base_progress_phase1 + int(PROGRESS_WEIGHT_PHASE1_RAW_SCAN * (files_processed_count_ph1 / max(1, num_total_raw_files)))
            
            try:
                # Récupérer le résultat de la tâche
                img_data_adu, wcs_obj_solved, header_obj_updated, hp_mask_path = future.result()
                
                # Si la tâche a réussi (ne retourne pas que des None)
                if img_data_adu is not None and wcs_obj_solved is not None and header_obj_updated is not None:
                    # Sauvegarder les données prétraitées en .npy
                    cache_file_basename = f"preprocessed_{os.path.splitext(os.path.basename(file_path_original))[0]}_{files_processed_count_ph1}.npy"
                    cached_image_path = os.path.join(temp_image_cache_dir, cache_file_basename)
                    try:
                        np.save(cached_image_path, img_data_adu)
                        # Stocker les informations pour les phases suivantes
                        all_raw_files_processed_info_dict[file_path_original] = {
                            'path_raw': file_path_original, 
                            'path_preprocessed_cache': cached_image_path,
                            'path_hotpix_mask': hp_mask_path,
                            'wcs': wcs_obj_solved,
                            'header': header_obj_updated
                        }
                        # pcb(f"Phase 1: Fichier '{os.path.basename(file_path_original)}' traité et mis en cache.", prog=prog_step_phase1, lvl="DEBUG_VERY_DETAIL") # Optionnel
                    except Exception as e_save_npy:
                        pcb("run_error_phase1_save_npy_failed", prog=prog_step_phase1, lvl="ERROR", filename=os.path.basename(file_path_original), error=str(e_save_npy))
                        logger.error(f"Erreur sauvegarde NPY pour {file_path_original}:", exc_info=True)
                    finally: 
                        # Libérer la mémoire des données image dès que possible
                        del img_data_adu; gc.collect() 
                else: 
                    # Le fichier a échoué (ex: WCS non résolu et déplacé)
                    # get_wcs_and_pretreat_raw_file a déjà loggué l'échec spécifique.
                    pcb("run_warn_phase1_wcs_pretreat_failed_or_skipped_thread", prog=prog_step_phase1, lvl="WARN", filename=os.path.basename(file_path_original))
                    # S'assurer que img_data_adu est bien None si le retour était None,None,None pour éviter del sur None
                    if img_data_adu is not None: del img_data_adu; gc.collect()

            except Exception as exc_thread: 
                # Erreur imprévue dans la future elle-même
                pcb("run_error_phase1_thread_exception", prog=prog_step_phase1, lvl="ERROR", filename=os.path.basename(file_path_original), error=str(exc_thread))
                logger.error(f"Exception non gérée dans le thread Phase 1 pour {file_path_original}:", exc_info=True)
            
            # Log de mémoire et ETA
            if files_processed_count_ph1 % max(1, num_total_raw_files // 10) == 0 or files_processed_count_ph1 == num_total_raw_files: 
                _log_memory_usage(progress_callback, f"Phase 1 - Traité {files_processed_count_ph1}/{num_total_raw_files}")
            
            elapsed_phase1 = time.monotonic() - start_time_phase1
            if files_processed_count_ph1 > 0 : # Eviter division par zéro si aucun fichier traité (ne devrait pas arriver ici)
                time_per_raw_file_wcs = elapsed_phase1 / files_processed_count_ph1
                eta_phase1_sec = (num_total_raw_files - files_processed_count_ph1) * time_per_raw_file_wcs
                current_progress_in_run_percent = base_progress_phase1 + (files_processed_count_ph1 / max(1, num_total_raw_files)) * PROGRESS_WEIGHT_PHASE1_RAW_SCAN
                time_per_percent_point_global = (time.monotonic() - start_time_total_run) / max(1, current_progress_in_run_percent) if current_progress_in_run_percent > 0 else (time.monotonic() - start_time_total_run)
                total_eta_sec = eta_phase1_sec + (100 - current_progress_in_run_percent) * time_per_percent_point_global
                update_gui_eta(total_eta_sec)

    # Construire la liste finale des informations des fichiers traités avec succès
    all_raw_files_processed_info = [
        all_raw_files_processed_info_dict[fp] 
        for fp in fits_file_paths 
        if fp in all_raw_files_processed_info_dict
    ]
    
    if not all_raw_files_processed_info: 
        pcb("run_error_phase1_no_valid_raws_after_cache", prog=(base_progress_phase1 + PROGRESS_WEIGHT_PHASE1_RAW_SCAN), lvl="ERROR")
        return # Sortie anticipée si aucun fichier n'a pu être traité avec succès

    current_global_progress = base_progress_phase1 + PROGRESS_WEIGHT_PHASE1_RAW_SCAN
    _log_memory_usage(progress_callback, "Fin Phase 1 (Prétraitement)")
    pcb("run_info_phase1_finished_cache", prog=current_global_progress, lvl="INFO", num_valid_raws=len(all_raw_files_processed_info))
    if time_per_raw_file_wcs: 
        pcb(f"    Temps moyen/brute (P1): {time_per_raw_file_wcs:.2f}s", prog=None, lvl="DEBUG")

    # --- Phase 2 (Clustering) ---
    base_progress_phase2 = current_global_progress
    _log_memory_usage(progress_callback, "Début Phase 2 (Clustering)")
    pcb("run_info_phase2_started", prog=base_progress_phase2, lvl="INFO")
    seestar_stack_groups = cluster_seestar_stacks(all_raw_files_processed_info, SEESTAR_STACK_CLUSTERING_THRESHOLD_DEG, progress_callback)
    if not seestar_stack_groups: pcb("run_error_phase2_no_groups", prog=(base_progress_phase2 + PROGRESS_WEIGHT_PHASE2_CLUSTERING), lvl="ERROR"); return
    cpu_total = os.cpu_count() or 1
    winsor_worker_limit = max(1, min(int(winsor_worker_limit_config), cpu_total))
    pcb(f"Winsor worker limit set to {winsor_worker_limit}" + (" (ProcessPoolExecutor enabled)" if winsor_worker_limit > 1 else ""), prog=None, lvl="INFO")
    if auto_limit_frames_per_master_tile_config:
        try:
            sample_path = seestar_stack_groups[0][0].get('path_preprocessed_cache')
            sample_arr = np.load(sample_path, mmap_mode='r')
            bytes_per_frame = sample_arr.nbytes
            sample_shape = sample_arr.shape
            sample_arr = None
            available_bytes = psutil.virtual_memory().available
            expected_workers = max(1, int(effective_base_workers * ALIGNMENT_PHASE_WORKER_RATIO))
            limit = max(
                1,
                int(
                    (available_bytes * auto_limit_memory_fraction_config)
                    // (expected_workers * bytes_per_frame * 6)
                ),
            )
            winsor_worker_limit = min(winsor_worker_limit, limit)
            new_groups = []
            for g in seestar_stack_groups:
                for i in range(0, len(g), limit):
                    new_groups.append(g[i:i+limit])
            if len(new_groups) != len(seestar_stack_groups):
                pcb(
                    "clusterstacks_info_groups_split_auto_limit",
                    prog=None,
                    lvl="INFO_DETAIL",
                    original=len(seestar_stack_groups),
                    new=len(new_groups),
                    limit=limit,
                    shape=str(sample_shape),
                )
            seestar_stack_groups = new_groups
        except Exception as e_auto:
            pcb("clusterstacks_warn_auto_limit_failed", prog=None, lvl="WARN", error=str(e_auto))
    current_global_progress = base_progress_phase2 + PROGRESS_WEIGHT_PHASE2_CLUSTERING
    num_seestar_stacks_to_process = len(seestar_stack_groups)
    _log_memory_usage(progress_callback, "Fin Phase 2"); pcb("run_info_phase2_finished", prog=current_global_progress, lvl="INFO", num_groups=num_seestar_stacks_to_process)



    # --- Phase 3 (Création Master Tuiles) ---
    base_progress_phase3 = current_global_progress
    _log_memory_usage(progress_callback, "Début Phase 3 (Master Tuiles)")
    pcb("run_info_phase3_started_from_cache", prog=base_progress_phase3, lvl="INFO")
    temp_master_tile_storage_dir = os.path.join(output_folder, "zemosaic_temp_master_tiles")
    try:
        if os.path.exists(temp_master_tile_storage_dir): shutil.rmtree(temp_master_tile_storage_dir)
        os.makedirs(temp_master_tile_storage_dir, exist_ok=True)
    except OSError as e_mkdir_mt: 
        pcb("run_error_phase3_mkdir_failed", prog=current_global_progress, lvl="ERROR", directory=temp_master_tile_storage_dir, error=str(e_mkdir_mt)); return
        
    master_tiles_results_list_temp = {}
    start_time_phase3 = time.monotonic()
    
    # Calcul des workers pour la Phase 3 (alignement/stacking des groupes)
    actual_num_workers_ph3 = _compute_phase_workers(
        effective_base_workers,
        num_seestar_stacks_to_process,
        ALIGNMENT_PHASE_WORKER_RATIO,
    )
    pcb(
        f"WORKERS_PHASE3: Utilisation de {actual_num_workers_ph3} worker(s). (Base: {effective_base_workers}, Ratio {ALIGNMENT_PHASE_WORKER_RATIO*100:.0f}%, Groupes: {num_seestar_stacks_to_process})",
        prog=None,
        lvl="INFO",
    )  # Log mis à jour pour clarté

    tiles_processed_count_ph3 = 0
    # Envoyer l'info initiale avant la boucle
    if num_seestar_stacks_to_process > 0:
        pcb(f"MASTER_TILE_COUNT_UPDATE:{tiles_processed_count_ph3}/{num_seestar_stacks_to_process}", prog=None, lvl="ETA_LEVEL")
    
    executor_ph3 = ThreadPoolExecutor(max_workers=actual_num_workers_ph3, thread_name_prefix="ZeMosaic_Ph3_")

    future_to_group_index = {
        executor_ph3.submit(
            create_master_tile,
            sg_info_list,
            i_stk,  # tile_id
            temp_master_tile_storage_dir,
            stack_norm_method, stack_weight_method, stack_reject_algo,
            stack_kappa_low, stack_kappa_high, parsed_winsor_limits,
            stack_final_combine,
            apply_radial_weight_config, radial_feather_fraction_config,
            radial_shape_power_config, min_radial_weight_floor_config,
            astap_exe_path, astap_data_dir_param, astap_search_radius_config,
            astap_downsample_config, astap_sensitivity_config, 180,  # timeout ASTAP
            winsor_worker_limit,
            progress_callback
        ): i_stk for i_stk, sg_info_list in enumerate(seestar_stack_groups)
    }

    # Wait for all master-tile tasks to finish before processing results
    executor_ph3.shutdown(wait=True)

    for future in as_completed(future_to_group_index):

            group_index_original = future_to_group_index[future]
            tiles_processed_count_ph3 += 1
            
            # --- ENVOYER LA MISE À JOUR DU COMPTEUR DE TUILES ---
            pcb(f"MASTER_TILE_COUNT_UPDATE:{tiles_processed_count_ph3}/{num_seestar_stacks_to_process}", prog=None, lvl="ETA_LEVEL")
            # --- FIN ENVOI MISE À JOUR ---
            
            prog_step_phase3 = base_progress_phase3 + int(PROGRESS_WEIGHT_PHASE3_MASTER_TILES * (tiles_processed_count_ph3 / max(1, num_seestar_stacks_to_process)))
            try:
                mt_result_path, mt_result_wcs = future.result()
                if mt_result_path and mt_result_wcs: 
                    master_tiles_results_list_temp[group_index_original] = (mt_result_path, mt_result_wcs)
                else: 
                    pcb("run_warn_phase3_master_tile_creation_failed_thread", prog=prog_step_phase3, lvl="WARN", stack_num=group_index_original + 1)
            except Exception as exc_thread_ph3: 
                pcb("run_error_phase3_thread_exception", prog=prog_step_phase3, lvl="ERROR", stack_num=group_index_original + 1, error=str(exc_thread_ph3))
                logger.error(f"Exception Phase 3 pour stack {group_index_original + 1}:", exc_info=True)
            
            if tiles_processed_count_ph3 % max(1, num_seestar_stacks_to_process // 5) == 0 or tiles_processed_count_ph3 == num_seestar_stacks_to_process : 
                 _log_memory_usage(progress_callback, f"Phase 3 - Traité {tiles_processed_count_ph3}/{num_seestar_stacks_to_process} tuiles")
            
            elapsed_phase3 = time.monotonic() - start_time_phase3
            time_per_master_tile_creation = elapsed_phase3 / max(1, tiles_processed_count_ph3)
            eta_phase3_sec = (num_seestar_stacks_to_process - tiles_processed_count_ph3) * time_per_master_tile_creation
            current_progress_in_run_percent_ph3 = base_progress_phase3 + (tiles_processed_count_ph3 / max(1, num_seestar_stacks_to_process)) * PROGRESS_WEIGHT_PHASE3_MASTER_TILES
            time_per_percent_point_global_ph3 = (time.monotonic() - start_time_total_run) / max(1, current_progress_in_run_percent_ph3) if current_progress_in_run_percent_ph3 > 0 else (time.monotonic() - start_time_total_run)
            total_eta_sec_ph3 = eta_phase3_sec + (100 - current_progress_in_run_percent_ph3) * time_per_percent_point_global_ph3
            update_gui_eta(total_eta_sec_ph3)


    master_tiles_results_list = [master_tiles_results_list_temp[i] for i in sorted(master_tiles_results_list_temp.keys())]
    del master_tiles_results_list_temp; gc.collect()
    if not master_tiles_results_list: 
        pcb("run_error_phase3_no_master_tiles_created", prog=(base_progress_phase3 + PROGRESS_WEIGHT_PHASE3_MASTER_TILES), lvl="ERROR"); return
    
    current_global_progress = base_progress_phase3 + PROGRESS_WEIGHT_PHASE3_MASTER_TILES
    _log_memory_usage(progress_callback, "Fin Phase 3"); 
    pcb("run_info_phase3_finished_from_cache", prog=current_global_progress, lvl="INFO", num_master_tiles=len(master_tiles_results_list))
    
    # Assurer que le compteur final est bien affiché (au cas où la dernière itération n'aurait pas été exactement le total)
    # Bien que la logique dans la boucle devrait déjà le faire. Peut être redondant mais ne fait pas de mal.
    pcb(f"MASTER_TILE_COUNT_UPDATE:{tiles_processed_count_ph3}/{num_seestar_stacks_to_process}", prog=None, lvl="ETA_LEVEL")

    logger.info("All master tiles complete, entering Phase 5 (reproject & coadd)")
    if progress_callback:
        try:
            progress_callback("run_info_phase3_finished", None, "INFO", num_master_tiles=len(master_tiles_results_list))
        except Exception:
            logger.warning("progress_callback failed for phase3 finished", exc_info=True)




    
    
    # --- Phase 4 (Calcul Grille Finale) ---
    base_progress_phase4 = current_global_progress
    _log_memory_usage(progress_callback, "Début Phase 4 (Calcul Grille)")
    pcb("run_info_phase4_started", prog=base_progress_phase4, lvl="INFO")
    wcs_list_for_final_grid = []; shapes_list_for_final_grid_hw = []
    for mt_path_iter,mt_wcs_iter in master_tiles_results_list:
        # ... (logique de récupération shape, inchangée) ...
        if not (mt_path_iter and os.path.exists(mt_path_iter) and mt_wcs_iter and mt_wcs_iter.is_celestial): pcb("run_warn_phase4_invalid_master_tile_for_grid", prog=None, lvl="WARN", path=os.path.basename(mt_path_iter if mt_path_iter else "N/A_path")); continue
        try:
            h_mt_loc,w_mt_loc=0,0
            if mt_wcs_iter.pixel_shape and mt_wcs_iter.pixel_shape[0] > 0 and mt_wcs_iter.pixel_shape[1] > 0 : h_mt_loc,w_mt_loc=mt_wcs_iter.pixel_shape[1],mt_wcs_iter.pixel_shape[0] 
            else: 
                with fits.open(mt_path_iter,memmap=True, do_not_scale_image_data=True) as hdul_mt_s:
                    if hdul_mt_s[0].data is None: pcb("run_warn_phase4_no_data_in_tile_fits", prog=None, lvl="WARN", path=os.path.basename(mt_path_iter)); continue
                    data_shape = hdul_mt_s[0].shape 
                    if len(data_shape) == 3: h_mt_loc,w_mt_loc = data_shape[1],data_shape[2]
                    elif len(data_shape) == 2: h_mt_loc,w_mt_loc = data_shape[0],data_shape[1]
                    else: pcb("run_warn_phase4_unhandled_tile_shape", prog=None, lvl="WARN", path=os.path.basename(mt_path_iter), shape=data_shape); continue 
                    if mt_wcs_iter and mt_wcs_iter.is_celestial and mt_wcs_iter.pixel_shape is None:
                        try: mt_wcs_iter.pixel_shape=(w_mt_loc,h_mt_loc)
                        except Exception as e_set_ps: pcb("run_warn_phase4_failed_set_pixel_shape", prog=None, lvl="WARN", path=os.path.basename(mt_path_iter), error=str(e_set_ps))
            if h_mt_loc > 0 and w_mt_loc > 0: shapes_list_for_final_grid_hw.append((int(h_mt_loc),int(w_mt_loc))); wcs_list_for_final_grid.append(mt_wcs_iter)
            else: pcb("run_warn_phase4_zero_dimensions_tile", prog=None, lvl="WARN", path=os.path.basename(mt_path_iter))
        except Exception as e_read_tile_shape: pcb("run_error_phase4_reading_tile_shape", prog=None, lvl="ERROR", path=os.path.basename(mt_path_iter), error=str(e_read_tile_shape)); logger.error(f"Erreur lecture shape tuile {os.path.basename(mt_path_iter)}:", exc_info=True); continue
    if not wcs_list_for_final_grid or not shapes_list_for_final_grid_hw or len(wcs_list_for_final_grid) != len(shapes_list_for_final_grid_hw): pcb("run_error_phase4_insufficient_tile_info", prog=(base_progress_phase4 + PROGRESS_WEIGHT_PHASE4_GRID_CALC), lvl="ERROR"); return
    final_mosaic_drizzle_scale = 1.0 
    final_output_wcs, final_output_shape_hw = _calculate_final_mosaic_grid(wcs_list_for_final_grid, shapes_list_for_final_grid_hw, final_mosaic_drizzle_scale, progress_callback)
    if not final_output_wcs or not final_output_shape_hw: pcb("run_error_phase4_grid_calc_failed", prog=(base_progress_phase4 + PROGRESS_WEIGHT_PHASE4_GRID_CALC), lvl="ERROR"); return
    current_global_progress = base_progress_phase4 + PROGRESS_WEIGHT_PHASE4_GRID_CALC
    _log_memory_usage(progress_callback, "Fin Phase 4"); pcb("run_info_phase4_finished", prog=current_global_progress, lvl="INFO", shape=final_output_shape_hw, crval=final_output_wcs.wcs.crval if final_output_wcs.wcs else 'N/A')

# --- Phase 5 (Assemblage Final) ---
    base_progress_phase5 = current_global_progress
    USE_INCREMENTAL_ASSEMBLY = (final_assembly_method_config == "incremental")
    _log_memory_usage(progress_callback, f"Début Phase 5 (Méthode: {final_assembly_method_config}, Rognage MT Appliqué: {apply_master_tile_crop_config}, %Rognage: {master_tile_crop_percent_config if apply_master_tile_crop_config else 'N/A'})") # Log mis à jour
    
    valid_master_tiles_for_assembly = []
    for mt_p, mt_w in master_tiles_results_list:
        if mt_p and os.path.exists(mt_p) and mt_w and mt_w.is_celestial: 
            valid_master_tiles_for_assembly.append((mt_p, mt_w))
        else:
            pcb("run_warn_phase5_invalid_tile_skipped_for_assembly", prog=None, lvl="WARN", filename=os.path.basename(mt_p if mt_p else 'N/A')) # Clé de log plus spécifique
            
    if not valid_master_tiles_for_assembly: 
        pcb("run_error_phase5_no_valid_tiles_for_assembly", prog=(base_progress_phase5 + PROGRESS_WEIGHT_PHASE5_ASSEMBLY), lvl="ERROR")
        # Nettoyage optionnel ici avant de retourner si besoin
        return

    final_mosaic_data_HWC, final_mosaic_coverage_HW = None, None
    log_key_phase5_failed, log_key_phase5_finished = "", ""

    # Vérification de la disponibilité des fonctions d'assemblage
    # (Tu pourrais les importer en haut du module pour éviter le check 'in globals()' à chaque fois)
    reproject_coadd_available = ('assemble_final_mosaic_reproject_coadd' in globals() and callable(assemble_final_mosaic_reproject_coadd))
    incremental_available = ('assemble_final_mosaic_incremental' in globals() and callable(assemble_final_mosaic_incremental))

    if USE_INCREMENTAL_ASSEMBLY:
        if not incremental_available: 
            pcb("run_error_phase5_inc_func_missing", prog=None, lvl="CRITICAL"); return
        pcb("run_info_phase5_started_incremental", prog=base_progress_phase5, lvl="INFO")
        inc_memmap_dir = temp_master_tile_storage_dir or output_folder
        final_mosaic_data_HWC, final_mosaic_coverage_HW = assemble_final_mosaic_incremental(
            master_tile_fits_with_wcs_list=valid_master_tiles_for_assembly,
            final_output_wcs=final_output_wcs,
            final_output_shape_hw=final_output_shape_hw,
            progress_callback=progress_callback,
            n_channels=3,
            apply_crop=apply_master_tile_crop_config,
            crop_percent=master_tile_crop_percent_config,
            process_workers=assembly_process_workers_config,
            memmap_dir=inc_memmap_dir,
            cleanup_memmap=True,
            # --- FIN PASSAGE ---
        )
        log_key_phase5_failed = "run_error_phase5_assembly_failed_incremental"
        log_key_phase5_finished = "run_info_phase5_finished_incremental"
    else: # Méthode Reproject & Coadd
        if not reproject_coadd_available: 
            pcb("run_error_phase5_reproject_coadd_func_missing", prog=None, lvl="CRITICAL"); return
        pcb("run_info_phase5_started_reproject_coadd", prog=base_progress_phase5, lvl="INFO")
        final_mosaic_data_HWC, final_mosaic_coverage_HW = assemble_final_mosaic_reproject_coadd(
            master_tile_fits_with_wcs_list=valid_master_tiles_for_assembly, 
            final_output_wcs=final_output_wcs, 
            final_output_shape_hw=final_output_shape_hw,
            progress_callback=progress_callback,
            n_channels=3, 
            match_bg=True,
            # --- PASSAGE DES PARAMÈTRES DE ROGNAGE ---
            apply_crop=apply_master_tile_crop_config,
            crop_percent=master_tile_crop_percent_config,
            use_memmap=coadd_use_memmap_config,
            memmap_dir=coadd_memmap_dir_config,
            cleanup_memmap=coadd_cleanup_memmap_config,
            process_workers=assembly_process_workers_config
            # --- FIN PASSAGE ---
        )
        log_key_phase5_failed = "run_error_phase5_assembly_failed_reproject_coadd"
        log_key_phase5_finished = "run_info_phase5_finished_reproject_coadd"

    if final_mosaic_data_HWC is None: 
        pcb(log_key_phase5_failed, prog=(base_progress_phase5 + PROGRESS_WEIGHT_PHASE5_ASSEMBLY), lvl="ERROR")
        # Nettoyage optionnel ici
        return
        
    current_global_progress = base_progress_phase5 + PROGRESS_WEIGHT_PHASE5_ASSEMBLY
    _log_memory_usage(progress_callback, "Fin Phase 5 (Assemblage)")
    pcb(log_key_phase5_finished, prog=current_global_progress, lvl="INFO", 
        shape=final_mosaic_data_HWC.shape if final_mosaic_data_HWC is not None else "N/A")
    

    # --- Phase 6 (Sauvegarde) ---
    base_progress_phase6 = current_global_progress
    _log_memory_usage(progress_callback, "Début Phase 6 (Sauvegarde)")
    pcb("run_info_phase6_started", prog=base_progress_phase6, lvl="INFO")
    output_base_name = f"zemosaic_MT{len(master_tiles_results_list)}_R{len(all_raw_files_processed_info)}"
    final_fits_path = os.path.join(output_folder, f"{output_base_name}.fits")
    
    final_header = fits.Header() 
    if final_output_wcs:
        try: final_header.update(final_output_wcs.to_header(relax=True))
        except Exception as e_hdr_wcs: pcb("run_warn_phase6_wcs_to_header_failed", error=str(e_hdr_wcs), lvl="WARN")
    
    final_header['SOFTWARE']=('ZeMosaic v0.9.4','Mosaic Software') # Incrémente la version si tu le souhaites
    final_header['NMASTILE']=(len(master_tiles_results_list),"Master Tiles combined")
    final_header['NRAWINIT']=(num_total_raw_files,"Initial raw images found")
    final_header['NRAWPROC']=(len(all_raw_files_processed_info),"Raw images with WCS processed")
    # ... (autres clés de config comme ASTAP, Stacking, etc.) ...
    final_header['STK_NORM'] = (str(stack_norm_method), 'Stacking: Normalization Method')
    final_header['STK_WGHT'] = (str(stack_weight_method), 'Stacking: Weighting Method')
    if apply_radial_weight_config:
        final_header['STK_RADW'] = (True, 'Stacking: Radial Weighting Applied')
        final_header['STK_RADFF'] = (radial_feather_fraction_config, 'Stacking: Radial Feather Fraction')
        final_header['STK_RADPW'] = (radial_shape_power_config, 'Stacking: Radial Weight Shape Power')
        final_header['STK_RADFLR'] = (min_radial_weight_floor_config, 'Stacking: Min Radial Weight Floor')
    else:
        final_header['STK_RADW'] = (False, 'Stacking: Radial Weighting Applied')
    final_header['STK_REJ'] = (str(stack_reject_algo), 'Stacking: Rejection Algorithm')
    # ... (kappa, winsor si pertinent pour l'algo de rejet) ...
    final_header['STK_COMB'] = (str(stack_final_combine), 'Stacking: Final Combine Method')
    final_header['ZMASMBMTH'] = (final_assembly_method_config, 'Final Assembly Method')
    final_header['ZM_WORKERS'] = (num_base_workers_config, 'GUI: Base workers config (0=auto)')

    try:
        if not (ZEMOSAIC_UTILS_AVAILABLE and zemosaic_utils): 
            raise RuntimeError("zemosaic_utils non disponible pour sauvegarde FITS.")
        zemosaic_utils.save_fits_image(
            image_data=final_mosaic_data_HWC,
            output_path=final_fits_path,
            header=final_header,
            overwrite=True,
            save_as_float=not save_final_as_uint16_config,
            progress_callback=progress_callback,
            axis_order="HWC",
        )
        
        if final_mosaic_coverage_HW is not None and np.any(final_mosaic_coverage_HW):
            coverage_path = os.path.join(output_folder, f"{output_base_name}_coverage.fits")
            cov_hdr = fits.Header() 
            if ASTROPY_AVAILABLE and final_output_wcs: 
                try: cov_hdr.update(final_output_wcs.to_header(relax=True))
                except: pass 
            cov_hdr['EXTNAME']=('COVERAGE','Coverage Map') 
            cov_hdr['BUNIT']=('count','Pixel contributions or sum of weights')
            zemosaic_utils.save_fits_image(
                final_mosaic_coverage_HW,
                coverage_path,
                header=cov_hdr,
                overwrite=True,
                save_as_float=True,
                progress_callback=progress_callback,
                axis_order="HWC",
            )
            pcb("run_info_coverage_map_saved", prog=None, lvl="INFO_DETAIL", filename=os.path.basename(coverage_path))
        
        current_global_progress = base_progress_phase6 + PROGRESS_WEIGHT_PHASE6_SAVE
        pcb("run_success_mosaic_saved", prog=current_global_progress, lvl="SUCCESS", filename=os.path.basename(final_fits_path))
    except Exception as e_save_m: 
        pcb("run_error_phase6_save_failed", prog=(base_progress_phase6 + PROGRESS_WEIGHT_PHASE6_SAVE), lvl="ERROR", error=str(e_save_m))
        logger.error("Erreur sauvegarde FITS final:", exc_info=True)
        # En cas d'échec de sauvegarde, on ne peut pas générer de preview car final_mosaic_data_HWC pourrait être le problème.
        # On essaie quand même de nettoyer avant de retourner.
        if 'final_mosaic_data_HWC' in locals() and final_mosaic_data_HWC is not None: del final_mosaic_data_HWC
        if 'final_mosaic_coverage_HW' in locals() and final_mosaic_coverage_HW is not None: del final_mosaic_coverage_HW
        gc.collect()
        return

    _log_memory_usage(progress_callback, "Fin Sauvegarde FITS (avant preview)")

    # --- MODIFIÉ : Génération de la Preview PNG avec stretch_auto_asifits_like ---
    if final_mosaic_data_HWC is not None and ZEMOSAIC_UTILS_AVAILABLE and zemosaic_utils:
        pcb("run_info_preview_stretch_started_auto_asifits", prog=None, lvl="INFO_DETAIL") # Log mis à jour
        try:
            # Vérifier si la fonction stretch_auto_asifits_like existe dans zemosaic_utils
            if hasattr(zemosaic_utils, 'stretch_auto_asifits_like') and callable(zemosaic_utils.stretch_auto_asifits_like):
                
                # Paramètres pour stretch_auto_asifits_like (à ajuster si besoin)
                # Ces valeurs sont des exemples, tu devras peut-être les affiner
                # ou les rendre configurables plus tard.
                preview_p_low = 2.5  # Percentile pour le point noir (plus élevé que pour asinh seul)
                preview_p_high = 99.8 # Percentile pour le point blanc initial
                                      # Facteur 'a' pour le stretch asinh après la normalisation initiale
                                      # Pour un stretch plus "doux" similaire à ASIFitsView, 'a' peut être plus grand.
                                      # ASIFitsView utilise souvent un 'midtones balance' (gamma-like) aussi.
                                      # Un 'a' de 10 comme dans ton code de test est très doux. Essayons 0.5 ou 1.0.
                preview_asinh_a = 20.0 # Test avec une valeur plus douce pour le 'a' de asinh

                m_stretched = zemosaic_utils.stretch_auto_asifits_like(
                    final_mosaic_data_HWC,
                    p_low=preview_p_low,
                    p_high=preview_p_high,
                    asinh_a=preview_asinh_a,
                    apply_wb=True  # Applique une balance des blancs automatique
                )

                if m_stretched is not None:
                    img_u8 = (np.clip(m_stretched.astype(np.float32), 0, 1) * 255).astype(np.uint8)
                    png_path = os.path.join(output_folder, f"{output_base_name}_preview.png")
                    try: 
                        import cv2 # Importer cv2 seulement si nécessaire
                        img_bgr = cv2.cvtColor(img_u8, cv2.COLOR_RGB2BGR)
                        if cv2.imwrite(png_path, img_bgr): 
                            pcb("run_success_preview_saved_auto_asifits", prog=None, lvl="SUCCESS", filename=os.path.basename(png_path))
                        else: 
                            pcb("run_warn_preview_imwrite_failed_auto_asifits", prog=None, lvl="WARN", filename=os.path.basename(png_path))
                    except ImportError: 
                        pcb("run_warn_preview_opencv_missing_for_auto_asifits", prog=None, lvl="WARN")
                    except Exception as e_cv2_prev: 
                        pcb("run_error_preview_opencv_failed_auto_asifits", prog=None, lvl="ERROR", error=str(e_cv2_prev))
                else:
                    pcb("run_error_preview_stretch_auto_asifits_returned_none", prog=None, lvl="ERROR")
            else:
                pcb("run_warn_preview_stretch_auto_asifits_func_missing", prog=None, lvl="WARN")
                # Fallback sur l'ancienne méthode si stretch_auto_asifits_like n'est pas trouvée
                # (Tu peux supprimer ce fallback si tu es sûr que la fonction existe)
                pcb("run_info_preview_fallback_to_simple_asinh", prog=None, lvl="DEBUG_DETAIL")
                if hasattr(zemosaic_utils, 'stretch_percentile_rgb') and zemosaic_utils.ASTROPY_VISUALIZATION_AVAILABLE:
                     m_stretched_fallback = zemosaic_utils.stretch_percentile_rgb(final_mosaic_data_HWC, p_low=0.5, p_high=99.9, independent_channels=False, asinh_a=0.01 )
                     if m_stretched_fallback is not None:
                        img_u8_fb = (np.clip(m_stretched_fallback.astype(np.float32), 0, 1) * 255).astype(np.uint8)
                        png_path_fb = os.path.join(output_folder, f"{output_base_name}_preview_fallback.png")
                        try:
                            import cv2
                            img_bgr_fb = cv2.cvtColor(img_u8_fb, cv2.COLOR_RGB2BGR)
                            cv2.imwrite(png_path_fb, img_bgr_fb)
                            pcb("run_success_preview_saved_fallback", prog=None, lvl="INFO_DETAIL", filename=os.path.basename(png_path_fb))
                        except: pass # Ignorer erreur fallback

        except Exception as e_stretch_main: 
            pcb("run_error_preview_stretch_unexpected_main", prog=None, lvl="ERROR", error=str(e_stretch_main))
            logger.error("Erreur imprévue lors de la génération de la preview:", exc_info=True)
            
    if 'final_mosaic_data_HWC' in locals() and final_mosaic_data_HWC is not None: del final_mosaic_data_HWC
    if 'final_mosaic_coverage_HW' in locals() and final_mosaic_coverage_HW is not None: del final_mosaic_coverage_HW
    gc.collect()



    # --- Phase 7 (Nettoyage) ---
    # ... (contenu Phase 7 inchangé) ...
    base_progress_phase7 = current_global_progress
    _log_memory_usage(progress_callback, "Début Phase 7 (Nettoyage)")
    pcb("run_info_phase7_cleanup_starting", prog=base_progress_phase7, lvl="INFO")
    try:
        if os.path.exists(temp_image_cache_dir): shutil.rmtree(temp_image_cache_dir); pcb("run_info_temp_preprocessed_cache_cleaned", prog=None, lvl="INFO_DETAIL", directory=temp_image_cache_dir)
        if os.path.exists(temp_master_tile_storage_dir): shutil.rmtree(temp_master_tile_storage_dir); pcb("run_info_temp_master_tiles_fits_cleaned", prog=None, lvl="INFO_DETAIL", directory=temp_master_tile_storage_dir)
    except Exception as e_clean_final: pcb("run_warn_phase7_cleanup_failed", prog=None, lvl="WARN", error=str(e_clean_final))
    current_global_progress = base_progress_phase7 + PROGRESS_WEIGHT_PHASE7_CLEANUP; current_global_progress = min(100, current_global_progress)
    _log_memory_usage(progress_callback, "Fin Phase 7"); pcb("CHRONO_STOP_REQUEST", prog=None, lvl="CHRONO_LEVEL"); update_gui_eta(0)
    total_duration_sec = time.monotonic() - start_time_total_run
    pcb("run_success_processing_completed", prog=current_global_progress, lvl="SUCCESS", duration=f"{total_duration_sec:.2f}")
    gc.collect(); _log_memory_usage(progress_callback, "Fin Run Hierarchical Mosaic (après GC final)")
    logger.info(f"===== Run Hierarchical Mosaic COMPLETED in {total_duration_sec:.2f}s =====")

####################################################################################################################################################################




#--- Worker process helper ---
def run_hierarchical_mosaic_process(progress_queue, *args, **kwargs):
    """Execute :func:`run_hierarchical_mosaic` in a separate process.

    Parameters are identical to :func:`run_hierarchical_mosaic` **except** for
    ``progress_callback`` which is automatically provided so the caller should
    omit it. Any log message produced by the worker will be sent back through
    ``progress_queue``.
    """

    def queue_callback(message_key_or_raw, progress_value=None, level="INFO", **cb_kwargs):
        progress_queue.put((message_key_or_raw, progress_value, level, cb_kwargs))

    # Insert the queue callback at the expected position for progress_callback
    # (after ``cluster_threshold_config`` and before stacking parameters).
    full_args = args[:8] + (queue_callback,) + args[8:]

    try:
        run_hierarchical_mosaic(*full_args, **kwargs)
    except Exception as e_proc:
        progress_queue.put(("PROCESS_ERROR", None, "ERROR", {"error": str(e_proc)}))
    finally:
        progress_queue.put(("PROCESS_DONE", None, "INFO", {}))

if __name__ == "__main__":
    import argparse
    import json

    parser = argparse.ArgumentParser(description="ZeMosaic worker")
    parser.add_argument("input_folder", help="Folder with input FITS")
    parser.add_argument("output_folder", help="Destination folder")
    parser.add_argument("--config", default=None, help="Optional config JSON")
    parser.add_argument("--coadd_use_memmap", action="store_true",
                        help="Write sum/cov arrays to disk via numpy.memmap")
    parser.add_argument("--coadd_memmap_dir", default=None,
                        help="Directory to store *.dat blocks")
    parser.add_argument("--coadd_cleanup_memmap", action="store_true",
                        default=True,
                        help="Delete *.dat blocks when the run finishes")
    parser.add_argument("--no_auto_limit_frames", action="store_true",
                        help="Disable automatic frame limit per master tile")
    parser.add_argument("--assembly_process_workers", type=int, default=None,
                        help="Number of processes for final assembly (0=auto)")
    parser.add_argument("-W", "--winsor-workers", type=int, default=None,
                        help="Process workers for Winsorized rejection (1-16)")
    args = parser.parse_args()

    cfg = {}
    if ZEMOSAIC_CONFIG_AVAILABLE and zemosaic_config:
        cfg.update(zemosaic_config.load_config())
    if args.config:
        try:
            with open(args.config, "r", encoding="utf-8") as f:
                cfg.update(json.load(f))
        except Exception:
            pass

    run_hierarchical_mosaic(
        input_folder=args.input_folder,
        output_folder=args.output_folder,
        astap_exe_path=cfg.get("astap_executable_path", ""),
        astap_data_dir_param=cfg.get("astap_data_directory_path", ""),
        astap_search_radius_config=cfg.get("astap_default_search_radius", 3.0),
        astap_downsample_config=cfg.get("astap_default_downsample", 2),
        astap_sensitivity_config=cfg.get("astap_default_sensitivity", 100),
        cluster_threshold_config=cfg.get("cluster_threshold", 0.08),
        progress_callback=None,
        stack_norm_method=cfg.get("stacking_normalize_method", "linear_fit"),
        stack_weight_method=cfg.get("stacking_weighting_method", "noise_variance"),
        stack_reject_algo=cfg.get("stacking_rejection_algorithm", "winsorized_sigma_clip"),
        stack_kappa_low=cfg.get("stacking_kappa_low", 3.0),
        stack_kappa_high=cfg.get("stacking_kappa_high", 3.0),
        parsed_winsor_limits=(0.05, 0.05),
        stack_final_combine=cfg.get("stacking_final_combine_method", "mean"),
        apply_radial_weight_config=cfg.get("apply_radial_weight", False),
        radial_feather_fraction_config=cfg.get("radial_feather_fraction", 0.8),
        radial_shape_power_config=cfg.get("radial_shape_power", 2.0),
        min_radial_weight_floor_config=cfg.get("min_radial_weight_floor", 0.0),
        final_assembly_method_config=cfg.get("final_assembly_method", "reproject_coadd"),
        num_base_workers_config=cfg.get("num_processing_workers", 0),
        apply_master_tile_crop_config=cfg.get("apply_master_tile_crop", True),
        master_tile_crop_percent_config=cfg.get("master_tile_crop_percent", 18.0),
        save_final_as_uint16_config=cfg.get("save_final_as_uint16", False),
        coadd_use_memmap_config=args.coadd_use_memmap or cfg.get("coadd_use_memmap", False),
        coadd_memmap_dir_config=args.coadd_memmap_dir or cfg.get("coadd_memmap_dir", None),
        coadd_cleanup_memmap_config=args.coadd_cleanup_memmap if args.coadd_cleanup_memmap else cfg.get("coadd_cleanup_memmap", True),
        assembly_process_workers_config=args.assembly_process_workers if args.assembly_process_workers is not None else cfg.get("assembly_process_workers", 0),
        auto_limit_frames_per_master_tile_config=(not args.no_auto_limit_frames) and cfg.get("auto_limit_frames_per_master_tile", True),
        auto_limit_memory_fraction_config=cfg.get("auto_limit_memory_fraction", 0.2),
        winsor_worker_limit_config=args.winsor_workers if args.winsor_workers is not None else cfg.get("winsor_worker_limit", 2),
    )<|MERGE_RESOLUTION|>--- conflicted
+++ resolved
@@ -925,7 +925,7 @@
     sum_shape = (h, w, n_channels)
     weight_shape = (h, w)
 
-<<<<<<< HEAD
+
     internal_temp_dir = False
     if memmap_dir is None:
         memmap_dir = tempfile.mkdtemp(prefix="zemosaic_memmap_")
@@ -942,15 +942,7 @@
         pcb_asm("assemble_error_memmap_write_failed_inc", prog=None, lvl="ERROR", error=str(e_create))
         logger.error("Failed to create memmap FITS", exc_info=True)
         return None, None
-=======
-    memmap_dir = memmap_dir or os.getcwd()
-    os.makedirs(memmap_dir, exist_ok=True)
-    sum_path = os.path.join(memmap_dir, "SOMME.fits")
-    weight_path = os.path.join(memmap_dir, "WEIGHT.fits")
-
-    fits.writeto(sum_path, np.zeros(sum_shape, dtype=dtype_accumulator), overwrite=True)
-    fits.writeto(weight_path, np.zeros(weight_shape, dtype=dtype_norm), overwrite=True)
->>>>>>> cc8fb91d
+
 
     try:
         req_workers = int(process_workers)
@@ -959,20 +951,14 @@
     max_procs = req_workers if req_workers > 0 else min(os.cpu_count() or 1, len(master_tile_fits_with_wcs_list))
     pcb_asm(f"ASM_INC: Using {max_procs} process workers", lvl="DEBUG_DETAIL")
 
-<<<<<<< HEAD
+
     try:
         with ProcessPoolExecutor(max_workers=max_procs) as ex, \
                 fits.open(sum_path, mode="update", memmap=True) as hsum, \
                 fits.open(weight_path, mode="update", memmap=True) as hwei:
             fsum = hsum[0].data
             fwei = hwei[0].data
-=======
-    with ProcessPoolExecutor(max_workers=max_procs) as ex, \
-            fits.open(sum_path, mode="update", memmap=True) as hsum, \
-            fits.open(weight_path, mode="update", memmap=True) as hwei:
-        fsum = hsum[0].data
-        fwei = hwei[0].data
->>>>>>> cc8fb91d
+
 
         future_map = {}
         for tile_idx, (tile_path, tile_wcs) in enumerate(master_tile_fits_with_wcs_list, 1):
@@ -1058,14 +1044,13 @@
                 os.remove(p)
             except OSError:
                 pass
-<<<<<<< HEAD
+
         if internal_temp_dir:
             try:
                 os.rmdir(memmap_dir)
             except OSError:
                 pass
-=======
->>>>>>> cc8fb91d
+
 
     return mosaic, weight_data
 
