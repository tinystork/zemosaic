--- conflicted
+++ resolved
@@ -888,7 +888,7 @@
             del data_tile_cxhxw; gc.collect()
 
             data_to_use_for_reproject = current_tile_data_hwc
-<<<<<<< HEAD
+
             wcs_to_use_for_reproject = mt_wcs_obj_original
             if wcs_to_use_for_reproject is None:
                 try:
@@ -898,15 +898,7 @@
                     continue
 
             if apply_crop and crop_percent > 1e-3:  # Appliquer si crop_percent significatif
-=======
-            try:
-                wcs_to_use_for_reproject = _load_wcs_from_fits(tile_path)
-            except Exception:
-                pcb_asm("assemble_warn_tile_wcs_load_failed_inc", prog=None, lvl="WARN", filename=os.path.basename(tile_path))
-                continue
-
-            if apply_crop and crop_percent > 1e-3:
->>>>>>> 8386f1a0
+
                 if ZEMOSAIC_UTILS_AVAILABLE and hasattr(zemosaic_utils, 'crop_image_and_wcs'):
                     pcb_asm(f"  ASM_INC: Rognage {crop_percent:.1f}% pour tuile {os.path.basename(tile_path)}", lvl="DEBUG_DETAIL")
                     cropped_data, cropped_wcs = zemosaic_utils.crop_image_and_wcs(
@@ -1098,7 +1090,7 @@
             
             # --- APPLICATION DU ROGNAGE SI ACTIVÉ ---
             data_to_use_for_assembly = current_tile_data_hwc
-<<<<<<< HEAD
+
             wcs_to_use_for_assembly = mt_wcs_obj_original
             if wcs_to_use_for_assembly is None:
                 try:
@@ -1106,24 +1098,16 @@
                 except Exception:
                     _pcb("assemble_warn_tile_wcs_load_failed_reproject_coadd", prog=None, lvl="WARN", filename=os.path.basename(mt_path))
                     continue
-=======
-            try:
-                wcs_to_use_for_assembly = _load_wcs_from_fits(mt_path)
-            except Exception:
-                _pcb("assemble_warn_tile_wcs_load_failed_reproject_coadd", prog=None, lvl="WARN", filename=os.path.basename(mt_path))
-                continue
->>>>>>> 8386f1a0
+
 
             if apply_crop and crop_percent > 1e-3: # Appliquer si crop_percent > 0 (avec une petite tolérance)
                 if ZEMOSAIC_UTILS_AVAILABLE and hasattr(zemosaic_utils, 'crop_image_and_wcs'):
                     _pcb(f"    ASM_REPROJ_COADD: Rognage {crop_percent:.1f}% pour tuile {os.path.basename(mt_path)}", lvl="DEBUG_DETAIL")
                     cropped_data, cropped_wcs = zemosaic_utils.crop_image_and_wcs(
                         current_tile_data_hwc,
-<<<<<<< HEAD
+
                         mt_wcs_obj_original,
-=======
-                        wcs_to_use_for_assembly,
->>>>>>> 8386f1a0
+
                         crop_percent / 100.0, # La fonction attend une fraction (0.0 à 1.0)
                         progress_callback=progress_callback
                     )
@@ -1706,15 +1690,11 @@
             
             prog_step_phase3 = base_progress_phase3 + int(PROGRESS_WEIGHT_PHASE3_MASTER_TILES * (tiles_processed_count_ph3 / max(1, num_seestar_stacks_to_process)))
             try:
-<<<<<<< HEAD
+
                 mt_result_path, mt_result_wcs = future.result()
                 if mt_result_path and mt_result_wcs:
                     master_tiles_results_list_temp[group_index_original] = (mt_result_path, mt_result_wcs)
-=======
-                mt_result_path = future.result()
-                if mt_result_path:
-                    master_tiles_results_list_temp[group_index_original] = mt_result_path
->>>>>>> 8386f1a0
+
                 else:
                     pcb("run_warn_phase3_master_tile_creation_failed_thread", prog=prog_step_phase3, lvl="WARN", stack_num=group_index_original + 1)
             except Exception as exc_thread_ph3: 
@@ -1764,7 +1744,7 @@
     pcb("run_info_phase4_started", prog=base_progress_phase4, lvl="INFO")
     wcs_list_for_final_grid = []
     shapes_list_for_final_grid_hw = []
-<<<<<<< HEAD
+
     for mt_path_iter, mt_wcs_iter in master_tiles_results_list:
         if not (mt_path_iter and os.path.exists(mt_path_iter)):
             pcb("run_warn_phase4_invalid_master_tile_for_grid", prog=None, lvl="WARN", path=os.path.basename(mt_path_iter if mt_path_iter else "N/A_path"));
@@ -1775,17 +1755,7 @@
             except Exception:
                 pcb("run_warn_phase4_invalid_master_tile_for_grid", prog=None, lvl="WARN", path=os.path.basename(mt_path_iter))
                 continue
-=======
-    for mt_path_iter in master_tiles_results_list:
-        if not (mt_path_iter and os.path.exists(mt_path_iter)):
-            pcb("run_warn_phase4_invalid_master_tile_for_grid", prog=None, lvl="WARN", path=os.path.basename(mt_path_iter if mt_path_iter else "N/A_path"));
-            continue
-        try:
-            mt_wcs_iter = _load_wcs_from_fits(mt_path_iter)
-        except Exception:
-            pcb("run_warn_phase4_invalid_master_tile_for_grid", prog=None, lvl="WARN", path=os.path.basename(mt_path_iter))
-            continue
->>>>>>> 8386f1a0
+
         try:
             h_mt_loc,w_mt_loc=0,0
             if mt_wcs_iter.pixel_shape and mt_wcs_iter.pixel_shape[0] > 0 and mt_wcs_iter.pixel_shape[1] > 0 : h_mt_loc,w_mt_loc=mt_wcs_iter.pixel_shape[1],mt_wcs_iter.pixel_shape[0] 
@@ -1815,15 +1785,11 @@
     _log_memory_usage(progress_callback, f"Début Phase 5 (Méthode: {final_assembly_method_config}, Rognage MT Appliqué: {apply_master_tile_crop_config}, %Rognage: {master_tile_crop_percent_config if apply_master_tile_crop_config else 'N/A'})") # Log mis à jour
     
     valid_master_tiles_for_assembly = []
-<<<<<<< HEAD
+
     for mt_p, mt_w in master_tiles_results_list:
         if mt_p and os.path.exists(mt_p) and mt_w and mt_w.is_celestial:
             valid_master_tiles_for_assembly.append((mt_p, mt_w))
-=======
-    for mt_p in master_tiles_results_list:
-        if mt_p and os.path.exists(mt_p):
-            valid_master_tiles_for_assembly.append(mt_p)
->>>>>>> 8386f1a0
+
         else:
             pcb("run_warn_phase5_invalid_tile_skipped_for_assembly", prog=None, lvl="WARN", filename=os.path.basename(mt_p if mt_p else 'N/A')) # Clé de log plus spécifique
             
