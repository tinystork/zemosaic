"""
╔══════════════════════════════════════════════════════════════════════╗
║ ZeMosaic / ZeSeestarStacker Project                                  ║
║                                                                      ║
║ Auteur  : Tinystork, seigneur des couteaux à beurre (aka Tristan Nauleau)  
║ Partenaire : J.A.R.V.I.S. (/ˈdʒɑːrvɪs/) — Just a Rather Very Intelligent System  
║              (aka ChatGPT, Grand Maître du ciselage de code)         ║
║                                                                      ║
║ Licence : GNU General Public License v3.0 (GPL-3.0)                  ║
║                                                                      ║
║ Description :                                                        ║
║   Ce programme a été forgé à la lueur des pixels et de la caféine,   ║
║   dans le but noble de transformer des nuages de photons en art      ║
║   astronomique. Si vous l’utilisez, pensez à dire “merci”,           ║
║   à lever les yeux vers le ciel, ou à citer Tinystork et J.A.R.V.I.S.║
║   (le karma des développeurs en dépend).                             ║
║                                                                      ║
║ Avertissement :                                                      ║
║   Aucune IA ni aucun couteau à beurre n’a été blessé durant le       ║
║   développement de ce code.                                          ║
╚══════════════════════════════════════════════════════════════════════╝


╔══════════════════════════════════════════════════════════════════════╗
║ ZeMosaic / ZeSeestarStacker Project                                  ║
║                                                                      ║
║ Author  : Tinystork, Lord of the Butter Knives (aka Tristan Nauleau) ║
║ Partner : J.A.R.V.I.S. (/ˈdʒɑːrvɪs/) — Just a Rather Very Intelligent System  
║           (aka ChatGPT, Grand Master of Code Chiseling)              ║
║                                                                      ║
║ License : GNU General Public License v3.0 (GPL-3.0)                  ║
║                                                                      ║
║ Description:                                                         ║
║   This program was forged under the sacred light of pixels and       ║
║   caffeine, with the noble intent of turning clouds of photons into  ║
║   astronomical art. If you use it, please consider saying “thanks,”  ║
║   gazing at the stars, or crediting Tinystork and J.A.R.V.I.S. —     ║
║   developer karma depends on it.                                     ║
║                                                                      ║
║ Disclaimer:                                                          ║
║   No AIs or butter knives were harmed in the making of this code.    ║
╚══════════════════════════════════════════════════════════════════════╝
"""

from __future__ import annotations

# zemosaic_worker.py

import os
import copy
import shutil
import time
import traceback
import gc
import logging
import inspect  # Pas utilisé directement ici, mais peut être utile pour des introspections futures
import math
from datetime import datetime
import psutil
import tempfile
import glob
import uuid
import multiprocessing
import threading
import itertools
from dataclasses import dataclass
from typing import Callable, Any
from types import SimpleNamespace

import numpy as np

from zemosaic_policy import (
    compute_auto_max_raw_per_master_tile,
    compute_auto_tile_caps as _compute_auto_tile_caps,
)

from concurrent.futures import ThreadPoolExecutor, ProcessPoolExecutor, wait, FIRST_COMPLETED, as_completed
# BrokenProcessPool moved under concurrent.futures.process in modern Python
from concurrent.futures.process import BrokenProcessPool

# Nombre maximum de tentatives d'alignement avant abandon définitif
MAX_ALIGNMENT_RETRY_ATTEMPTS = 3

def cluster_seestar_stacks_connected(
    all_raw_files_with_info: list,
    stack_threshold_deg: float,
    progress_callback: callable,
    orientation_split_threshold_deg: float = 0.0,
):
    """Order-invariant clustering of Seestar raws using spherical proximity.

    Builds a proximity graph (edges when separation < threshold) and returns
    connected components. Deterministic across runs when input ordering is
    stable (we sort file paths earlier).
    """
    # Deps imported later in module; they will be available at runtime
    try:
        ok_astropy = ASTROPY_AVAILABLE and (SkyCoord is not None) and (u is not None) and (Angle is not None)
    except NameError:
        ok_astropy = False
    if not ok_astropy:
        _log_and_callback("clusterstacks_error_astropy_unavailable", level="ERROR", callback=progress_callback)
        return []
    if not all_raw_files_with_info:
        _log_and_callback("clusterstacks_warn_no_raw_info", level="WARN", callback=progress_callback)
        return []
    _log_and_callback(
        "clusterstacks_info_start",
        num_files=len(all_raw_files_with_info),
        threshold=stack_threshold_deg,
        level="INFO",
        callback=progress_callback,
    )
    panel_centers_sky = []
    panel_data_for_clustering = []
    panel_orientations_deg = []  # orientation of +X pixel axis on sky, in degrees [0,360)
    for info in all_raw_files_with_info:
        wcs_obj = info.get("wcs")
        if not (wcs_obj and getattr(wcs_obj, "is_celestial", False)):
            continue
        try:
            if getattr(wcs_obj, "pixel_shape", None):
                cx = wcs_obj.pixel_shape[0] / 2.0
                cy = wcs_obj.pixel_shape[1] / 2.0
                center_world = wcs_obj.pixel_to_world(cx, cy)
            elif hasattr(wcs_obj, "wcs") and hasattr(wcs_obj.wcs, "crval"):
                center_world = SkyCoord(
                    ra=float(wcs_obj.wcs.crval[0]) * u.deg,
                    dec=float(wcs_obj.wcs.crval[1]) * u.deg,
                    frame="icrs",
                )
            else:
                continue
            panel_centers_sky.append(center_world)
            panel_data_for_clustering.append(info)
            # Optionally compute orientation of X pixel axis using WCS
            if orientation_split_threshold_deg and float(orientation_split_threshold_deg) > 0:
                try:
                    # Use center pixel + one-pixel step in +X to get position angle
                    if getattr(wcs_obj, "pixel_shape", None):
                        cx = wcs_obj.pixel_shape[0] / 2.0
                        cy = wcs_obj.pixel_shape[1] / 2.0
                    else:
                        cx, cy = 0.0, 0.0
                    c0 = wcs_obj.pixel_to_world(cx, cy)
                    c1 = wcs_obj.pixel_to_world(cx + 1.0, cy)
                    pa = c0.position_angle(c1).to(u.deg).value  # east of north
                    ang = float(pa) % 360.0
                    panel_orientations_deg.append(ang)
                except Exception:
                    panel_orientations_deg.append(None)
            else:
                panel_orientations_deg.append(None)
        except Exception:
            continue
    if not panel_centers_sky:
        _log_and_callback("clusterstacks_warn_no_centers", level="WARN", callback=progress_callback)
        return []
    coords = SkyCoord(
        ra=[c.ra for c in panel_centers_sky],
        dec=[c.dec for c in panel_centers_sky],
        frame="icrs",
    )
    max_sep = Angle(float(stack_threshold_deg), unit=u.deg)
    try:
        idx1, idx2, _, _ = coords.search_around_sky(coords, max_sep)
    except Exception:
        idx1, idx2 = np.array([], dtype=int), np.array([], dtype=int)
    n = len(coords)
    parent = list(range(n))
    def find(a):
        while parent[a] != a:
            parent[a] = parent[parent[a]]
            a = parent[a]
        return a
    def union(a, b):
        ra, rb = find(a), find(b)
        if ra != rb:
            parent[rb] = ra
    def _circ_delta_deg(a: float, b: float) -> float:
        d = abs(float(a) - float(b))
        if d > 180.0:
            d = 360.0 - d
        return d

    for a, b in zip(idx1, idx2):
        ia, ib = int(a), int(b)
        if ia == ib:
            continue
        # If orientation-split is enabled, only connect when |Δangle| <= threshold
        if orientation_split_threshold_deg and float(orientation_split_threshold_deg) > 0:
            oa = panel_orientations_deg[ia] if ia < len(panel_orientations_deg) else None
            ob = panel_orientations_deg[ib] if ib < len(panel_orientations_deg) else None
            if oa is None or ob is None:
                # Cannot compare orientations: do not connect
                continue
            if _circ_delta_deg(oa, ob) > float(orientation_split_threshold_deg):
                continue
        union(ia, ib)
    groups_indices = {}
    for i in range(n):
        r = find(i)
        groups_indices.setdefault(r, []).append(i)
    ordered_roots = sorted(groups_indices.keys(), key=lambda r: min(groups_indices[r]))
    groups = []
    for r in ordered_roots:
        members = groups_indices[r]
        members.sort()
        groups.append([panel_data_for_clustering[i] for i in members])
    _log_and_callback("clusterstacks_info_finished", num_groups=len(groups), level="INFO", callback=progress_callback)
    return groups


# --- Phase 3 center-out helpers -------------------------------------------------


@dataclass
class _CenterPreviewEntry:
    tile_id: int
    preview: "np.ndarray | None"
    wcs: object | None
    stats: dict | None
    mode: str
    gain: float
    offset: float


class CenterOutNormalizationContext:
    def __init__(
        self,
        anchor_tile_original_id: int,
        ordered_tile_ids: list[int],
        tile_distances: dict[int, float] | None,
        settings: dict,
        global_center=None,
        logger_instance=None,
    ):
        self.anchor_original_id = int(anchor_tile_original_id)
        self.ordered_tile_ids = list(ordered_tile_ids)
        self._rank_map = {tid: idx for idx, tid in enumerate(self.ordered_tile_ids)}
        self.tile_distances = dict(tile_distances or {})
        self.settings = settings or {}
        self.global_center = global_center
        self.logger = logger_instance or logger
        self._lock = threading.RLock()
        self._entries: dict[int, _CenterPreviewEntry] = {}
        self.anchor_stats: dict | None = None
        self.anchor_ready_event = threading.Event()

    def get_rank(self, tile_id: int) -> int | None:
        return self._rank_map.get(int(tile_id))

    def get_distance(self, tile_id: int) -> float | None:
        return self.tile_distances.get(int(tile_id))

    def wait_for_anchor(self) -> bool:
        if self.anchor_ready_event.is_set():
            return True
        return self.anchor_ready_event.wait(timeout=60.0)

    def register_tile(
        self,
        tile_id: int,
        preview: "np.ndarray | None",
        preview_wcs,
        stats: dict | None,
        gain: float,
        offset: float,
        mode: str,
    ) -> None:
        entry = _CenterPreviewEntry(
            tile_id=int(tile_id),
            preview=None if preview is None else np.asarray(preview, dtype=np.float32, copy=True),
            wcs=preview_wcs,
            stats=stats.copy() if isinstance(stats, dict) else stats,
            mode=str(mode),
            gain=float(gain),
            offset=float(offset),
        )
        with self._lock:
            self._entries[int(tile_id)] = entry
            if int(tile_id) == self.anchor_original_id:
                self.anchor_stats = entry.stats
                self.anchor_ready_event.set()

    def get_processed_tiles(self, exclude_tile_id: int | None = None) -> list[_CenterPreviewEntry]:
        with self._lock:
            items = [
                entry
                for tid, entry in self._entries.items()
                if exclude_tile_id is None or int(tid) != int(exclude_tile_id)
            ]
        items.sort(key=lambda ent: (self.get_rank(ent.tile_id) if self.get_rank(ent.tile_id) is not None else 1_000_000))
        return items

    def get_anchor_stats(self) -> dict | None:
        with self._lock:
            return self.anchor_stats.copy() if isinstance(self.anchor_stats, dict) else self.anchor_stats


def _extract_group_center_skycoord(group_info_list: list[dict]) -> "SkyCoord | None":
    if not group_info_list:
        return None
    if not (ASTROPY_AVAILABLE and SkyCoord and u):
        return None
    for entry in group_info_list:
        wcs_obj = entry.get("wcs")
        if wcs_obj and getattr(wcs_obj, "is_celestial", False):
            try:
                if getattr(wcs_obj, "pixel_shape", None):
                    width = float(wcs_obj.pixel_shape[0])
                    height = float(wcs_obj.pixel_shape[1])
                else:
                    shape = entry.get("preprocessed_shape")
                    if shape and len(shape) >= 2:
                        height = float(shape[0])
                        width = float(shape[1])
                    else:
                        height = width = 0.0
                cx = width / 2.0
                cy = height / 2.0
                center_world = wcs_obj.pixel_to_world(cx, cy)
                if isinstance(center_world, SkyCoord):
                    return center_world
            except Exception:
                pass
            try:
                if hasattr(wcs_obj, "wcs") and wcs_obj.wcs and wcs_obj.wcs.crval is not None:
                    ra = float(wcs_obj.wcs.crval[0])
                    dec = float(wcs_obj.wcs.crval[1])
                    return SkyCoord(ra=ra * u.deg, dec=dec * u.deg, frame="icrs")
            except Exception:
                pass
    for entry in group_info_list:
        header = entry.get("header")
        if header is None:
            continue
        try:
            if hasattr(header, "get"):
                ra_val = header.get("CRVAL1")
                dec_val = header.get("CRVAL2")
            else:
                ra_val = header["CRVAL1"]
                dec_val = header["CRVAL2"]
            if ra_val is None or dec_val is None:
                continue
            return SkyCoord(ra=float(ra_val) * u.deg, dec=float(dec_val) * u.deg, frame="icrs")
        except Exception:
            continue
    return None


def _compute_center_out_order(
    seestar_stack_groups: list[list[dict]],
) -> tuple[list[int], "SkyCoord", dict[int, float]] | None:
    if not seestar_stack_groups:
        return None
    if not (ASTROPY_AVAILABLE and SkyCoord and u):
        return None
    centers = []
    fallback = []
    for idx, group in enumerate(seestar_stack_groups):
        center = _extract_group_center_skycoord(group)
        if center:
            centers.append((idx, center))
        else:
            fallback.append(idx)
    if not centers:
        return None
    arr = np.array([coord.cartesian.xyz.value for _, coord in centers], dtype=np.float64)
    norm = np.linalg.norm(arr, axis=1)
    norm[norm == 0] = 1.0
    arr = arr / norm[:, None]
    vec = arr.mean(axis=0)
    if np.linalg.norm(vec) <= 0:
        return None
    vec_norm = vec / np.linalg.norm(vec)
    spherical = SkyCoord(
        x=vec_norm[0] * u.one,
        y=vec_norm[1] * u.one,
        z=vec_norm[2] * u.one,
        frame="icrs",
        representation_type="cartesian",
    ).spherical
    global_center = SkyCoord(ra=spherical.lon.to(u.deg), dec=spherical.lat.to(u.deg), frame="icrs")
    distances: dict[int, float] = {}
    for idx, coord in centers:
        try:
            distances[idx] = float(coord.separation(global_center).deg)
        except Exception:
            distances[idx] = float("nan")
    ordered = sorted(
        [idx for idx, _ in centers],
        key=lambda tid: (distances.get(tid, float("inf")), tid),
    )
    for idx in fallback:
        if idx not in ordered:
            ordered.append(idx)
    return ordered, global_center, distances


def apply_center_out_normalization_p3(
    tile_array: "np.ndarray",
    tile_wcs,
    tile_id: int,
    context: CenterOutNormalizationContext | None,
    settings: dict | None,
    log_func: Callable | None = None,
) -> tuple["np.ndarray", tuple[float, float] | None, str, dict]:
    if tile_array is None or context is None or not settings or not settings.get("enabled", True):
        return tile_array, None, "disabled", {}

    preview_size = int(settings.get("preview_size", 256))
    sky_percent = settings.get("sky_percentile", (25.0, 60.0))
    if not (isinstance(sky_percent, (tuple, list)) and len(sky_percent) >= 2):
        sky_percent = (25.0, 60.0)
    sky_low, sky_high = float(sky_percent[0]), float(sky_percent[1])
    clip_sigma = float(settings.get("clip_sigma", 2.5))
    min_overlap = float(settings.get("min_overlap_fraction", 0.03))

    preview_raw, preview_wcs = zemosaic_utils.create_downscaled_luminance_preview(
        tile_array,
        tile_wcs,
        preview_size,
    )
    tile_stats_raw = zemosaic_utils.compute_sky_statistics(preview_raw, sky_low, sky_high)

    if int(tile_id) == context.anchor_original_id:
        context.register_tile(tile_id, preview_raw, preview_wcs, tile_stats_raw, 1.0, 0.0, "anchor")
        details = {
            "rank": context.get_rank(tile_id),
            "distance": context.get_distance(tile_id),
            "mode": "anchor",
            "samples": int(preview_raw.size if preview_raw is not None else 0),
        }
        return tile_array, (1.0, 0.0), "anchor", details

    context.wait_for_anchor()
    best_gain_offset: tuple[float, float] | None = None
    best_samples = 0
    best_reference = None

    if preview_raw is not None and preview_wcs is not None and reproject_interp:
        for entry in context.get_processed_tiles(exclude_tile_id=tile_id):
            if entry.preview is None or entry.wcs is None:
                continue
            try:
                reproj_src, footprint = reproject_interp(
                    (preview_raw, preview_wcs),
                    entry.wcs,
                    shape_out=entry.preview.shape,
                )
            except Exception:
                continue
            if reproj_src is None or footprint is None:
                continue
            valid = np.isfinite(reproj_src) & np.isfinite(entry.preview) & (footprint > 0.1)
            if not np.any(valid):
                continue
            overlap_fraction = valid.sum() / max(1, entry.preview.size)
            if overlap_fraction < min_overlap:
                continue
            fit = zemosaic_utils.estimate_sky_affine_to_ref(
                reproj_src[valid],
                entry.preview[valid],
                sky_low,
                sky_high,
                clip_sigma,
            )
            if not fit:
                continue
            gain, offset, samples = fit
            if not np.isfinite(gain) or not np.isfinite(offset):
                continue
            if samples > best_samples:
                best_samples = samples
                best_gain_offset = (gain, offset)
                best_reference = entry.tile_id

    mode = "anchor_fallback"
    if best_gain_offset is None:
        anchor_stats = context.get_anchor_stats()
        gain = 1.0
        offset = 0.0
        if anchor_stats and tile_stats_raw:
            anchor_span = float(anchor_stats.get("high", 0.0)) - float(anchor_stats.get("low", 0.0))
            tile_span = float(tile_stats_raw.get("high", 0.0)) - float(tile_stats_raw.get("low", 0.0))
            if np.isfinite(anchor_span) and np.isfinite(tile_span) and tile_span > 1e-6:
                gain = anchor_span / tile_span
            anchor_med = float(anchor_stats.get("median", 0.0))
            tile_med = float(tile_stats_raw.get("median", 0.0))
            offset = anchor_med - gain * tile_med
        best_gain_offset = (gain, offset)
        best_samples = int(tile_stats_raw.get("median", 0) if tile_stats_raw else 0)
    else:
        mode = "overlap"

    gain, offset = best_gain_offset
    if not np.isfinite(gain) or not np.isfinite(offset):
        return tile_array, None, "invalid", {}

    try:
        np.multiply(tile_array, gain, out=tile_array, casting="unsafe")
        np.add(tile_array, offset, out=tile_array, casting="unsafe")
    except Exception:
        tile_array = tile_array * gain + offset

    preview_corrected = None
    if preview_raw is not None:
        preview_corrected = preview_raw * gain + offset
    corrected_stats = zemosaic_utils.compute_sky_statistics(preview_corrected, sky_low, sky_high)
    context.register_tile(tile_id, preview_corrected, preview_wcs, corrected_stats, gain, offset, mode)

    details = {
        "rank": context.get_rank(tile_id),
        "distance": context.get_distance(tile_id),
        "mode": mode if best_reference is None else f"{mode}:{best_reference}",
        "samples": int(best_samples),
        "reference": best_reference,
        "gain": float(gain),
        "offset": float(offset),
    }
    if log_func:
        try:
            log_func(
                "center_out_debug",
                prog=None,
                lvl="DEBUG_DETAIL",
                tile=int(tile_id),
                rank=details.get("rank"),
                distance=f"{details.get('distance'):.4f}" if isinstance(details.get("distance"), float) else None,
                mode=details.get("mode"),
                gain=f"{gain:.6f}",
                offset=f"{offset:.6f}",
                samples=int(best_samples),
            )
        except Exception:
            pass
    return tile_array, (gain, offset), mode, details



# --- Helpers for RAM budget enforcement during stacking ---
def _extract_hw_from_info(raw_info: dict) -> tuple[int, int]:
    """Return (H, W) dimensions inferred from cached metadata."""

    if not isinstance(raw_info, dict):
        return 0, 0

    shape = raw_info.get("preprocessed_shape")
    if shape:
        try:
            # Accept either (H, W) or (H, W, C)
            h = int(shape[0])
            w = int(shape[1]) if len(shape) >= 2 else 0
            if h > 0 and w > 0:
                return h, w
        except Exception:
            pass

    header_obj = raw_info.get("header")
    if header_obj is not None:
        try:
            # fits.Header exposes .get, dict fallback to __getitem__
            get = header_obj.get if hasattr(header_obj, "get") else header_obj.__getitem__
            w = int(get("NAXIS1", 0)) if hasattr(header_obj, "get") else int(get("NAXIS1"))
            h = int(get("NAXIS2", 0)) if hasattr(header_obj, "get") else int(get("NAXIS2"))
            if h > 0 and w > 0:
                return h, w
        except Exception:
            pass

    wcs_obj = raw_info.get("wcs")
    if wcs_obj is not None and getattr(wcs_obj, "pixel_shape", None):
        try:
            w = int(wcs_obj.pixel_shape[0])
            h = int(wcs_obj.pixel_shape[1]) if len(wcs_obj.pixel_shape) > 1 else 0
            if h > 0 and w > 0:
                return h, w
        except Exception:
            pass

    return 0, 0


def _estimate_group_memory_bytes(group: list[dict]) -> tuple[int, int, int, int]:
    """Estimate total memory footprint (bytes) for a stack group.

    Returns ``(total_bytes, per_frame_bytes, max_h, max_w)``.
    ``per_frame_bytes`` follows the simplified model ``H * W * 4``.
    """

    if not group:
        return 0, 0, 0, 0

    max_h = 0
    max_w = 0
    for info in group:
        h, w = _extract_hw_from_info(info)
        max_h = max(max_h, int(h))
        max_w = max(max_w, int(w))

    if max_h <= 0 or max_w <= 0:
        return 0, 0, max_h, max_w

    per_frame_bytes = int(max_h) * int(max_w) * 4
    total_bytes = per_frame_bytes * len(group)
    return total_bytes, per_frame_bytes, max_h, max_w


def _split_group_temporally(group: list[dict], segment_size: int) -> list[list[dict]]:
    """Split ``group`` into contiguous segments of ``segment_size`` (>=1)."""

    if segment_size <= 0:
        return [group]
    return [group[i:i + segment_size] for i in range(0, len(group), segment_size)]


def _estimate_per_frame_cost_mb(
    header_items: list[dict] | None,
    bytes_per_pixel: int = 4,
    overhead_factor: float = 2.0,
    sample_size: int = 32,
) -> dict:
    """Estimate per-frame memory usage from Phase 0 metadata.

    Returns a dictionary containing ``per_frame_mb``, ``max_height`` and
    ``max_width`` along with the inferred ``channels``.
    """

    if not header_items:
        header_items = []

    try:
        overhead_factor = max(1.0, float(overhead_factor))
    except Exception:
        overhead_factor = 2.0

    max_h = 0
    max_w = 0
    max_channels = 0

    if header_items:
        if sample_size > 0 and len(header_items) > sample_size:
            step = max(1, len(header_items) // sample_size)
            sampled_items = [header_items[i] for i in range(0, len(header_items), step)][:sample_size]
        else:
            sampled_items = list(header_items)
    else:
        sampled_items = []

    for item in sampled_items:
        try:
            shape = item.get("shape") if isinstance(item, dict) else None
            if shape:
                h = int(shape[0]) if len(shape) >= 1 else 0
                w = int(shape[1]) if len(shape) >= 2 else 0
                c = int(shape[2]) if len(shape) >= 3 else 1
            else:
                header = item.get("header") if isinstance(item, dict) else None
                h, w = 0, 0
                c = 1
                if header is not None:
                    getter = header.get if hasattr(header, "get") else header.__getitem__
                    try:
                        w = int(getter("NAXIS1", 0)) if hasattr(header, "get") else int(getter("NAXIS1"))
                        h = int(getter("NAXIS2", 0)) if hasattr(header, "get") else int(getter("NAXIS2"))
                    except Exception:
                        h, w = 0, 0
                    try:
                        if hasattr(header, "get"):
                            naxis = int(header.get("NAXIS", 2))
                        else:
                            naxis = int(header["NAXIS"]) if "NAXIS" in header else 2
                    except Exception:
                        naxis = 2
                    if naxis >= 3:
                        try:
                            if hasattr(header, "get"):
                                c = int(header.get("NAXIS3", 1))
                            else:
                                c = int(header.get("NAXIS3", 1)) if hasattr(header, "get") else int(header["NAXIS3"])
                        except Exception:
                            c = 1
                else:
                    h, w, c = 0, 0, 1
            if isinstance(item, dict):
                if "BAYERPAT" in item.get("header", {}):
                    c = max(1, c)
            max_h = max(max_h, int(h))
            max_w = max(max_w, int(w))
            max_channels = max(max_channels, max(1, int(c)))
        except Exception:
            continue

    if max_h <= 0 or max_w <= 0:
        # Conservative fallback for unknown dimensions (~9MP mono sensor)
        max_h = 3000
        max_w = 3000
    if max_channels <= 0:
        max_channels = 1

    per_frame_bytes = max_h * max_w * max_channels * max(1, int(bytes_per_pixel))
    per_frame_mb = (per_frame_bytes / (1024 * 1024)) * overhead_factor

    return {
        "per_frame_mb": float(per_frame_mb),
        "bytes_per_pixel": int(bytes_per_pixel),
        "overhead_factor": float(overhead_factor),
        "max_height": int(max_h),
        "max_width": int(max_w),
        "channels": int(max_channels),
    }


def _probe_system_resources(cache_dir: str | None = None) -> dict:
    """Collect RAM, disk and GPU availability information."""

    info: dict = {
        "ram_total_mb": None,
        "ram_available_mb": None,
        "usable_ram_mb": None,
        "disk_total_mb": None,
        "disk_free_mb": None,
        "usable_disk_mb": None,
        "gpu_total_mb": None,
        "gpu_free_mb": None,
        "usable_vram_mb": None,
    }

    try:
        if psutil is not None:
            vm = psutil.virtual_memory()
            info["ram_total_mb"] = vm.total / (1024 * 1024)
            info["ram_available_mb"] = vm.available / (1024 * 1024)
            info["usable_ram_mb"] = min(info["ram_total_mb"], info["ram_available_mb"] * 0.6) if info["ram_available_mb"] else None
    except Exception:
        pass

    try:
        target_dir = cache_dir if cache_dir and os.path.isdir(cache_dir) else os.getcwd()
        du = shutil.disk_usage(target_dir)
        disk_total_mb = du.total / (1024 * 1024)
        disk_free_mb = du.free / (1024 * 1024)
        info["disk_total_mb"] = disk_total_mb
        info["disk_free_mb"] = disk_free_mb
        info["usable_disk_mb"] = disk_free_mb * 0.7
    except Exception:
        pass

    # GPU detection via CuPy first, then torch
    try:
        import importlib

        if importlib.util.find_spec("cupy") is not None:
            import cupy  # type: ignore

            try:
                cupy.cuda.Device().use()
                free_bytes, total_bytes = cupy.cuda.runtime.memGetInfo()
                free_mb = free_bytes / (1024 * 1024)
                total_mb = total_bytes / (1024 * 1024)
                info["gpu_total_mb"] = total_mb
                info["gpu_free_mb"] = free_mb
                info["usable_vram_mb"] = free_mb * 0.7
            except Exception:
                pass
        elif importlib.util.find_spec("torch") is not None:
            import torch  # type: ignore

            if torch.cuda.is_available():
                device = torch.cuda.current_device()
                total_mb = torch.cuda.get_device_properties(device).total_memory / (1024 * 1024)
                free_mb = torch.cuda.mem_get_info(device)[0] / (1024 * 1024)
                info["gpu_total_mb"] = total_mb
                info["gpu_free_mb"] = free_mb
                info["usable_vram_mb"] = free_mb * 0.7
    except Exception:
        pass

    return info


def _enforce_master_tile_cap(
    groups: list[list[dict]],
    cap: int,
    progress_callback: Callable | None = None,
    *,
    log_prefix: str = "[AutoCap]",
) -> tuple[list[list[dict]], bool]:
    """Split groups that exceed ``cap`` while preserving ordering.
<<<<<<< HEAD

    Returns the possibly modified groups along with a flag indicating whether
    any split was performed.
    """

    if cap <= 0 or not groups:
        return groups, False

    new_groups: list[list[dict]] = []
    any_split = False
    for idx, group in enumerate(groups, start=1):
        if len(group) > cap:
            segments = _split_group_temporally(group, cap)
            new_groups.extend(segments)
            any_split = True
            try:
                _log_and_callback(
                    f"{log_prefix} Split group #{idx} size={len(group)} into "
                    f"{math.ceil(len(group) / cap)} segments (cap={cap})",
                    prog=None,
                    lvl="INFO_DETAIL",
                    callback=progress_callback,
                )
            except Exception:
                pass
        else:
            new_groups.append(group)
    return new_groups, any_split
=======

    Returns the possibly modified groups along with a flag indicating whether
    any split was performed.
    """

    if cap <= 0 or not groups:
        return groups, False

    new_groups: list[list[dict]] = []
    any_split = False
    for idx, group in enumerate(groups, start=1):
        if len(group) > cap:
            segments = _split_group_temporally(group, cap)
            new_groups.extend(segments)
            any_split = True
            try:
                _log_and_callback(
                    f"{log_prefix} Split group #{idx} size={len(group)} into "
                    f"{math.ceil(len(group) / cap)} segments (cap={cap})",
                    prog=None,
                    lvl="INFO_DETAIL",
                    callback=progress_callback,
                )
            except Exception:
                pass
        else:
            new_groups.append(group)
    return new_groups, any_split


def compute_auto_max_raw_per_master_tile(
    total_raws: int,
    resource_info: dict,
    per_frame_info: dict,
    *,
    user_value: int | None,
    min_tiles_floor: int = 14,
    progress_callback: Callable | None = None,
) -> int:
    """Determine the cap used to split oversized clustering groups."""

    resource_info = dict(resource_info or {})
    per_frame_info = dict(per_frame_info or {})

    caps = _compute_auto_tile_caps(resource_info, per_frame_info, policy_max=50, policy_min=8)
    cap_ram = int(max(8, min(50, caps.get("cap", 50))))

    N = int(max(0, total_raws))
    if N <= 150:
        cap_rule = 10
    elif N <= 400:
        cap_rule = 8
    elif N <= 3000:
        cap_rule = 8
    elif N <= 12000:
        cap_rule = 6
    else:
        cap_rule = 6

    if user_value and user_value > 0:
        C = int(user_value)
    else:
        C = int(min(cap_ram, cap_rule))

    floor_tiles = max(1, int(min_tiles_floor))
    if N > 0 and C > 0:
        tiles_est = max(1, N // C)
        if tiles_est < floor_tiles:
            C = max(4, N // floor_tiles)

    C = int(max(4, min(200, C)))

    try:
        _log_and_callback(
            f"[AutoCap] N={N} cap_ram={cap_ram} cap_rule={cap_rule} -> C={C}",
            prog=None,
            lvl="INFO_DETAIL",
            callback=progress_callback,
        )
    except Exception:
        pass

    return C
>>>>>>> e334c474


def _extract_timestamp(info: dict, fallback: float) -> float:
    header = info.get("header") if isinstance(info, dict) else None
    if header is not None:
        for key in ("DATE-OBS", "DATE-AVG", "DATE", "TIME-OBS"):
            try:
                if hasattr(header, "get"):
                    value = header.get(key)
                else:
                    value = header[key] if key in header else None
            except Exception:
                value = None
            if not value:
                continue
            try:
                from astropy.time import Time  # type: ignore

                return float(Time(value, format="isot", scale="utc").unix)
            except Exception:
                try:
                    dt = datetime.fromisoformat(str(value).replace("Z", "+00:00"))
                    return dt.timestamp()
                except Exception:
                    continue
    try:
        idx = info.get("phase0_index")
        if idx is not None:
            return float(idx)
    except Exception:
        pass
    return float(fallback)


def _extract_ra_dec_deg(info: dict) -> tuple[float, float] | None:
    wcs_obj = info.get("wcs") if isinstance(info, dict) else None
    if wcs_obj and getattr(wcs_obj, "is_celestial", False):
        try:
            if getattr(wcs_obj, "pixel_shape", None):
                cx = wcs_obj.pixel_shape[0] / 2.0
                cy = wcs_obj.pixel_shape[1] / 2.0
            else:
                cx = cy = 0.0
            center = wcs_obj.pixel_to_world(cx, cy)
            if hasattr(center, "ra") and hasattr(center.ra, "deg"):
                return float(center.ra.deg), float(center.dec.deg)
        except Exception:
            pass

    if isinstance(info, dict):
        phase0_center = info.get("phase0_center")
        if phase0_center is not None:
            try:
                if hasattr(phase0_center, "ra") and hasattr(phase0_center.ra, "deg"):
                    return float(phase0_center.ra.deg), float(phase0_center.dec.deg)
                if isinstance(phase0_center, (list, tuple)) and len(phase0_center) >= 2:
                    return float(phase0_center[0]), float(phase0_center[1])
            except Exception:
                pass

        header = info.get("header")
        if header is not None:
            try:
                getter = header.get if hasattr(header, "get") else header.__getitem__
                ra = getter("CRVAL1", None)
                dec = getter("CRVAL2", None)
                if ra is not None and dec is not None:
                    return float(ra), float(dec)
            except Exception:
                pass
    return None


def _estimate_frame_fov_deg(info: dict) -> float | None:
    if isinstance(info, dict):
        direct = info.get("phase0_fov_deg") or info.get("estimated_fov_deg")
        if direct:
            try:
                return float(direct)
            except Exception:
                pass
    wcs_obj = info.get("wcs") if isinstance(info, dict) else None
    if wcs_obj and getattr(wcs_obj, "is_celestial", False):
        try:
            if getattr(wcs_obj, "pixel_shape", None):
                width = float(wcs_obj.pixel_shape[0])
                height = float(wcs_obj.pixel_shape[1]) if len(wcs_obj.pixel_shape) > 1 else width
            else:
                height, width = _extract_hw_from_info(info)
            if width and height:
                xs = [0.0, width, 0.0, width]
                ys = [0.0, 0.0, height, height]
                corners = wcs_obj.pixel_to_world(xs, ys)
                if SkyCoord is not None and u is not None:
                    sc = SkyCoord(ra=corners.ra, dec=corners.dec)
                    seps = sc[:, None].separation(sc[None, :]).deg
                    return float(np.nanmax(seps)) if np.size(seps) else None
        except Exception:
            pass

    header = info.get("header") if isinstance(info, dict) else None
    if header is not None:
        try:
            getter = header.get if hasattr(header, "get") else header.__getitem__
            cd1 = abs(float(getter("CDELT1", 0)))
            cd2 = abs(float(getter("CDELT2", 0)))
            h, w = _extract_hw_from_info(info)
            if cd1 and cd2 and h and w:
                return math.hypot(cd1 * w, cd2 * h)
        except Exception:
            pass
    return None


def _unit_vector_from_ra_dec(ra_deg: float, dec_deg: float) -> tuple[float, float, float]:
    ra_rad = math.radians(float(ra_deg))
    dec_rad = math.radians(float(dec_deg))
    x = math.cos(dec_rad) * math.cos(ra_rad)
    y = math.cos(dec_rad) * math.sin(ra_rad)
    z = math.sin(dec_rad)
    return x, y, z


def _compute_max_angular_separation_deg(coords: list[tuple[float, float]]) -> float:
    if not coords or len(coords) < 2:
        return 0.0
    if SkyCoord is not None and u is not None:
        try:
            sc = SkyCoord(ra=[c[0] for c in coords] * u.deg, dec=[c[1] for c in coords] * u.deg)
            seps = sc[:, None].separation(sc[None, :]).deg
            return float(np.nanmax(seps)) if np.size(seps) else 0.0
        except Exception:
            pass
    vectors = np.array([_unit_vector_from_ra_dec(*c) for c in coords], dtype=float)
    max_sep = 0.0
    for i in range(len(vectors)):
        for j in range(i + 1, len(vectors)):
            dot = float(np.dot(vectors[i], vectors[j]))
            dot = min(1.0, max(-1.0, dot))
            sep = math.degrees(math.acos(dot))
            if sep > max_sep:
                max_sep = sep
    return max_sep


def _cluster_unit_vectors(vectors: 'np.ndarray', k: int, max_iter: int = 25) -> list[int]:
    if k <= 1 or vectors.shape[0] <= 1:
        return [0] * vectors.shape[0]
    k = min(k, vectors.shape[0])
    centers = [vectors[0]]
    for _ in range(1, k):
        distances = 1 - np.dot(vectors, np.stack(centers, axis=0).T)
        min_dist = np.min(distances, axis=1)
        idx = int(np.argmax(min_dist))
        centers.append(vectors[idx])
    centers = np.array(centers, dtype=float)

    assignments = np.zeros(vectors.shape[0], dtype=int)
    for _ in range(max_iter):
        distances = 1 - np.dot(vectors, centers.T)
        new_assignments = np.argmin(distances, axis=1)
        if np.array_equal(assignments, new_assignments):
            break
        assignments = new_assignments
        for ci in range(k):
            members = vectors[assignments == ci]
            if members.size == 0:
                # Reinitialize empty cluster to farthest point
                idx = int(np.argmax(np.min(distances, axis=1)))
                centers[ci] = vectors[idx]
            else:
                center = members.mean(axis=0)
                norm = np.linalg.norm(center)
                if norm > 0:
                    centers[ci] = center / norm
    return assignments.tolist()


def _sort_group_chronologically(group: list[dict]) -> list[dict]:
    ordered = []
    for idx, info in enumerate(group):
        ts = _extract_timestamp(info, idx)
        ordered.append((ts, idx, info))
    ordered.sort(key=lambda x: (x[0], x[1]))
    return [item[2] for item in ordered]


def _chunk_sequence(seq: list[dict], size: int) -> list[list[dict]]:
    if size <= 0:
        return [seq]
    return [seq[i:i + size] for i in range(0, len(seq), size)]


def _auto_split_single_group(
    group: list[dict],
    cap: int,
    min_cap: int,
    spatial_fraction: float = 0.25,
) -> tuple[list[list[dict]], dict]:
    n = len(group)
    detail = {
        "original_size": n,
        "segment_sizes": [n],
        "spatial_split": False,
        "reason": "within_cap" if n <= cap else "ram_cap",
        "dispersion_deg": None,
        "fov_deg": None,
    }

    if n <= max(cap, min_cap):
        return [group], detail

    centers = []
    indices = []
    for idx, info in enumerate(group):
        coord = _extract_ra_dec_deg(info)
        if coord:
            centers.append(coord)
            indices.append(idx)

    fov_deg = _estimate_frame_fov_deg(group[0]) if group else None
    dispersion_deg = _compute_max_angular_separation_deg(centers) if centers else 0.0
    detail["dispersion_deg"] = dispersion_deg
    detail["fov_deg"] = fov_deg

    base_clusters: list[list[tuple[int, dict]]] = []
    if (
        centers
        and fov_deg
        and dispersion_deg > float(fov_deg) * float(max(0.0, spatial_fraction))
    ):
        k = max(1, math.ceil(n / max(1, cap)))
        vectors = np.array([_unit_vector_from_ra_dec(*c) for c in centers], dtype=float)
        assignments = _cluster_unit_vectors(vectors, k)
        cluster_map: dict[int, list[tuple[int, dict]]] = {i: [] for i in range(k)}
        for pos, assignment in zip(indices, assignments):
            cluster_map.setdefault(int(assignment), []).append((pos, group[pos]))
        remaining_indices = [i for i in range(n) if i not in indices]
        for idx in remaining_indices:
            target = min(cluster_map.keys(), key=lambda key: (len(cluster_map[key]), key))
            cluster_map[target].append((idx, group[idx]))
        base_clusters = [sorted(items, key=lambda x: x[0]) for items in cluster_map.values() if items]
        if len(base_clusters) > 1:
            detail["spatial_split"] = True
            detail["reason"] = "dispersion"
    if not base_clusters:
        base_clusters = [list(enumerate(group))]

    output_groups: list[list[dict]] = []
    for cluster in base_clusters:
        ordered = _sort_group_chronologically([info for _idx, info in cluster])
        output_groups.extend(_chunk_sequence(ordered, max(min_cap, cap)))

    detail["segment_sizes"] = [len(sub) for sub in output_groups]
    return output_groups, detail


def _auto_split_groups(
    groups: list[list[dict]],
    cap: int,
    min_cap: int,
    progress_callback: Callable | None = None,
    spatial_fraction: float = 0.25,
) -> list[list[dict]]:
    if cap <= 0 or not groups:
        return groups
    new_groups: list[list[dict]] = []
    for idx, group in enumerate(groups, start=1):
        subgroups, detail = _auto_split_single_group(group, cap, min_cap, spatial_fraction)
        new_groups.extend(subgroups)
        if progress_callback:
            try:
                sizes_str = ",".join(str(len(sg)) for sg in subgroups)
                msg = (
                    f"AutoSplit: group #{idx} N={len(group)} -> {len(subgroups)} subgroups "
                    f"[{sizes_str}] (chrono; spatial split={'yes' if detail['spatial_split'] else 'no'}; "
                    f"reason={detail['reason']})"
                )
                _log_and_callback(msg, prog=None, lvl="INFO_DETAIL", callback=progress_callback)
            except Exception:
                pass
    return new_groups


def _group_center_deg(group):
    """Renvoie le centre RA/DEC moyen d'un groupe."""

    ras, decs = [], []
    for info in group:
        ra, dec = info.get("RA"), info.get("DEC")
        if ra is not None and dec is not None:
            ras.append(float(ra))
            decs.append(float(dec))
    if not ras:
        return None
    return (sum(ras) / len(ras), sum(decs) / len(decs))


def _angular_sep_deg(a, b):
    """Distance angulaire simple en degrés (approximation suffisante)."""

    if not a or not b:
        return 9999
    dra = abs(a[0] - b[0])
    ddec = abs(a[1] - b[1])
    return (dra**2 + ddec**2) ** 0.5


def _merge_small_groups(groups, min_size, cap):
    """
    Fusionne les petits groupes (<min_size) avec le plus proche voisin
    si le total reste <= cap (avec marge 10%).
    """

    merged_flags = [False] * len(groups)
    centers = [_group_center_deg(g) for g in groups]

    for i, gi in enumerate(groups):
        if merged_flags[i] or len(gi) >= min_size:
            continue

        best_j, best_d = None, 1e9
        for j, gj in enumerate(groups):
            if i == j or merged_flags[j]:
                continue
            d = _angular_sep_deg(centers[i], centers[j])
            if d < best_d:
                best_d, best_j = d, j

        if best_j is not None and len(groups[best_j]) + len(gi) <= int(cap * 1.1):
            groups[best_j].extend(gi)
            merged_flags[i] = True
            print(
                f"[AutoMerge] Group {i} ({len(gi)} imgs) merged into {best_j} (now {len(groups[best_j])})"
            )

    return [g for k, g in enumerate(groups) if not merged_flags[k]]


def _attempt_recluster_for_budget(
    group: list[dict],
    budget_bytes: int,
    base_threshold_deg: float,
    orientation_split_threshold_deg: float,
    cluster_func: Callable[..., list] = cluster_seestar_stacks_connected,
    max_attempts: int = 6,
) -> tuple[list[list[dict]], float, int] | None:
    """Try to relax clustering threshold until all subgroups fit the RAM budget."""

    if not group or len(group) <= 1:
        return None
    try:
        current_thr = float(base_threshold_deg)
    except Exception:
        return None
    if current_thr <= 0:
        return None

    for attempt in range(1, max_attempts + 1):
        current_thr = max(current_thr * 0.7, 1e-5)
        try:
            reclustered = cluster_func(
                group,
                float(current_thr),
                None,
                orientation_split_threshold_deg=orientation_split_threshold_deg,
            )
        except Exception:
            return None

        if not reclustered or len(reclustered) <= 1:
            continue

        fits_budget = True
        for sub in reclustered:
            total_bytes, _, _, _ = _estimate_group_memory_bytes(sub)
            if budget_bytes > 0 and total_bytes > budget_bytes:
                fits_budget = False
                break
        if fits_budget:
            return reclustered, float(current_thr), attempt

    return None


def _apply_ram_budget_to_groups(
    groups: list[list[dict]],
    budget_bytes: int,
    base_threshold_deg: float,
    orientation_split_threshold_deg: float,
    cluster_func: Callable[..., list] = cluster_seestar_stacks_connected,
) -> tuple[list[list[dict]], list[dict]]:
    """Ensure each stack group fits in the RAM budget by splitting or re-clustering."""

    if budget_bytes is None or budget_bytes <= 0:
        return groups, []

    final_groups: list[list[dict]] = []
    adjustments: list[dict] = []
    queue: list[tuple[int, list[dict]]] = [(idx + 1, grp) for idx, grp in enumerate(groups)]

    while queue:
        group_index, group = queue.pop(0)
        total_bytes, per_frame_bytes, _, _ = _estimate_group_memory_bytes(group)

        if total_bytes <= 0 or total_bytes <= budget_bytes:
            final_groups.append(group)
            continue

        if len(group) == 1:
            # Nothing else can be done; log and proceed.
            adjustments.append(
                {
                    "method": "single_over_budget",
                    "group_index": group_index,
                    "original_frames": len(group),
                    "estimated_mb": total_bytes / (1024 ** 2),
                    "budget_mb": budget_bytes / (1024 ** 2),
                }
            )
            final_groups.append(group)
            continue

        recluster_result = _attempt_recluster_for_budget(
            group,
            budget_bytes,
            base_threshold_deg,
            orientation_split_threshold_deg,
            cluster_func=cluster_func,
        )
        if recluster_result:
            reclustered_groups, new_threshold, attempts = recluster_result
            adjustments.append(
                {
                    "method": "recluster",
                    "group_index": group_index,
                    "original_frames": len(group),
                    "num_subgroups": len(reclustered_groups),
                    "new_threshold_deg": new_threshold,
                    "attempts": attempts,
                    "estimated_mb": total_bytes / (1024 ** 2),
                    "budget_mb": budget_bytes / (1024 ** 2),
                }
            )
            queue = [(group_index, sub) for sub in reclustered_groups] + queue
            continue

        if per_frame_bytes <= 0:
            # Unable to infer size; keep original group.
            final_groups.append(group)
            continue

        max_frames = max(1, int(budget_bytes // per_frame_bytes))
        if max_frames >= len(group):
            final_groups.append(group)
            continue

        segmented = _split_group_temporally(group, max_frames)
        still_over = any(_estimate_group_memory_bytes(seg)[0] > budget_bytes for seg in segmented)
        adjustments.append(
            {
                "method": "split",
                "group_index": group_index,
                "original_frames": len(group),
                "num_subgroups": len(segmented),
                "segment_size": max_frames,
                "estimated_mb": total_bytes / (1024 ** 2),
                "budget_mb": budget_bytes / (1024 ** 2),
                "still_over_budget": still_over,
            }
        )
        queue = [(group_index, seg) for seg in segmented] + queue

    return final_groups, adjustments


# --- Configuration du Logging ---
try:
    log_file_path = os.path.join(os.path.dirname(os.path.abspath(__file__)), "zemosaic_worker.log")
except NameError:
    log_file_path = "zemosaic_worker.log"

logger = logging.getLogger("ZeMosaicWorker")
if not logger.handlers:
    logger.setLevel(logging.DEBUG)
    fh = logging.FileHandler(log_file_path, mode='w', encoding='utf-8')
    fh.setLevel(logging.DEBUG)
    formatter = logging.Formatter('%(asctime)s - %(name)s - %(levelname)s - %(module)s.%(funcName)s:%(lineno)d - %(message)s')
    fh.setFormatter(formatter)
    logger.addHandler(fh)
logger.info("Logging pour ZeMosaicWorker initialisé. Logs écrits dans: %s", log_file_path)

# --- Alignment Warning Tracking ---
# These warnings come from zemosaic_align_stack when an image fails to align.
# We count them here so a summary can be written at the end of a run.
ALIGN_WARNING_SUMMARY = {
    "aligngroup_warn_max_iter_error": "astroalign MaxIterError",
    "aligngroup_warn_shape_mismatch_after_align": "shape mismatch after align",
    "aligngroup_warn_register_returned_none": "astroalign returned None",
    "aligngroup_warn_value_error": "value error during align",
}
ALIGN_WARNING_COUNTS = {key: 0 for key in ALIGN_WARNING_SUMMARY}

# --- Third-Party Library Imports ---
import zarr
from packaging.version import Version

try:
    from zarr.storage import LRUStoreCache
    if Version(zarr.__version__).major >= 3:
        # In zarr>=3 LRUStoreCache was removed. Use a no-op wrapper
        raise ImportError
except Exception:  # pragma: no cover - fallback for zarr>=3 or missing cache
    class LRUStoreCache:
        """Simple pass-through wrapper used when LRUStoreCache is unavailable."""

        def __init__(self, store, max_size=None):
            self.store = store

        def __getattr__(self, name):
            return getattr(self.store, name)

try:
    # Prefer storage module first (zarr < 3)
    from zarr.storage import DirectoryStore
except Exception:
    try:  # pragma: no cover - zarr >= 3 uses LocalStore
        from zarr.storage import LocalStore as DirectoryStore
    except Exception:
        try:
            from zarr.storage import FsspecStore
            import fsspec

            def DirectoryStore(path):
                return FsspecStore(fsspec.filesystem("file").get_mapper(path))
        except Exception:  # pragma: no cover - ultimate fallback
            DirectoryStore = None

# now LRUStoreCache and DirectoryStore are defined


# --- Astropy (critique) ---
ASTROPY_AVAILABLE = False
WCS, SkyCoord, Angle, fits, u = None, None, None, None, None
try:
    from astropy.io import fits as actual_fits
    from astropy.wcs import WCS as actual_WCS
    from astropy.coordinates import SkyCoord as actual_SkyCoord, Angle as actual_Angle
    from astropy import units as actual_u
    fits, WCS, SkyCoord, Angle, u = actual_fits, actual_WCS, actual_SkyCoord, actual_Angle, actual_u
    ASTROPY_AVAILABLE = True
    logger.info("Bibliothèque Astropy importée.")
except ImportError as e_astro_imp: logger.critical(f"Astropy non trouvée: {e_astro_imp}.")
except Exception as e_astro_other_imp: logger.critical(f"Erreur import Astropy: {e_astro_other_imp}", exc_info=True)

# --- Reproject (critique pour la mosaïque) ---
REPROJECT_AVAILABLE = False
find_optimal_celestial_wcs, reproject_and_coadd, reproject_interp = None, None, None
try:
    from reproject.mosaicking import find_optimal_celestial_wcs as actual_find_optimal_wcs
    from reproject.mosaicking import reproject_and_coadd as actual_reproject_coadd
    from reproject import reproject_interp as actual_reproject_interp
    find_optimal_celestial_wcs, reproject_and_coadd, reproject_interp = actual_find_optimal_wcs, actual_reproject_coadd, actual_reproject_interp
    REPROJECT_AVAILABLE = True
    logger.info("Bibliothèque 'reproject' importée.")
except ImportError as e_reproject_final: logger.critical(f"Échec import reproject: {e_reproject_final}.")
except Exception as e_reproject_other_final: logger.critical(f"Erreur import 'reproject': {e_reproject_other_final}", exc_info=True)

# --- Local Project Module Imports ---
zemosaic_utils, ZEMOSAIC_UTILS_AVAILABLE = None, False
zemosaic_astrometry, ZEMOSAIC_ASTROMETRY_AVAILABLE = None, False
zemosaic_align_stack, ZEMOSAIC_ALIGN_STACK_AVAILABLE = None, False
CALC_GRID_OPTIMIZED_AVAILABLE = False
_calculate_final_mosaic_grid_optimized = None

try:
    import zemosaic_utils
    from zemosaic_utils import (
        gpu_assemble_final_mosaic_reproject_coadd,
        gpu_assemble_final_mosaic_incremental,
        reproject_and_coadd_wrapper,
    )
    ZEMOSAIC_UTILS_AVAILABLE = True
    logger.info("Module 'zemosaic_utils' importé.")
except ImportError as e: logger.error(f"Import 'zemosaic_utils.py' échoué: {e}.")
try: import zemosaic_astrometry; ZEMOSAIC_ASTROMETRY_AVAILABLE = True; logger.info("Module 'zemosaic_astrometry' importé.")
except ImportError as e: logger.error(f"Import 'zemosaic_astrometry.py' échoué: {e}.")
try: import zemosaic_align_stack; ZEMOSAIC_ALIGN_STACK_AVAILABLE = True; logger.info("Module 'zemosaic_align_stack' importé.")
except ImportError as e: logger.error(f"Import 'zemosaic_align_stack.py' échoué: {e}.")
try:
    from .solver_settings import SolverSettings  # type: ignore
except ImportError:
    from solver_settings import SolverSettings  # type: ignore

# Optional configuration import for GPU toggle
try:
    import zemosaic_config
    ZEMOSAIC_CONFIG_AVAILABLE = True
except Exception:
    zemosaic_config = None  # type: ignore
    ZEMOSAIC_CONFIG_AVAILABLE = False

import importlib.util

# Global semaphore to throttle concurrent *.npy cache reads in Phase 3
_CACHE_IO_SEMAPHORE = threading.Semaphore(2 if os.name == 'nt' else 4)

# Global semaphore to limit concurrent Phase 3 (master tile) tasks.
# This allows runtime adaptation when other apps (e.g. a video read) are active.
# It is initialized later inside run_hierarchical_mosaic and can be reassigned
# by the runtime monitor to change the concurrency cap without restarting pools.
_PH3_CONCURRENCY_SEMAPHORE = threading.Semaphore(2 if os.name == 'nt' else 4)

# --- Basic IO throughput probing helpers (Windows-friendly, OS-agnostic) ---
def _measure_sequential_read_mbps(file_path: str, bytes_to_read: int = 16 * 1024 * 1024, block_size: int = 1 * 1024 * 1024) -> float | None:
    """Measure approximate sequential read speed on a single file.

    Returns MB/s or None on failure. Uses small sizes to avoid long stalls.
    """
    try:
        if not (file_path and os.path.exists(file_path)):
            return None
        size_target = max(block_size, bytes_to_read)
        read_total = 0
        t0 = time.perf_counter()
        with open(file_path, 'rb', buffering=0) as f:
            while read_total < size_target:
                chunk = f.read(min(block_size, size_target - read_total))
                if not chunk:
                    break
                read_total += len(chunk)
        dt = max(1e-6, time.perf_counter() - t0)
        return (read_total / (1024 * 1024)) / dt
    except Exception:
        return None


def _measure_sequential_write_mbps(dir_path: str, bytes_to_write: int = 16 * 1024 * 1024, block_size: int = 1 * 1024 * 1024) -> float | None:
    """Measure approximate sequential write speed in a directory.

    Writes and deletes a small temporary file. Returns MB/s or None on failure.
    """
    try:
        if not (dir_path and os.path.isdir(dir_path)):
            return None
        import uuid as _uuid
        tmp_path = os.path.join(dir_path, f"_zemosaic_io_probe_{_uuid.uuid4().hex}.bin")
        size_target = max(block_size, bytes_to_write)
        data = os.urandom(block_size)
        written_total = 0
        t0 = time.perf_counter()
        with open(tmp_path, 'wb', buffering=0) as f:
            while written_total < size_target:
                to_write = min(block_size, size_target - written_total)
                f.write(data[:to_write])
                written_total += to_write
            try:
                f.flush(); os.fsync(f.fileno())
            except Exception:
                pass
        dt = max(1e-6, time.perf_counter() - t0)
        try:
            os.remove(tmp_path)
        except Exception:
            pass
        return (written_total / (1024 * 1024)) / dt
    except Exception:
        return None


def _categorize_io_speed(mbps: float | None) -> str:
    """Rough IO category string based on MB/s; conservative thresholds.

    very_slow: < 60 MB/s (typical USB HDD or spinning disk behind a hub)
    slow:      < 120 MB/s
    medium:    < 220 MB/s
    fast:      >= 220 MB/s
    """
    if mbps is None or mbps <= 0:
        return "unknown"
    if mbps < 60:
        return "very_slow"
    if mbps < 120:
        return "slow"
    if mbps < 220:
        return "medium"
    return "fast"

def gpu_is_available() -> bool:
    """Return True if CuPy and a CUDA device are available."""
    if importlib.util.find_spec("cupy") is None:
        return False
    try:
        import cupy
        return cupy.is_available()
    except Exception:
        return False

# Exposed compatibility flag expected by some tests
ASTROMETRY_SOLVER_AVAILABLE = ZEMOSAIC_ASTROMETRY_AVAILABLE

# progress_callback(stage: str, current: int, total: int)







# DANS zemosaic_worker.py

# ... (imports et logger configuré comme avant) ...

# --- Helper pour log et callback ---
def _log_and_callback(
    message_key_or_raw,
    progress_value=None,
    level="INFO",
    callback=None,
    **kwargs,
):
    """
    Helper pour loguer un message et appeler le callback GUI.
    - Si level est INFO, WARN, ERROR, SUCCESS, message_key_or_raw est traité comme une clé.
    - Sinon (DEBUG, ETA_LEVEL, etc.), message_key_or_raw est loggué tel quel.
    - Les **kwargs sont passés pour le formatage si message_key_or_raw est une clé.
    """
    # Support backwards compatibility for lvl/prog keyword aliases
    if "lvl" in kwargs and level == "INFO":
        level = kwargs.pop("lvl")
    elif "lvl" in kwargs:
        level = kwargs.pop("lvl")
    if "prog" in kwargs and progress_value is None:
        progress_value = kwargs.pop("prog")
    elif "prog" in kwargs:
        progress_value = kwargs.pop("prog")

    # Count alignment warnings for final summary
    if isinstance(message_key_or_raw, str) and message_key_or_raw in ALIGN_WARNING_COUNTS:
        ALIGN_WARNING_COUNTS[message_key_or_raw] += 1
    log_level_map = {
        "INFO": logging.INFO, "DEBUG": logging.DEBUG, "DEBUG_DETAIL": logging.DEBUG,
        "WARN": logging.WARNING, "ERROR": logging.ERROR, "SUCCESS": logging.INFO,
        "INFO_DETAIL": logging.DEBUG, 
        "ETA_LEVEL": logging.DEBUG, # Pour les messages ETA spécifiques
        "CHRONO_LEVEL": logging.DEBUG # Pour les commandes de chrono
    }
    
    level_str = "INFO" # Défaut
    if isinstance(level, str):
        level_str = level.upper()
    elif level is not None:
        logger.warning(f"_log_and_callback: Argument 'level' inattendu (type: {type(level)}, valeur: {level}). Utilisation de INFO par défaut.")

    # Préparer le message pour le logger Python interne
    final_message_for_py_logger = ""
    user_facing_log_levels = ["INFO", "WARN", "ERROR", "SUCCESS"]

    if level_str in user_facing_log_levels:
        # Pour ces niveaux, on s'attend à une clé. Logguer la clé et les args pour le debug interne.
        final_message_for_py_logger = f"[CLÉ_POUR_GUI: {message_key_or_raw}]"
        if kwargs:
            final_message_for_py_logger += f" (Args: {kwargs})"
    else: 
        # Pour les niveaux DEBUG, ETA, CHRONO, on loggue le message brut.
        # Si des kwargs sont passés avec un message brut (ex: debug), on peut essayer de le formater.
        final_message_for_py_logger = str(message_key_or_raw)
        if kwargs:
            try:
                final_message_for_py_logger = final_message_for_py_logger.format(**kwargs)
            except (KeyError, ValueError, IndexError) as fmt_err:
                logger.debug(f"Échec formatage message brut '{message_key_or_raw}' avec kwargs {kwargs} pour logger interne: {fmt_err}")
                # Garder le message brut si le formatage échoue

    logger.log(log_level_map.get(level_str, logging.INFO), final_message_for_py_logger)
    
    # Appel au callback GUI
    if callback and callable(callback):
        try:
            # On envoie la clé (ou le message brut) et les kwargs au callback GUI.
            # La GUI (sa méthode _log_message) sera responsable de faire la traduction
            # et le formatage final en utilisant ces kwargs si message_key_or_raw est une clé.
            #
            # La signature de _log_message dans la GUI doit être :
            # def _log_message(self, message_key_or_raw, progress_value=None, level="INFO", **kwargs):
            callback(message_key_or_raw, progress_value, level if isinstance(level, str) else "INFO", **kwargs)
        except Exception as e_cb:
            # Logguer l'erreur du callback, mais ne pas planter le worker pour ça
            logger.warning(f"Erreur dans progress_callback lors de l'appel depuis _log_and_callback: {e_cb}", exc_info=False)
            # Peut-être afficher la trace pour le debug du callback lui-même
            # logger.debug("Traceback de l'erreur du callback:", exc_info=True)




def _log_memory_usage(progress_callback: callable, context_message: str = ""): # Fonction helper définie ici ou globalement dans le module
    """Logue l'utilisation actuelle de la mémoire du processus et du système."""
    if not progress_callback or not callable(progress_callback):
        return
    try:
        process = psutil.Process(os.getpid())
        mem_info = process.memory_info()
        rss_mb = mem_info.rss / (1024 * 1024)
        vms_mb = mem_info.vms / (1024 * 1024)

        virtual_mem = psutil.virtual_memory()
        available_ram_mb = virtual_mem.available / (1024 * 1024)
        total_ram_mb = virtual_mem.total / (1024 * 1024)
        percent_ram_used = virtual_mem.percent

        swap_mem = psutil.swap_memory()
        used_swap_mb = swap_mem.used / (1024 * 1024)
        total_swap_mb = swap_mem.total / (1024 * 1024)
        percent_swap_used = swap_mem.percent
        
        log_msg = (
            f"Memory Usage ({context_message}): "
            f"Proc RSS: {rss_mb:.1f}MB, VMS: {vms_mb:.1f}MB. "
            f"Sys RAM: Avail {available_ram_mb:.0f}MB / Total {total_ram_mb:.0f}MB ({percent_ram_used}%% used). "
            f"Sys Swap: Used {used_swap_mb:.0f}MB / Total {total_swap_mb:.0f}MB ({percent_swap_used}%% used)."
        )
        _log_and_callback(log_msg, prog=None, lvl="DEBUG", callback=progress_callback)
        
    except Exception as e_mem_log:
        _log_and_callback(f"Erreur lors du logging mémoire ({context_message}): {e_mem_log}", prog=None, lvl="WARN", callback=progress_callback)


def _log_alignment_warning_summary():
    """Write a summary of alignment warnings to the worker log."""
    total = sum(ALIGN_WARNING_COUNTS.values())
    if total == 0:
        logger.info("Alignment summary: no frames ignored due to errors.")
        return

    logger.info("===== Alignment warning summary =====")
    logger.info("Total frames ignored: %d", total)
    for key, count in ALIGN_WARNING_COUNTS.items():
        if count:
            human = ALIGN_WARNING_SUMMARY.get(key, key)
            logger.info("%d frame(s) - %s", count, human)


def _crop_array_to_signal(
    img: np.ndarray,
    coverage: np.ndarray | None = None,
    margin_frac: float = 0.05,
) -> tuple[np.ndarray, tuple[int, int, int, int]]:
    """Crop ``img`` to the bounding box of useful signal.

    Parameters
    ----------
    img : np.ndarray
        2D/3D array containing image data.
    coverage : np.ndarray | None, optional
        Optional coverage map used as mask (>0 considered valid).
    margin_frac : float, optional
        Additional fractional margin added to each side of the bounding box.

    Returns
    -------
    tuple[np.ndarray, tuple[int, int, int, int]]
        Cropped image and bounding box ``(y0, y1, x0, x1)``.
    """

    if img is None:
        return img, (0, 0, 0, 0)

    arr = np.asarray(img)
    if arr.ndim < 2:
        height = int(arr.shape[0]) if arr.ndim >= 1 else 0
        width = int(arr.shape[1]) if arr.ndim > 1 else 0
        return img, (0, height, 0, width)

    height, width = int(arr.shape[0]), int(arr.shape[1])
    default_bbox = (0, height, 0, width)

    mask: np.ndarray | None = None
    if coverage is not None:
        try:
            cov_arr = np.asarray(coverage)
            if cov_arr.shape[0] == height and cov_arr.shape[1] == width:
                mask = cov_arr > 0
        except Exception:
            mask = None

    if mask is None:
        data_arr = np.asarray(img)
        if data_arr.ndim == 3:
            valid_pixels = np.any(np.isfinite(data_arr) & (data_arr != 0), axis=-1)
        else:
            valid_pixels = np.isfinite(data_arr) & (data_arr != 0)
        mask = valid_pixels

    if not np.any(mask):
        return img, default_bbox

    rows = np.where(np.any(mask, axis=1))[0]
    cols = np.where(np.any(mask, axis=0))[0]
    if rows.size == 0 or cols.size == 0:
        return img, default_bbox

    y_min, y_max = int(rows[0]), int(rows[-1]) + 1
    x_min, x_max = int(cols[0]), int(cols[-1]) + 1

    try:
        margin_frac = float(margin_frac)
    except (TypeError, ValueError):
        margin_frac = 0.0
    margin_frac = max(0.0, margin_frac)

    if margin_frac > 0.0:
        bbox_height = y_max - y_min
        bbox_width = x_max - x_min
        margin_y = int(math.ceil(bbox_height * margin_frac))
        margin_x = int(math.ceil(bbox_width * margin_frac))
        y_min = max(0, y_min - margin_y)
        y_max = min(height, y_max + margin_y)
        x_min = max(0, x_min - margin_x)
        x_max = min(width, x_max + margin_x)

    bbox = (y_min, y_max, x_min, x_max)
    cropped = img[y_min:y_max, x_min:x_max, ...]

    return cropped, bbox


def _auto_crop_mosaic_to_valid_region(
    mosaic: np.ndarray,
    coverage: np.ndarray | None,
    output_wcs,
    log_callback=None,
    threshold: float = 1e-6,
    *,
    follow_signal: bool | None = None,
    margin_frac: float | None = 0.05,
):
    """Crop blank borders from the mosaic using the coverage map.

    Parameters
    ----------
    mosaic : np.ndarray
        Final stacked mosaic with shape ``(H, W, C)``.
    coverage : np.ndarray | None
        Coverage/weight map returned by ``reproject_and_coadd``.
    output_wcs : astropy.wcs.WCS | Any
        WCS object describing the mosaic; will be updated in-place if cropping occurs.
    log_callback : callable | None
        Optional callback used to emit log messages (same signature as ``_pcb``).
    threshold : float
        Minimum coverage value considered as valid data when computing the crop bounds.

    Returns
    -------
    tuple[np.ndarray, np.ndarray | None]
        Cropped mosaic and coverage arrays. If no cropping is necessary the
        original inputs are returned unchanged.
    """

    if mosaic is None:
        return mosaic, coverage

    mosaic_arr = np.asarray(mosaic)
    if mosaic_arr.ndim < 2:
        return mosaic, coverage

    default_bbox = (0, int(mosaic_arr.shape[0]), 0, int(mosaic_arr.shape[1]))

    if follow_signal is None:
        try:
            import zemosaic_config

            cfg = zemosaic_config.load_config() or {}
            follow_signal = bool(cfg.get("crop_follow_signal", False))
        except Exception:
            follow_signal = False
    else:
        follow_signal = bool(follow_signal)

    try:
        margin_value = 0.05 if margin_frac is None else float(margin_frac)
    except (TypeError, ValueError):
        margin_value = 0.05
    margin_value = max(0.0, margin_value)

    bbox = default_bbox
    cropped_mosaic = mosaic
    cropped_coverage = coverage
    used_signal_crop = False

    if follow_signal:
        try:
            candidate_mosaic, candidate_bbox = _crop_array_to_signal(
                mosaic,
                coverage,
                margin_value,
            )
            if candidate_bbox:
                bbox = candidate_bbox
                used_signal_crop = True
                if bbox != default_bbox:
                    cropped_mosaic = candidate_mosaic
                    if coverage is not None:
                        y0, y1, x0, x1 = bbox
                        cropped_coverage = coverage[y0:y1, x0:x1]
                    if logger.isEnabledFor(logging.DEBUG):
                        logger.debug("follow_signal crop applied, bbox=%s", bbox)
        except Exception:
            bbox = default_bbox
            used_signal_crop = False

    if used_signal_crop and bbox == default_bbox:
        return mosaic, coverage

    if not used_signal_crop:
        if coverage is None:
            return mosaic, coverage

        try:
            cov_array = np.asarray(coverage)
        except Exception:
            cov_array = coverage

        if getattr(cov_array, "ndim", 0) != 2:
            return mosaic, coverage

        try:
            valid_mask = np.asarray(cov_array) > float(threshold)
        except Exception:
            return mosaic, coverage

        if not np.any(valid_mask):
            return mosaic, coverage

        rows = np.where(np.any(valid_mask, axis=1))[0]
        cols = np.where(np.any(valid_mask, axis=0))[0]
        if rows.size == 0 or cols.size == 0:
            return mosaic, coverage

        y_min, y_max = int(rows[0]), int(rows[-1]) + 1
        x_min, x_max = int(cols[0]), int(cols[-1]) + 1

        bbox = (y_min, y_max, x_min, x_max)

        if (
            y_min == 0
            and x_min == 0
            and y_max == mosaic.shape[0]
            and x_max == mosaic.shape[1]
        ):
            return mosaic, coverage

        cropped_mosaic = mosaic[y_min:y_max, x_min:x_max, ...]
        cropped_coverage = coverage[y_min:y_max, x_min:x_max]

    if used_signal_crop and bbox == default_bbox:
        # Signal crop requested but no bounding box reduction occurred.
        return mosaic, coverage

    new_shape = tuple(int(v) for v in np.shape(cropped_mosaic))

    y_min, y_max, x_min, x_max = bbox

    if callable(log_callback):
        try:
            log_callback(
                "ASM_REPROJ_COADD: Auto-cropped output to coverage bounds",
                prog=None,
                lvl="INFO_DETAIL",
                y_bounds=f"{y_min}:{y_max}",
                x_bounds=f"{x_min}:{x_max}",
                new_shape=str(new_shape),
            )
        except Exception:
            pass

    try:
        if hasattr(output_wcs, "wcs") and getattr(output_wcs, "wcs") is not None:
            if hasattr(output_wcs.wcs, "crpix") and output_wcs.wcs.crpix is not None:
                output_wcs.wcs.crpix[0] -= float(x_min)
                output_wcs.wcs.crpix[1] -= float(y_min)
            if hasattr(output_wcs.wcs, "naxis1"):
                output_wcs.wcs.naxis1 = int(new_shape[1])
            if hasattr(output_wcs.wcs, "naxis2"):
                output_wcs.wcs.naxis2 = int(new_shape[0])
    except Exception:
        pass

    for attr, val in (
        ("pixel_shape", (int(new_shape[1]), int(new_shape[0]))),
        ("array_shape", (int(new_shape[0]), int(new_shape[1]))),
    ):
        if hasattr(output_wcs, attr):
            try:
                setattr(output_wcs, attr, val)
            except Exception:
                pass

    return cropped_mosaic, cropped_coverage


def _wait_for_memmap_files(prefixes, timeout=10.0):
    """Poll until each prefix.dat and prefix.npy exist and are non-empty."""
    import time, os
    start = time.time()
    while True:
        all_ready = True
        for prefix in prefixes:
            dat_f = prefix + '.dat'
            npy_f = prefix + '.npy'
            if not (os.path.exists(dat_f) and os.path.getsize(dat_f) > 0 and os.path.exists(npy_f) and os.path.getsize(npy_f) > 0):
                all_ready = False
                break
        if all_ready:
            return
        if time.time() - start > timeout:
            raise RuntimeError(f"Memmap file not ready after {timeout}s: {prefix}")


def astap_paths_valid(astap_exe_path: str, astap_data_dir: str) -> bool:
    """Return True if ASTAP executable and data directory look valid."""
    return (
        astap_exe_path
        and os.path.isfile(astap_exe_path)
        and astap_data_dir
        and os.path.isdir(astap_data_dir)
    )


def _write_header_to_fits(file_path: str, header_obj, pcb=None):
    """Safely update ``file_path`` FITS header with ``header_obj`` if possible."""
    if not (ASTROPY_AVAILABLE and fits):
        return
    try:
        with fits.open(file_path, mode="update", memmap=False) as hdul:
            hdul[0].header.update(header_obj)
            hdul.flush()
        if pcb:
            pcb("getwcs_info_header_written", lvl="DEBUG_DETAIL", filename=os.path.basename(file_path))
    except Exception as e_update:
        if pcb:
            pcb("getwcs_warn_header_write_failed", lvl="WARN", filename=os.path.basename(file_path), error=str(e_update))


def solve_with_astrometry(
    image_fits_path: str,
    fits_header,
    settings: dict | None,
    progress_callback=None,
):
    """Attempt plate solving via the Astrometry.net service."""

    if not ASTROMETRY_SOLVER_AVAILABLE:
        return None

    try:
        from . import zemosaic_astrometry
    except Exception:
        return None

    solver_dict = settings or {}
    api_key = solver_dict.get("api_key", "")
    timeout = solver_dict.get("timeout")
    down = solver_dict.get("downsample")

    try:
        return zemosaic_astrometry.solve_with_astrometry_net(
            image_fits_path,
            fits_header,
            api_key=api_key,
            timeout_sec=timeout or 60,
            downsample_factor=down,
            update_original_header_in_place=True,
            progress_callback=progress_callback,
        )
    except Exception as e:
        _log_and_callback(
            f"Astrometry solve error: {e}", prog=None, lvl="WARN", callback=progress_callback
        )
        return None


def solve_with_ansvr(
    image_fits_path: str,
    fits_header,
    settings: dict | None,
    progress_callback=None,
):
    """Attempt plate solving using a local ansvr installation."""

    if not ASTROMETRY_SOLVER_AVAILABLE:
        return None

    try:
        from . import zemosaic_astrometry
    except Exception:
        return None

    solver_dict = settings or {}
    path = solver_dict.get("ansvr_path") or solver_dict.get("astrometry_local_path") or solver_dict.get("local_ansvr_path")
    timeout = solver_dict.get("ansvr_timeout") or solver_dict.get("timeout")

    try:
        return zemosaic_astrometry.solve_with_ansvr(
            image_fits_path,
            fits_header,
            ansvr_config_path=path or "",
            timeout_sec=timeout or 120,
            update_original_header_in_place=True,
            progress_callback=progress_callback,
        )
    except Exception as e:
        _log_and_callback(
            f"Ansvr solve error: {e}", prog=None, lvl="WARN", callback=progress_callback
        )
        return None


# Note: Ancienne fonction _prepare_image_for_astap supprimée. Les images sont
# passées à ASTAP telles quelles pour la résolution (pas de conversion mono).


def reproject_tile_to_mosaic(tile_path: str, tile_wcs, mosaic_wcs, mosaic_shape_hw,
                             feather: bool = True,
                             apply_crop: bool = False,
                             crop_percent: float = 0.0):
    """Reprojecte une tuile sur la grille finale et renvoie l'image et sa carte
    de poids ainsi que la bounding box utile.

    Les bornes sont retournées dans l'ordre ``(xmin, xmax, ymin, ymax)`` afin
    de correspondre aux indices ``[ligne, colonne]`` lors de l'incrémentation
    sur la mosaïque.

    ``tile_wcs`` et ``mosaic_wcs`` peuvent être soit des objets :class:`WCS`
    directement, soit des en-têtes FITS (``dict`` ou :class:`~astropy.io.fits.Header``).
    Cela permet d'utiliser cette fonction avec :class:`concurrent.futures.ProcessPoolExecutor`
    où les arguments doivent être sérialisables.
    """
    if not (REPROJECT_AVAILABLE and reproject_interp and ASTROPY_AVAILABLE and fits):
        return None, None, (0, 0, 0, 0)

    # Les objets WCS ne sont pas toujours sérialisables via multiprocessing.
    # Si on reçoit des en-têtes (dict ou fits.Header), reconstruire les WCS ici.
    if ASTROPY_AVAILABLE and WCS:
        if not isinstance(tile_wcs, WCS):
            try:
                tile_wcs = WCS(tile_wcs)
            except Exception:
                return None, None, (0, 0, 0, 0)
        if not isinstance(mosaic_wcs, WCS):
            try:
                mosaic_wcs = WCS(mosaic_wcs)
            except Exception:
                return None, None, (0, 0, 0, 0)

    with fits.open(tile_path, memmap=False) as hdul:
        data = hdul[0].data.astype(np.float32)

    # Les master tiles sauvegardées via ``save_fits_image`` utilisent l'ordre
    # d'axes ``CxHxW``.  Pour l'assemblage incrémental nous attendons
    # ``H x W x C``.  Effectuer la conversion si nécessaire.
    if data.ndim == 3 and data.shape[0] == 3 and data.shape[-1] != 3:
        data = np.moveaxis(data, 0, -1)

    if data.ndim == 2:
        data = data[..., np.newaxis]
    n_channels = data.shape[-1]

    # Optional cropping of the tile before reprojection
    if apply_crop and crop_percent > 1e-3 and ZEMOSAIC_UTILS_AVAILABLE \
            and hasattr(zemosaic_utils, "crop_image_and_wcs"):
        try:
            cropped, cropped_wcs = zemosaic_utils.crop_image_and_wcs(
                data,
                tile_wcs,
                crop_percent / 100.0,
                progress_callback=None,
            )
            if cropped is not None and cropped_wcs is not None:
                data = cropped
                tile_wcs = cropped_wcs
                n_channels = data.shape[-1]
        except Exception:
            pass

    base_weight = np.ones(data.shape[:2], dtype=np.float32)
    if (
        feather
        and ZEMOSAIC_UTILS_AVAILABLE
        and hasattr(zemosaic_utils, "make_radial_weight_map")
    ):
        try:
            base_weight = zemosaic_utils.make_radial_weight_map(
                data.shape[0],
                data.shape[1],
                feather_fraction=0.92,
                min_weight_floor=0.10,
            )
            logger.debug("Feather applied with min_weight_floor=0.10")
        except Exception:
            base_weight = np.ones(data.shape[:2], dtype=np.float32)

    # --- Determine bounding box covered by the tile on the mosaic
    footprint_full, _ = reproject_interp(
        (base_weight, tile_wcs),
        mosaic_wcs,
        shape_out=mosaic_shape_hw,
        order='nearest-neighbor',  # suffit, c'est binaire
        parallel=False,
    )

    j_idx, i_idx = np.where(footprint_full > 0)
    if j_idx.size == 0:
        return None, None, (0, 0, 0, 0)

    j0, j1 = int(j_idx.min()), int(j_idx.max()) + 1
    i0, i1 = int(i_idx.min()), int(i_idx.max()) + 1
    h, w = j1 - j0, i1 - i0

    # Create a WCS for the sub-region
    try:
        sub_wcs = mosaic_wcs.deepcopy()
        sub_wcs.wcs.crpix = [mosaic_wcs.wcs.crpix[0] - i0, mosaic_wcs.wcs.crpix[1] - j0]
    except Exception:
        sub_wcs = mosaic_wcs

    # Allocate arrays only for the useful area
    reproj_img = np.zeros((h, w, n_channels), dtype=np.float32)
    reproj_weight = np.zeros((h, w), dtype=np.float32)

    for c in range(n_channels):
        reproj_c, footprint = reproject_interp(
            (data[..., c], tile_wcs),
            sub_wcs,
            shape_out=(h, w),
            order='bilinear',
            parallel=False,
        )

        w_reproj, _ = reproject_interp(
            (base_weight, tile_wcs),
            sub_wcs,
            shape_out=(h, w),
            order='bilinear',
            parallel=False,
        )

        total_w = footprint * w_reproj
        reproj_img[..., c] = reproj_c.astype(np.float32)
        reproj_weight += total_w.astype(np.float32)

    valid = reproj_weight > 0
    if not np.any(valid):
        return None, None, (0, 0, 0, 0)

    # Soustraire un fond médian par canal pour imiter match_background=True
    try:
        for c in range(n_channels):
            med_c = np.nanmedian(reproj_img[..., c][valid])
            if np.isfinite(med_c):
                reproj_img[..., c] -= med_c
        reproj_img = np.clip(reproj_img, 0, None)
    except Exception:
        pass

    # Les indices sont retournés dans l'ordre (xmin, xmax, ymin, ymax)
    return reproj_img, reproj_weight, (i0, i1, j0, j1)




# --- Fonctions Utilitaires Internes au Worker ---
def _calculate_final_mosaic_grid(panel_wcs_list: list, panel_shapes_hw_list: list,
                                 drizzle_scale_factor: float = 1.0, progress_callback: callable = None):
    num_initial_inputs = len(panel_wcs_list)
    # Utilisation de clés pour les messages utilisateur
    _log_and_callback("calcgrid_info_start_calc", num_wcs_shapes=num_initial_inputs, scale_factor=drizzle_scale_factor, level="DEBUG_DETAIL", callback=progress_callback)
    
    if not REPROJECT_AVAILABLE:
        _log_and_callback("calcgrid_error_reproject_unavailable", level="ERROR", callback=progress_callback)
        return None, None
    if find_optimal_celestial_wcs is None:
        if CALC_GRID_OPTIMIZED_AVAILABLE and _calculate_final_mosaic_grid_optimized:
            _log_and_callback(
                "calcgrid_warn_find_optimal_celestial_wcs_missing",
                level="WARN",
                callback=progress_callback,
            )
            return _calculate_final_mosaic_grid_optimized(
                panel_wcs_list, panel_shapes_hw_list, drizzle_scale_factor
            )
        _log_and_callback("calcgrid_error_reproject_unavailable", level="ERROR", callback=progress_callback)
        return None, None
    if not (ASTROPY_AVAILABLE and u and Angle):
        _log_and_callback("calcgrid_error_astropy_unavailable", level="ERROR", callback=progress_callback); return None, None
    if num_initial_inputs == 0:
        _log_and_callback("calcgrid_error_no_wcs_shape", level="ERROR", callback=progress_callback); return None, None

    valid_wcs_inputs = []; valid_shapes_inputs_hw = []
    for idx_filt, wcs_filt in enumerate(panel_wcs_list):
        if isinstance(wcs_filt, WCS) and wcs_filt.is_celestial:
            if idx_filt < len(panel_shapes_hw_list):
                shape_filt = panel_shapes_hw_list[idx_filt]
                if isinstance(shape_filt, tuple) and len(shape_filt) == 2 and isinstance(shape_filt[0], int) and shape_filt[0] > 0 and isinstance(shape_filt[1], int) and shape_filt[1] > 0:
                    valid_wcs_inputs.append(wcs_filt); valid_shapes_inputs_hw.append(shape_filt)
                else: _log_and_callback("calcgrid_warn_invalid_shape_skipped", shape=shape_filt, wcs_index=idx_filt, level="WARN", callback=progress_callback)
            else: _log_and_callback("calcgrid_warn_no_shape_for_wcs_skipped", wcs_index=idx_filt, level="WARN", callback=progress_callback)
        else: _log_and_callback("calcgrid_warn_invalid_wcs_skipped", wcs_index=idx_filt, level="WARN", callback=progress_callback)
    
    if not valid_wcs_inputs:
        _log_and_callback("calcgrid_error_no_valid_wcs_shape_after_filter", level="ERROR", callback=progress_callback); return None, None

    panel_wcs_list_to_use = valid_wcs_inputs; panel_shapes_hw_list_to_use = valid_shapes_inputs_hw
    num_valid_inputs = len(panel_wcs_list_to_use)
    _log_and_callback(f"CalcGrid: {num_valid_inputs} WCS/Shapes valides pour calcul.", None, "DEBUG", progress_callback) # Log technique

    inputs_for_optimal_wcs_calc = []
    for i in range(num_valid_inputs):
        wcs_in = panel_wcs_list_to_use[i]
        shape_in_hw = panel_shapes_hw_list_to_use[i] # shape (height, width)
        shape_in_wh_for_wcs_pixel_shape = (shape_in_hw[1], shape_in_hw[0]) # (width, height) for WCS.pixel_shape

        # Ensure WCS.pixel_shape is set for reproject, it might use it internally.
        if wcs_in.pixel_shape is None or wcs_in.pixel_shape != shape_in_wh_for_wcs_pixel_shape:
            try: 
                wcs_in.pixel_shape = shape_in_wh_for_wcs_pixel_shape
                _log_and_callback(f"CalcGrid: WCS {i} pixel_shape set to {shape_in_wh_for_wcs_pixel_shape}", None, "DEBUG_DETAIL", progress_callback)
            except Exception as e_pshape_set: 
                _log_and_callback("calcgrid_warn_set_pixel_shape_failed", wcs_index=i, error=str(e_pshape_set), level="WARN", callback=progress_callback)
        
        # **** LA CORRECTION EST ICI ****
        # find_optimal_celestial_wcs expects a list of (shape, wcs) tuples or HDU objects.
        # The shape should be (height, width).
        inputs_for_optimal_wcs_calc.append((shape_in_hw, wcs_in))
        # *****************************

    if not inputs_for_optimal_wcs_calc:
        _log_and_callback("calcgrid_error_no_wcs_for_optimal_calc", level="ERROR", callback=progress_callback); return None, None
        
    try:
        sum_of_pixel_scales_deg = 0.0; count_of_valid_scales = 0
        # For calculating average input pixel scale, we use panel_wcs_list_to_use (which are just WCS objects)
        for wcs_obj_scale in panel_wcs_list_to_use: 
            if not (wcs_obj_scale and wcs_obj_scale.is_celestial): continue
            try:
                current_pixel_scale_deg = 0.0
                if hasattr(wcs_obj_scale, 'proj_plane_pixel_scales') and callable(wcs_obj_scale.proj_plane_pixel_scales):
                    pixel_scales_angle_tuple = wcs_obj_scale.proj_plane_pixel_scales(); current_pixel_scale_deg = np.mean(np.abs([s.to_value(u.deg) for s in pixel_scales_angle_tuple]))
                elif hasattr(wcs_obj_scale, 'pixel_scale_matrix'): current_pixel_scale_deg = np.sqrt(np.abs(np.linalg.det(wcs_obj_scale.pixel_scale_matrix)))
                else: continue
                if np.isfinite(current_pixel_scale_deg) and current_pixel_scale_deg > 1e-10: sum_of_pixel_scales_deg += current_pixel_scale_deg; count_of_valid_scales += 1
            except Exception: pass # Ignore errors in calculating scale for one WCS
        
        avg_input_pixel_scale_deg = (2.0 / 3600.0) # Fallback 2 arcsec/pix
        if count_of_valid_scales > 0: avg_input_pixel_scale_deg = sum_of_pixel_scales_deg / count_of_valid_scales
        elif num_valid_inputs > 0 : _log_and_callback("calcgrid_warn_scale_fallback", level="WARN", callback=progress_callback)
        
        target_resolution_deg_per_pixel = avg_input_pixel_scale_deg / drizzle_scale_factor
        target_resolution_angle = Angle(target_resolution_deg_per_pixel, unit=u.deg)
        _log_and_callback("calcgrid_info_scales", avg_input_scale_arcsec=avg_input_pixel_scale_deg*3600, target_scale_arcsec=target_resolution_angle.arcsec, level="INFO", callback=progress_callback)
        
        # Now call with inputs_for_optimal_wcs_calc which is a list of (shape_hw, wcs) tuples
        optimal_wcs_out, optimal_shape_hw_out = find_optimal_celestial_wcs(
            inputs_for_optimal_wcs_calc, # This is now a list of (shape_hw, WCS) tuples
            resolution=target_resolution_angle, 
            auto_rotate=True, 
            projection='TAN', 
            reference=None, 
            frame='icrs'
        )
        
        if optimal_wcs_out and optimal_shape_hw_out:
            expected_pixel_shape_wh_for_wcs_out = (optimal_shape_hw_out[1], optimal_shape_hw_out[0])
            if optimal_wcs_out.pixel_shape is None or optimal_wcs_out.pixel_shape != expected_pixel_shape_wh_for_wcs_out:
                try: optimal_wcs_out.pixel_shape = expected_pixel_shape_wh_for_wcs_out
                except Exception: pass
            if not (hasattr(optimal_wcs_out.wcs, 'naxis1') and hasattr(optimal_wcs_out.wcs, 'naxis2')) or not (optimal_wcs_out.wcs.naxis1 > 0 and optimal_wcs_out.wcs.naxis2 > 0) :
                try: optimal_wcs_out.wcs.naxis1 = expected_pixel_shape_wh_for_wcs_out[0]; optimal_wcs_out.wcs.naxis2 = expected_pixel_shape_wh_for_wcs_out[1]
                except Exception: pass
        
        _log_and_callback("calcgrid_info_optimal_grid_calculated", shape=optimal_shape_hw_out, crval=optimal_wcs_out.wcs.crval if optimal_wcs_out and optimal_wcs_out.wcs else 'N/A', level="INFO", callback=progress_callback)
        return optimal_wcs_out, optimal_shape_hw_out
    except ImportError: _log_and_callback("calcgrid_error_find_optimal_wcs_unavailable", level="ERROR", callback=progress_callback); return None, None
    except Exception as e_optimal_wcs_call: 
        _log_and_callback("calcgrid_error_find_optimal_wcs_call", error=str(e_optimal_wcs_call), level="ERROR", callback=progress_callback)
        logger.error("Traceback find_optimal_celestial_wcs:", exc_info=True)
        return None, None


def cluster_seestar_stacks(all_raw_files_with_info: list, stack_threshold_deg: float, progress_callback: callable):
    """Group raw files captured by the Seestar based on their WCS position."""

    if not (ASTROPY_AVAILABLE and SkyCoord and u):
        _log_and_callback("clusterstacks_error_astropy_unavailable", level="ERROR", callback=progress_callback)
        return []

    if not all_raw_files_with_info:
        _log_and_callback("clusterstacks_warn_no_raw_info", level="WARN", callback=progress_callback)
        return []

    _log_and_callback(
        "clusterstacks_info_start",
        num_files=len(all_raw_files_with_info),
        threshold=stack_threshold_deg,
        level="INFO",
        callback=progress_callback,
    )

    panel_centers_sky = []
    panel_data_for_clustering = []

    for i, info in enumerate(all_raw_files_with_info):
        wcs_obj = info["wcs"]
        if not (wcs_obj and wcs_obj.is_celestial):
            continue
        try:
            if wcs_obj.pixel_shape:
                center_world = wcs_obj.pixel_to_world(
                    wcs_obj.pixel_shape[0] / 2.0,
                    wcs_obj.pixel_shape[1] / 2.0,
                )
            elif hasattr(wcs_obj.wcs, "crval"):
                center_world = SkyCoord(
                    ra=wcs_obj.wcs.crval[0] * u.deg,
                    dec=wcs_obj.wcs.crval[1] * u.deg,
                    frame="icrs",
                )
            else:
                continue
            panel_centers_sky.append(center_world)
            panel_data_for_clustering.append(info)
        except Exception:
            continue

    if not panel_centers_sky:
        _log_and_callback("clusterstacks_warn_no_centers", level="WARN", callback=progress_callback)
        return []

    groups = []
    assigned_mask = [False] * len(panel_centers_sky)

    for i in range(len(panel_centers_sky)):
        if assigned_mask[i]:
            continue
        current_group_infos = [panel_data_for_clustering[i]]
        assigned_mask[i] = True
        current_group_center_seed = panel_centers_sky[i]
        for j in range(i + 1, len(panel_centers_sky)):
            if assigned_mask[j]:
                continue
            if current_group_center_seed.separation(panel_centers_sky[j]).deg < stack_threshold_deg:
                current_group_infos.append(panel_data_for_clustering[j])
                assigned_mask[j] = True
        groups.append(current_group_infos)

    _log_and_callback("clusterstacks_info_finished", num_groups=len(groups), level="INFO", callback=progress_callback)
    return groups

def get_wcs_and_pretreat_raw_file(
    file_path: str,
    astap_exe_path: str,
    astap_data_dir: str,
    astap_search_radius: float,
    astap_downsample: int,
    astap_sensitivity: int,
    astap_timeout_seconds: int,
    progress_callback: callable,
    hotpix_mask_dir: str | None = None,
    solver_settings: dict | None = None,
):
    filename = os.path.basename(file_path)
    # Utiliser une fonction helper pour les logs internes à cette fonction si _log_and_callback
    # est trop lié à la structure de run_hierarchical_mosaic
    _pcb_local = lambda msg_key, lvl="DEBUG", **kwargs: \
        progress_callback(msg_key, None, lvl, **kwargs) if progress_callback else print(f"GETWCS_LOG {lvl}: {msg_key} {kwargs}")

    if solver_settings is None:
        solver_settings = {}

    # Charger configuration pour options de prétraitement (si disponible)
    _cfg_pre = {}
    try:
        if ZEMOSAIC_CONFIG_AVAILABLE and zemosaic_config:
            _cfg_pre = zemosaic_config.load_config() or {}
    except Exception:
        _cfg_pre = {}
    _bg_gpu_enabled = bool(_cfg_pre.get("preprocess_remove_background_gpu", False))
    _bg_sigma = float(_cfg_pre.get("preprocess_background_sigma", 24.0))

    _pcb_local(f"GetWCS_Pretreat: Début pour '{filename}'.", lvl="DEBUG_DETAIL") # Niveau DEBUG_DETAIL pour être moins verbeux

    hp_mask_path = None

    if not (ZEMOSAIC_UTILS_AVAILABLE and zemosaic_utils):
        _pcb_local("getwcs_error_utils_unavailable", lvl="ERROR")
        return None, None, None, None
        
    res_load = zemosaic_utils.load_and_validate_fits(
        file_path,
        normalize_to_float32=False,
        attempt_fix_nonfinite=True,
        progress_callback=progress_callback,
    )
    if isinstance(res_load, tuple):
        img_data_raw_adu = res_load[0]
        header_orig = res_load[1] if len(res_load) > 1 else None
    else:
        img_data_raw_adu = res_load
        header_orig = None

    if img_data_raw_adu is None or header_orig is None:
        _pcb_local("getwcs_error_load_failed", lvl="ERROR", filename=filename)
        # Le fichier n'a pas pu être chargé, on ne peut pas le déplacer car on ne sait pas s'il existe ou est corrompu.
        # Ou on pourrait essayer de le déplacer s'il existe. Pour l'instant, on retourne None.
        return None, None, None, None

    # ... (log de post-load) ...
    _pcb_local(f"  Post-Load: '{filename}' - Shape: {img_data_raw_adu.shape}, Dtype: {img_data_raw_adu.dtype}", lvl="DEBUG_VERY_DETAIL")

    img_data_processed_adu = img_data_raw_adu.astype(np.float32, copy=True)

    # --- Débayerisation ---
    if img_data_processed_adu.ndim == 2:
        _pcb_local(f"  Monochrome détecté pour '{filename}'. Débayerisation...", lvl="DEBUG_DETAIL")
        bayer_pattern = header_orig.get('BAYERPAT', header_orig.get('CFAIMAGE', 'GRBG'))
        if not isinstance(bayer_pattern, str) or bayer_pattern.upper() not in ['GRBG','RGGB','GBRG','BGGR']: bayer_pattern = 'GRBG'
        else: bayer_pattern = bayer_pattern.upper()
        
        bitpix = header_orig.get('BITPIX', 16)
        # ... (logique de max_val_for_norm_before_debayer inchangée) ...
        max_val_for_norm_before_debayer = (2**abs(bitpix))-1. if bitpix!=0 and np.issubdtype(img_data_processed_adu.dtype,np.integer) else (65535. if np.issubdtype(img_data_processed_adu.dtype,np.unsignedinteger) else 1.)
        if abs(bitpix)>16 and np.issubdtype(img_data_processed_adu.dtype,np.integer): max_val_for_norm_before_debayer=(2**16)-1.
        if max_val_for_norm_before_debayer<=0: max_val_for_norm_before_debayer=1.

        img_norm_for_debayer = np.zeros_like(img_data_processed_adu,dtype=np.float32)
        min_adu_pre_debayer,max_adu_pre_debayer=np.nanmin(img_data_processed_adu),np.nanmax(img_data_processed_adu)
        range_adu_pre_debayer=max_adu_pre_debayer-min_adu_pre_debayer
        if range_adu_pre_debayer>1e-9: img_norm_for_debayer=(img_data_processed_adu-min_adu_pre_debayer)/range_adu_pre_debayer
        elif np.any(np.isfinite(img_data_processed_adu)): img_norm_for_debayer=np.full_like(img_data_processed_adu,0.5)
        img_norm_for_debayer=np.clip(img_norm_for_debayer,0.,1.)
        
        try:
            img_rgb_norm_01 = zemosaic_utils.debayer_image(img_norm_for_debayer, bayer_pattern, progress_callback=progress_callback)
            if range_adu_pre_debayer>1e-9: img_data_processed_adu=(img_rgb_norm_01*range_adu_pre_debayer)+min_adu_pre_debayer
            else: img_data_processed_adu=np.full_like(img_rgb_norm_01,min_adu_pre_debayer if np.isfinite(min_adu_pre_debayer) else 0.)
        except Exception as e_debayer: 
            _pcb_local("getwcs_warn_debayer_failed", lvl="WARN", filename=filename, error=str(e_debayer))
            img_data_processed_adu = np.stack([img_data_processed_adu]*3, axis=-1) # Fallback stack
    
    if img_data_processed_adu.ndim == 2: # Toujours monochrome après tentative de débayerisation
        _pcb_local("getwcs_warn_still_2d_after_debayer_attempt", lvl="WARN", filename=filename)
        img_data_processed_adu = np.stack([img_data_processed_adu]*3, axis=-1)
    
    if img_data_processed_adu.ndim != 3 or img_data_processed_adu.shape[-1] != 3:
        _pcb_local("getwcs_error_shape_after_debayer_final_check", lvl="ERROR", filename=filename, shape=str(img_data_processed_adu.shape))
        return None, None, None, None

    # --- Correction Hot Pixels + optional GPU background smoothing ---
    _pcb_local(f"  Correction HP pour '{filename}'...", lvl="DEBUG_DETAIL")
    if hotpix_mask_dir:
        os.makedirs(hotpix_mask_dir, exist_ok=True)
        hp_mask_path = os.path.join(hotpix_mask_dir, f"hp_mask_{os.path.splitext(filename)[0]}_{uuid.uuid4().hex}.npy")

    img_data_hp_corrected_adu = None
    try:
        # Prefer GPU hot-pixel correction when available
        if hasattr(zemosaic_utils, 'detect_and_correct_hot_pixels_gpu') and zemosaic_utils.gpu_is_available():
            img_data_hp_corrected_adu = zemosaic_utils.detect_and_correct_hot_pixels_gpu(
                img_data_processed_adu,
                threshold=3.0,
                neighborhood_size=5,
                progress_callback=progress_callback,
            )
        else:
            raise RuntimeError('GPU HP not available')
    except Exception:
        if 'save_mask_path' in zemosaic_utils.detect_and_correct_hot_pixels.__code__.co_varnames:
            img_data_hp_corrected_adu = zemosaic_utils.detect_and_correct_hot_pixels(
                img_data_processed_adu,
                3.0,
                5,
                progress_callback=progress_callback,
                save_mask_path=hp_mask_path,
            )
        else:
            img_data_hp_corrected_adu = zemosaic_utils.detect_and_correct_hot_pixels(
                img_data_processed_adu,
                3.0,
                5,
                progress_callback=progress_callback,
            )

    if img_data_hp_corrected_adu is not None:
        img_data_processed_adu = img_data_hp_corrected_adu
    else:
        _pcb_local("getwcs_warn_hp_returned_none_using_previous", lvl="WARN", filename=filename)

    # Optional GPU background smoothing (stabilize inter-batch photometry)
    # IMPORTANT: remove only the low-frequency GRADIENT (bg - median(bg)) to avoid truncating
    # histogram at zero and avoid dark rings around stars. Do NOT hard-clip to 0 here.
    try:
        if _bg_gpu_enabled and hasattr(zemosaic_utils, 'estimate_background_map_gpu') and zemosaic_utils.gpu_is_available():
            bg = zemosaic_utils.estimate_background_map_gpu(img_data_processed_adu, method='gaussian', sigma=_bg_sigma)
            if bg is not None and np.any(np.isfinite(bg)):
                # Use luminance gradient so the subtraction is achromatic
                if bg.ndim == 3 and bg.shape[-1] == 3:
                    lum_bg = 0.299 * bg[..., 0].astype(np.float32) + 0.587 * bg[..., 1].astype(np.float32) + 0.114 * bg[..., 2].astype(np.float32)
                else:
                    lum_bg = bg.astype(np.float32)
                med_lum = np.nanmedian(lum_bg) if np.any(np.isfinite(lum_bg)) else 0.0
                grad = (lum_bg - med_lum).astype(np.float32)
                if img_data_processed_adu.ndim == 3 and img_data_processed_adu.shape[-1] == 3:
                    for c in range(3):
                        img_data_processed_adu[..., c] = img_data_processed_adu[..., c].astype(np.float32) - grad
                else:
                    img_data_processed_adu = img_data_processed_adu.astype(np.float32) - grad
                _pcb_local("  Background luminance gradient removed (achromatic), no hard clipping.", lvl="DEBUG_DETAIL")
    except Exception:
        pass

    # --- Résolution WCS ---
    _pcb_local(f"  Résolution WCS pour '{filename}'...", lvl="DEBUG_DETAIL")
    wcs_brute = None
    # Évite d'écrire le header FITS si le WCS est déjà présent dans le fichier d'origine.
    # Nous ne réécrivons le header que si un solver externe (ASTAP/ASTROMETRY/ANSVR)
    # a effectivement injecté/ajusté des clés WCS dans header_orig.
    should_write_header_back = False
    if ASTROPY_AVAILABLE and WCS: # S'assurer que WCS est bien l'objet d'Astropy
        try:
            wcs_from_header = WCS(header_orig, naxis=2, relax=True) # Utiliser WCS d'Astropy
            if wcs_from_header.is_celestial and hasattr(wcs_from_header.wcs,'crval') and \
               (hasattr(wcs_from_header.wcs,'cdelt') or hasattr(wcs_from_header.wcs,'cd') or hasattr(wcs_from_header.wcs,'pc')):
                wcs_brute = wcs_from_header
                _pcb_local(f"    WCS trouvé dans header FITS de '{filename}'.", lvl="DEBUG_DETAIL")
                # WCS déjà présent => pas besoin de réécrire le header
                should_write_header_back = False
        except Exception as e_wcs_hdr:
            _pcb_local("getwcs_warn_header_wcs_read_failed", lvl="WARN", filename=filename, error=str(e_wcs_hdr))
            wcs_brute = None
            
    solver_choice_effective = (solver_settings or {}).get("solver_choice", "ASTAP")
    api_key_len = len((solver_settings or {}).get("api_key", ""))
    _pcb_local(
        f"Solver choice effective={solver_choice_effective}",
        lvl="DEBUG_DETAIL",
    )
    if wcs_brute is None and ZEMOSAIC_ASTROMETRY_AVAILABLE and zemosaic_astrometry:
        try:
            # Utiliser directement le fichier original sans conversion mono ni FITS minimal
            input_for_solver = file_path

            if solver_choice_effective == "ASTROMETRY":
                _pcb_local("GetWCS: using ASTROMETRY", lvl="DEBUG")
                wcs_brute = solve_with_astrometry(
                    input_for_solver,
                    header_orig,
                    solver_settings or {},
                    progress_callback,
                )
                if not wcs_brute and astap_paths_valid(astap_exe_path, astap_data_dir):
                    _pcb_local("Astrometry failed; fallback to ASTAP", lvl="INFO")
                    _pcb_local("GetWCS: using ASTAP (fallback)", lvl="DEBUG")
                    wcs_brute = zemosaic_astrometry.solve_with_astap(
                        image_fits_path=input_for_solver,
                        original_fits_header=header_orig,
                        astap_exe_path=astap_exe_path,
                        astap_data_dir=astap_data_dir,
                        search_radius_deg=astap_search_radius,
                        downsample_factor=astap_downsample,
                        sensitivity=astap_sensitivity,
                        timeout_sec=astap_timeout_seconds,
                        update_original_header_in_place=True,
                        progress_callback=progress_callback,
                    )
                # Si un solver a réussi, le header_orig a potentiellement été mis à jour
                if wcs_brute:
                    should_write_header_back = True
                if wcs_brute:
                    _pcb_local("getwcs_info_astrometry_solved", lvl="INFO_DETAIL", filename=filename)
            elif solver_choice_effective == "ANSVR":
                _pcb_local("GetWCS: using ANSVR", lvl="DEBUG")
                wcs_brute = solve_with_ansvr(
                    input_for_solver,
                    header_orig,
                    solver_settings or {},
                    progress_callback,
                )
                if not wcs_brute and astap_paths_valid(astap_exe_path, astap_data_dir):
                    _pcb_local("Ansvr failed; fallback to ASTAP", lvl="INFO")
                    _pcb_local("GetWCS: using ASTAP (fallback)", lvl="DEBUG")
                    wcs_brute = zemosaic_astrometry.solve_with_astap(
                        image_fits_path=input_for_solver,
                        original_fits_header=header_orig,
                        astap_exe_path=astap_exe_path,
                        astap_data_dir=astap_data_dir,
                        search_radius_deg=astap_search_radius,
                        downsample_factor=astap_downsample,
                        sensitivity=astap_sensitivity,
                        timeout_sec=astap_timeout_seconds,
                        update_original_header_in_place=True,
                        progress_callback=progress_callback,
                    )
                # Si ANSVR/ASTAP réussit, le header a été mis à jour par le solver
                if wcs_brute:
                    should_write_header_back = True
                if wcs_brute:
                    _pcb_local("getwcs_info_astrometry_solved", lvl="INFO_DETAIL", filename=filename)
            else:
                _pcb_local("GetWCS: using ASTAP", lvl="DEBUG")
                wcs_brute = zemosaic_astrometry.solve_with_astap(
                    image_fits_path=input_for_solver,
                    original_fits_header=header_orig,
                    astap_exe_path=astap_exe_path,
                    astap_data_dir=astap_data_dir,
                    search_radius_deg=astap_search_radius,
                    downsample_factor=astap_downsample,
                    sensitivity=astap_sensitivity,
                    timeout_sec=astap_timeout_seconds,
                    update_original_header_in_place=True,
                    progress_callback=progress_callback,
                )
                # ASTAP a potentiellement mis à jour le header_orig
                if wcs_brute:
                    should_write_header_back = True
                if wcs_brute:
                    _pcb_local("getwcs_info_astap_solved", lvl="INFO_DETAIL", filename=filename)
                else:
                    _pcb_local("getwcs_warn_astap_failed", lvl="WARN", filename=filename)
        except Exception as e_solver_call:
            _pcb_local("getwcs_error_astap_exception", lvl="ERROR", filename=filename, error=str(e_solver_call))
            logger.error(f"Erreur solver pour {filename}", exc_info=True)
            wcs_brute = None
        finally:
            del img_data_raw_adu
            gc.collect()
    elif wcs_brute is None: # Ni header, ni ASTAP n'a fonctionné ou n'était dispo
        _pcb_local("getwcs_warn_no_wcs_source_available_or_failed", lvl="WARN", filename=filename)
        # Action de déplacement sera gérée par le check suivant

    # --- Vérification finale du WCS et action de déplacement si échec ---
    if wcs_brute and wcs_brute.is_celestial:
        # Mettre à jour pixel_shape si nécessaire
        if wcs_brute.pixel_shape is None or not (wcs_brute.pixel_shape[0]>0 and wcs_brute.pixel_shape[1]>0):
            n1_final = header_orig.get('NAXIS1', img_data_processed_adu.shape[1])
            n2_final = header_orig.get('NAXIS2', img_data_processed_adu.shape[0])
            if n1_final > 0 and n2_final > 0:
                try: wcs_brute.pixel_shape = (int(n1_final), int(n2_final))
                except Exception as e_ps_final: 
                    _pcb_local("getwcs_error_set_pixel_shape_final_wcs_invalid", lvl="ERROR", filename=filename, error=str(e_ps_final))
                    # WCS devient invalide ici
                    wcs_brute = None # Forcer le déplacement
            else:
                _pcb_local("getwcs_error_invalid_naxis_for_pixel_shape_wcs_invalid", lvl="ERROR", filename=filename)
                wcs_brute = None # Forcer le déplacement
        
        if wcs_brute and wcs_brute.is_celestial: # Re-vérifier après la tentative de set_pixel_shape
            _pcb_local("getwcs_info_pretreatment_wcs_ok", lvl="DEBUG", filename=filename)
            # Écriture du header uniquement si un solver a réellement mis à jour le header
            if should_write_header_back:
                _write_header_to_fits(file_path, header_orig, _pcb_local)
            return img_data_processed_adu, wcs_brute, header_orig, hp_mask_path
        # else: tombe dans le bloc de déplacement ci-dessous

    # Si on arrive ici, c'est que wcs_brute est None ou non céleste
    _pcb_local("getwcs_action_moving_unsolved_file", lvl="WARN", filename=filename)
    try:
        original_file_dir = os.path.dirname(file_path)
        unaligned_dir_name = "unaligned_by_zemosaic"
        unaligned_path = os.path.join(original_file_dir, unaligned_dir_name)
        
        if not os.path.exists(unaligned_path):
            os.makedirs(unaligned_path)
            _pcb_local(f"  Création dossier: '{unaligned_path}'", lvl="INFO_DETAIL")
        
        destination_path = os.path.join(unaligned_path, filename)
        
        if os.path.exists(destination_path):
            base, ext = os.path.splitext(filename)
            timestamp_suffix = time.strftime("_%Y%m%d%H%M%S")
            destination_path = os.path.join(unaligned_path, f"{base}{timestamp_suffix}{ext}")
            _pcb_local(f"  Fichier de destination '{filename}' existe déjà. Renommage en '{os.path.basename(destination_path)}'", lvl="DEBUG_DETAIL")

        shutil.move(file_path, destination_path) # shutil.move écrase si la destination existe et est un fichier
                                                  # mais notre renommage ci-dessus gère le cas.
        _pcb_local(f"  Fichier '{filename}' déplacé vers '{unaligned_path}'.", lvl="INFO")

    except Exception as e_move:
        _pcb_local(f"getwcs_error_moving_unaligned_file", lvl="ERROR", filename=filename, error=str(e_move))
        logger.error(f"Erreur déplacement fichier {filename} vers dossier unaligned:", exc_info=True)
            
    if img_data_processed_adu is not None: del img_data_processed_adu 
    gc.collect()
    return None, None, None, None








# Dans zemosaic_worker.py

# ... (vos imports existants : os, shutil, time, traceback, gc, logging, np, astropy, reproject, et les modules zemosaic_...)

def create_master_tile(
    seestar_stack_group_info: list[dict],
    tile_id: int,
    output_temp_dir: str,
    # Paramètres de stacking existants
    stack_norm_method: str,
    stack_weight_method: str, # Ex: "none", "noise_variance", "noise_fwhm", "noise_plus_fwhm"
    stack_reject_algo: str,
    stack_kappa_low: float,
    stack_kappa_high: float,
    parsed_winsor_limits: tuple[float, float],
    stack_final_combine: str,
    poststack_equalize_rgb: bool,
    # --- NOUVEAUX PARAMÈTRES POUR LA PONDÉRATION RADIALE ---
    apply_radial_weight: bool,             # Vient de la GUI/config
    radial_feather_fraction: float,      # Vient de la GUI/config
    radial_shape_power: float,           # Pourrait être une constante ou configurable
    min_radial_weight_floor: float,
    # --- FIN NOUVEAUX PARAMÈTRES ---
    quality_crop_enabled: bool,
    quality_crop_band_px: int,
    quality_crop_k_sigma: float,
    quality_crop_margin_px: int,
    # Paramètres ASTAP (pourraient être enlevés si plus du tout utilisés ici)
    astap_exe_path_global: str, 
    astap_data_dir_global: str, 
    astap_search_radius_global: float,
    astap_downsample_global: int,
    astap_sensitivity_global: int,
    astap_timeout_seconds_global: int,
    winsor_pool_workers: int,
    progress_callback: callable,
    resource_strategy: dict | None = None,
    center_out_context: CenterOutNormalizationContext | None = None,
    center_out_settings: dict | None = None,
    center_out_rank: int | None = None,
):
    """
    Crée une "master tuile" à partir d'un groupe d'images.
    Lit les données image prétraitées depuis un cache disque (.npy).
    Utilise les WCS et Headers déjà résolus et stockés en mémoire.
    Transmet toutes les options de stacking, y compris la pondération radiale.

    Returns
    -------
    tuple[tuple[str | None, object | None], list[list[dict]]]
        - ``(path, wcs)`` du master stack produit (``None`` si échec).
        - Liste de sous-groupes à retraiter (copie des ``raw_info`` pour les images non alignées).
    """
    pcb_tile = lambda msg_key, prog=None, lvl="INFO_DETAIL", **kwargs: _log_and_callback(msg_key, prog, lvl, callback=progress_callback, **kwargs)
    # Load persistent configuration to forward GPU preference
    if ZEMOSAIC_CONFIG_AVAILABLE and zemosaic_config:
        try:
            zconfig = SimpleNamespace(**zemosaic_config.load_config())
        except Exception:
            zconfig = SimpleNamespace()
    else:
        zconfig = SimpleNamespace()
    try:
        setattr(zconfig, "poststack_equalize_rgb", bool(poststack_equalize_rgb))
    except Exception:
        pass
    # Provide a generic alias for GPU usage so Phase 3 can honor the same toggle.
    try:
        if not hasattr(zconfig, 'use_gpu') and hasattr(zconfig, 'use_gpu_phase5'):
            setattr(zconfig, 'use_gpu', getattr(zconfig, 'use_gpu_phase5'))
    except Exception:
        pass
    if resource_strategy:
        try:
            if resource_strategy.get('gpu_batch_hint'):
                setattr(zconfig, 'gpu_batch_hint', int(resource_strategy.get('gpu_batch_hint')))
            if 'memmap' in resource_strategy:
                setattr(zconfig, 'stack_memmap_enabled', bool(resource_strategy.get('memmap')))
            if resource_strategy.get('memmap_budget_mb') is not None:
                setattr(zconfig, 'stack_memmap_budget_mb', resource_strategy.get('memmap_budget_mb'))
        except Exception:
            pass
        try:
            pcb_tile(
                f"{func_id_log_base}_autocaps_hint",
                prog=None,
                lvl="INFO_DETAIL",
                cap=resource_strategy.get('cap'),
                memmap=resource_strategy.get('memmap'),
                gpu_hint=resource_strategy.get('gpu_batch_hint'),
            )
        except Exception:
            pass
    func_id_log_base = "mastertile"

    pcb_tile(f"{func_id_log_base}_info_creation_started_from_cache", prog=None, lvl="INFO",
             num_raw=len(seestar_stack_group_info), tile_id=tile_id)
    failed_groups_to_retry: list[list[dict]] = []
    pcb_tile(
        f"    {func_id_log_base}_{tile_id}: Options Stacking - Norm='{stack_norm_method}', "
        f"Weight='{stack_weight_method}' (RadialWeight={apply_radial_weight}), "
        f"Reject='{stack_reject_algo}', Combine='{stack_final_combine}', RGBEqualize={poststack_equalize_rgb}",
        prog=None,
        lvl="DEBUG",
    )

    if not (ZEMOSAIC_UTILS_AVAILABLE and zemosaic_utils and ZEMOSAIC_ALIGN_STACK_AVAILABLE and zemosaic_align_stack and ASTROPY_AVAILABLE and fits): # Ajout de 'fits' pour header_mt_save
        # ... (votre gestion d'erreur de dépendances existante) ...
        if not ZEMOSAIC_UTILS_AVAILABLE: pcb_tile(f"{func_id_log_base}_error_utils_unavailable", prog=None, lvl="ERROR", tile_id=tile_id)
        if not ZEMOSAIC_ALIGN_STACK_AVAILABLE: pcb_tile(f"{func_id_log_base}_error_alignstack_unavailable", prog=None, lvl="ERROR", tile_id=tile_id)
        if not ASTROPY_AVAILABLE or not fits: pcb_tile(f"{func_id_log_base}_error_astropy_unavailable", prog=None, lvl="ERROR", tile_id=tile_id)
        return (None, None), failed_groups_to_retry
        
    if not seestar_stack_group_info: 
        pcb_tile(f"{func_id_log_base}_error_no_images_provided", prog=None, lvl="ERROR", tile_id=tile_id)
        return (None, None), failed_groups_to_retry
    
    # Choix de l'image de référence (généralement la première du groupe après tri ou la plus centrale)
    reference_image_index_in_group = 0 # Pourrait être plus sophistiqué à l'avenir
    if not (0 <= reference_image_index_in_group < len(seestar_stack_group_info)): 
        pcb_tile(f"{func_id_log_base}_error_invalid_ref_index", prog=None, lvl="ERROR", tile_id=tile_id, ref_idx=reference_image_index_in_group, group_size=len(seestar_stack_group_info))
        return (None, None), failed_groups_to_retry
    
    ref_info_for_tile = seestar_stack_group_info[reference_image_index_in_group]
    wcs_for_master_tile = ref_info_for_tile.get('wcs')
    # Le header est un dict venant du cache, il faut le convertir en objet fits.Header si besoin
    header_dict_for_master_tile_base = ref_info_for_tile.get('header') 

    if not (wcs_for_master_tile and wcs_for_master_tile.is_celestial and header_dict_for_master_tile_base):
        pcb_tile(f"{func_id_log_base}_error_invalid_ref_wcs_header", prog=None, lvl="ERROR", tile_id=tile_id)
        return (None, None), failed_groups_to_retry
    
    # Conversion du dict en objet astropy.io.fits.Header pour la sauvegarde
    header_for_master_tile_base = fits.Header(header_dict_for_master_tile_base.cards if hasattr(header_dict_for_master_tile_base,'cards') else header_dict_for_master_tile_base)
    
    ref_path_raw = ref_info_for_tile.get('path_raw', 'UnknownRawRef')
    pcb_tile(f"{func_id_log_base}_info_reference_set", prog=None, lvl="DEBUG_DETAIL", ref_index=reference_image_index_in_group, ref_filename=os.path.basename(ref_path_raw), tile_id=tile_id)

    # Acquire a dynamic Phase 3 I/O concurrency slot to avoid disk stalls
    # when the system is busy (e.g., another app reading video files).
    try:
        _PH3_CONCURRENCY_SEMAPHORE.acquire()
    except Exception:
        pass

    pcb_tile(f"{func_id_log_base}_info_loading_from_cache_started", prog=None, lvl="DEBUG_DETAIL", num_images=len(seestar_stack_group_info), tile_id=tile_id)
    
    tile_images_data_HWC_adu = []
    tile_original_raw_headers = [] # Liste des dictionnaires de header originaux

    for i, raw_file_info in enumerate(seestar_stack_group_info):
        cached_image_file_path = raw_file_info.get('path_preprocessed_cache')
        original_raw_path = raw_file_info.get('path_raw', 'UnknownRawPathForTileImg') # Plus descriptif

        if not (cached_image_file_path and os.path.exists(cached_image_file_path)):
            pcb_tile(f"{func_id_log_base}_warn_cache_file_missing", prog=None, lvl="WARN", filename=os.path.basename(original_raw_path), cache_path=cached_image_file_path, tile_id=tile_id)
            continue
        
        # pcb_tile(f"    {func_id_log_base}_{tile_id}_Img{i}: Lecture cache '{os.path.basename(cached_image_file_path)}'", prog=None, lvl="DEBUG_VERY_DETAIL")
        
        try:
            # Throttle concurrent cache reads and use memory-mapped load to reduce RAM spikes
            with _CACHE_IO_SEMAPHORE:
                img_data_adu = np.load(cached_image_file_path, allow_pickle=False, mmap_mode='r') 
            if not (isinstance(img_data_adu, np.ndarray) and img_data_adu.dtype == np.float32 and img_data_adu.ndim == 3 and img_data_adu.shape[-1] == 3):
                pcb_tile(f"{func_id_log_base}_warn_invalid_cached_data", prog=None, lvl="WARN", filename=os.path.basename(cached_image_file_path), 
                         shape=img_data_adu.shape if hasattr(img_data_adu, 'shape') else 'N/A', 
                         dtype=img_data_adu.dtype if hasattr(img_data_adu, 'dtype') else 'N/A', tile_id=tile_id)
                del img_data_adu; gc.collect(); continue
            # Ensure writable, C-contiguous buffers (astroalign may require writeable arrays)
            try:
                # Avoid forcing writable copies; astroalign does not modify input arrays.
                # Only ensure contiguity if needed.
                if not getattr(img_data_adu, 'flags', None) or (not img_data_adu.flags.c_contiguous):
                    img_data_adu = np.ascontiguousarray(img_data_adu, dtype=np.float32)
            except Exception:
                img_data_adu = np.ascontiguousarray(img_data_adu, dtype=np.float32)
            
            tile_images_data_HWC_adu.append(img_data_adu)
            # Stocker le dict de header, pas l'objet fits.Header, car c'est ce qui est dans raw_file_info
            tile_original_raw_headers.append(raw_file_info.get('header')) 
        except MemoryError as e_mem_load_cache:
             pcb_tile(f"{func_id_log_base}_error_memory_loading_cache", prog=None, lvl="ERROR", filename=os.path.basename(cached_image_file_path), error=str(e_mem_load_cache), tile_id=tile_id)
             # Release the concurrency slot before aborting
             try:
                 _PH3_CONCURRENCY_SEMAPHORE.release()
             except Exception:
                 pass
             del tile_images_data_HWC_adu, tile_original_raw_headers; gc.collect(); return (None, None), failed_groups_to_retry
        except Exception as e_load_cache:
            pcb_tile(f"{func_id_log_base}_error_loading_cache", prog=None, lvl="ERROR", filename=os.path.basename(cached_image_file_path), error=str(e_load_cache), tile_id=tile_id)
            logger.error(f"Erreur chargement cache {cached_image_file_path} pour tuile {tile_id}", exc_info=True)
            continue
            
    # Release the concurrency slot as soon as disk reads are done for this tile
    try:
        _PH3_CONCURRENCY_SEMAPHORE.release()
    except Exception:
        pass

    if not tile_images_data_HWC_adu:
        pcb_tile(f"{func_id_log_base}_error_no_valid_images_from_cache", prog=None, lvl="ERROR", tile_id=tile_id)
        return (None, None), failed_groups_to_retry
    # pcb_tile(f"{func_id_log_base}_info_loading_from_cache_finished", prog=None, lvl="DEBUG_DETAIL", num_loaded=len(tile_images_data_HWC_adu), tile_id=tile_id)

    # pcb_tile(f"{func_id_log_base}_info_intra_tile_alignment_started", prog=None, lvl="DEBUG_DETAIL", num_to_align=len(tile_images_data_HWC_adu), tile_id=tile_id)
    # Limit concurrency during alignment/stacking as well to reduce peak RAM
    try:
        _PH3_CONCURRENCY_SEMAPHORE.acquire()
    except Exception:
        pass
    aligned_images_for_stack, failed_alignment_indices = zemosaic_align_stack.align_images_in_group(
        image_data_list=tile_images_data_HWC_adu,
        reference_image_index=reference_image_index_in_group,
        progress_callback=progress_callback
    )
    if failed_alignment_indices:
        retry_group: list[dict] = []
        for idx_fail in failed_alignment_indices:
            if 0 <= idx_fail < len(seestar_stack_group_info):
                raw_info = seestar_stack_group_info[idx_fail]
                if isinstance(raw_info, dict):
                    info_copy = dict(raw_info)
                    current_retry = int(info_copy.get('retry_attempt', 0))
                    info_copy['retry_attempt'] = current_retry + 1
                    origin_chain = list(info_copy.get('retry_origin_chain', []))
                    origin_chain.append(int(tile_id))
                    info_copy['retry_origin_chain'] = origin_chain
                else:
                    info_copy = raw_info
                retry_group.append(info_copy)
        if retry_group:
            failed_groups_to_retry.append(retry_group)

    del tile_images_data_HWC_adu; gc.collect()

    valid_aligned_images = [img for img in aligned_images_for_stack if img is not None]
    if aligned_images_for_stack:
        del aligned_images_for_stack # Libérer la liste originale après filtrage

    num_actually_aligned_for_header = len(valid_aligned_images)
    # pcb_tile(f"{func_id_log_base}_info_intra_tile_alignment_finished", prog=None, lvl="DEBUG_DETAIL", num_aligned=num_actually_aligned_for_header, tile_id=tile_id)
    
    if not valid_aligned_images: 
        pcb_tile(f"{func_id_log_base}_error_no_images_after_alignment", prog=None, lvl="ERROR", tile_id=tile_id)
        try:
            _PH3_CONCURRENCY_SEMAPHORE.release()
        except Exception:
            pass
        return (None, None), failed_groups_to_retry
    
    pcb_tile(f"{func_id_log_base}_info_stacking_started", prog=None, lvl="DEBUG_DETAIL",
             num_to_stack=len(valid_aligned_images), tile_id=tile_id) # Les options sont loggées au début

    stack_metadata: dict[str, Any] = {}

    if stack_reject_algo == "winsorized_sigma_clip":
        master_tile_stacked_HWC, _ = zemosaic_align_stack.stack_winsorized_sigma_clip(
            valid_aligned_images,
            weight_method=stack_weight_method,
            zconfig=zconfig,
            kappa=stack_kappa_low,
            winsor_limits=parsed_winsor_limits,
            apply_rewinsor=True,
            stack_metadata=stack_metadata,
        )
    elif stack_reject_algo == "kappa_sigma":
        master_tile_stacked_HWC, _ = zemosaic_align_stack.stack_kappa_sigma_clip(
            valid_aligned_images,
            weight_method=stack_weight_method,
            zconfig=zconfig,
            sigma_low=stack_kappa_low,
            sigma_high=stack_kappa_high,
            stack_metadata=stack_metadata,
        )
    elif stack_reject_algo == "linear_fit_clip":
        master_tile_stacked_HWC, _ = zemosaic_align_stack.stack_linear_fit_clip(
            valid_aligned_images,
            weight_method=stack_weight_method,
            zconfig=zconfig,
            sigma=stack_kappa_high,
            stack_metadata=stack_metadata,
        )
    else:
        master_tile_stacked_HWC = zemosaic_align_stack.stack_aligned_images(
            aligned_image_data_list=valid_aligned_images,
            normalize_method=stack_norm_method,
            weighting_method=stack_weight_method,
            rejection_algorithm=stack_reject_algo,
            final_combine_method=stack_final_combine,
            sigma_clip_low=stack_kappa_low,
            sigma_clip_high=stack_kappa_high,
            winsor_limits=parsed_winsor_limits,
            minimum_signal_adu_target=0.0,
            apply_radial_weight=apply_radial_weight,
            radial_feather_fraction=radial_feather_fraction,
            radial_shape_power=radial_shape_power,
            winsor_max_workers=winsor_pool_workers,
            progress_callback=progress_callback,
            zconfig=zconfig,
            stack_metadata=stack_metadata,
        )
    
    del valid_aligned_images; gc.collect() # valid_aligned_images a été passé par valeur (copie de la liste)
                                          # mais les arrays NumPy à l'intérieur sont passés par référence.
                                          # stack_aligned_images travaille sur ces arrays.
                                          # Il est bon de del ici.

    if master_tile_stacked_HWC is None:
        pcb_tile(f"{func_id_log_base}_error_stacking_failed", prog=None, lvl="ERROR", tile_id=tile_id)
        try:
            _PH3_CONCURRENCY_SEMAPHORE.release()
        except Exception:
            pass
        return (None, None), failed_groups_to_retry

    pcb_tile(f"{func_id_log_base}_info_stacking_finished", prog=None, lvl="DEBUG_DETAIL", tile_id=tile_id,
             shape=master_tile_stacked_HWC.shape)
             # min_val=np.nanmin(master_tile_stacked_HWC), # Peut être verbeux
             # max_val=np.nanmax(master_tile_stacked_HWC),
             # mean_val=np.nanmean(master_tile_stacked_HWC))

    rgb_eq_info = stack_metadata.get("rgb_equalization", {})
    try:
        gain_r = float(rgb_eq_info.get("gain_r", 1.0))
    except (TypeError, ValueError):
        gain_r = 1.0
    try:
        gain_g = float(rgb_eq_info.get("gain_g", 1.0))
    except (TypeError, ValueError):
        gain_g = 1.0
    try:
        gain_b = float(rgb_eq_info.get("gain_b", 1.0))
    except (TypeError, ValueError):
        gain_b = 1.0
    try:
        target_median_val = float(rgb_eq_info.get("target_median", float("nan")))
    except (TypeError, ValueError):
        target_median_val = float("nan")
    eq_enabled = bool(rgb_eq_info.get("enabled", False))
    eq_applied = bool(rgb_eq_info.get("applied", False))
    target_str = f"{target_median_val:.6g}" if np.isfinite(target_median_val) else "nan"
    history_msg = (
        f"RGB equalized per sub-stack (enabled={str(eq_enabled)}, applied={str(eq_applied)}): "
        f"gains=({gain_r:.6f},{gain_g:.6f},{gain_b:.6f}), target={target_str}"
    )
    pcb_tile(
        f"[RGB-EQ] poststack_equalize_rgb enabled={eq_enabled}, applied={eq_applied}, "
        f"gains=({gain_r:.6f},{gain_g:.6f},{gain_b:.6f}), target={target_str}",
        prog=None,
        lvl="INFO" if eq_enabled else "DEBUG_DETAIL",
    )

    norm_result = None
    norm_mode = "disabled"
    norm_details: dict = {}
    if center_out_context and isinstance(center_out_settings, dict):
        try:
            norm_settings = {
                "enabled": bool(center_out_settings.get("enabled", True)),
                "preview_size": int(center_out_settings.get("preview_size", 256)),
                "sky_percentile": tuple(center_out_settings.get("sky_percentile", (25.0, 60.0))),
                "clip_sigma": float(center_out_settings.get("clip_sigma", 2.5)),
                "min_overlap_fraction": float(center_out_settings.get("min_overlap_fraction", 0.03)),
            }
        except Exception:
            norm_settings = {"enabled": False}
        if norm_settings.get("enabled", False):
            master_tile_stacked_HWC, norm_result, norm_mode, norm_details = apply_center_out_normalization_p3(
                master_tile_stacked_HWC,
                wcs_for_master_tile,
                tile_id,
                center_out_context,
                norm_settings,
                pcb_tile,
            )
            if norm_result:
                pcb_tile(
                    f"{func_id_log_base}_center_out_applied",
                    prog=None,
                    lvl="INFO_DETAIL",
                    tile_id=tile_id,
                    gain=f"{norm_result[0]:.6f}",
                    offset=f"{norm_result[1]:.6f}",
                    mode=norm_mode,
                    samples=norm_details.get("samples"),
                )
            else:
                pcb_tile(
                    f"{func_id_log_base}_center_out_skipped",
                    prog=None,
                    lvl="DEBUG_DETAIL",
                    tile_id=tile_id,
                    reason=norm_mode,
                )

    quality_crop_rect: tuple[int, int, int, int] | None = None
    if quality_crop_enabled:
        try:
            band_px = max(4, int(quality_crop_band_px))
        except Exception:
            band_px = 32
        try:
            margin_px = max(0, int(quality_crop_margin_px))
        except Exception:
            margin_px = 8
        try:
            k_sigma = float(quality_crop_k_sigma)
            if not math.isfinite(k_sigma):
                raise ValueError("k_sigma not finite")
        except Exception:
            k_sigma = 2.0
        k_sigma = max(0.1, min(k_sigma, 10.0))

        data_for_crop = np.asarray(master_tile_stacked_HWC)
        axis_mode = "HWC"
        if data_for_crop.ndim == 3 and data_for_crop.shape[0] == 3 and data_for_crop.shape[-1] != 3:
            data_for_crop = np.moveaxis(data_for_crop, 0, -1)
            axis_mode = "CHW"
        elif data_for_crop.ndim == 2:
            data_for_crop = data_for_crop[..., np.newaxis]
            axis_mode = "HW"

        try:
            if data_for_crop.ndim < 3:
                raise ValueError("insufficient dimensions for quality crop")

            if data_for_crop.shape[-1] >= 3:
                R = data_for_crop[..., 0]
                G = data_for_crop[..., 1]
                B = data_for_crop[..., 2]
            else:
                mono = data_for_crop[..., 0]
                R = G = B = mono

            lum2d = np.nanmean(np.stack([R, G, B], axis=0), axis=0).astype(np.float32)
            R = np.nan_to_num(np.asarray(R, dtype=np.float32), nan=0.0)
            G = np.nan_to_num(np.asarray(G, dtype=np.float32), nan=0.0)
            B = np.nan_to_num(np.asarray(B, dtype=np.float32), nan=0.0)
            lum2d = np.nan_to_num(lum2d, nan=0.0)

            from .lecropper import detect_autocrop_rgb

            y0, x0, y1, x1 = detect_autocrop_rgb(
                lum2d,
                R,
                G,
                B,
                band_px=band_px,
                k_sigma=k_sigma,
                margin_px=margin_px,
            )

            h_lum, w_lum = lum2d.shape
            if not (0 <= y0 < y1 <= h_lum and 0 <= x0 < x1 <= w_lum):
                raise ValueError("invalid crop rectangle")

            crop_area = (y1 - y0) * (x1 - x0)
            full_area = h_lum * w_lum
            if crop_area <= 0 or (crop_area / max(1, full_area)) >= 0.97:
                pcb_tile(
                    f"MT_CROP: quality crop skipped (rect={y0,x0,y1,x1}, area_ratio={crop_area/max(1, full_area):.3f})",
                    prog=None,
                    lvl="WARN",
                )
            else:
                cropped = data_for_crop[y0:y1, x0:x1, ...]
                if axis_mode == "CHW":
                    master_tile_stacked_HWC = np.moveaxis(cropped, -1, 0)
                elif axis_mode == "HW":
                    master_tile_stacked_HWC = cropped[..., 0]
                else:
                    master_tile_stacked_HWC = cropped
                quality_crop_rect = (int(y0), int(x0), int(y1), int(x1))

                if wcs_for_master_tile is not None:
                    try:
                        if hasattr(wcs_for_master_tile, "deepcopy"):
                            wcs_cropped = wcs_for_master_tile.deepcopy()
                        else:
                            wcs_cropped = copy.deepcopy(wcs_for_master_tile)
                    except Exception:
                        wcs_cropped = None

                    if wcs_cropped is not None and hasattr(wcs_cropped, "wcs"):
                        try:
                            wcs_cropped.wcs.crpix[0] -= x0
                            wcs_cropped.wcs.crpix[1] -= y0
                        except Exception as e_crpix:
                            pcb_tile(
                                f"MT_CROP: quality-based WCS shift failed: {e_crpix}",
                                prog=None,
                                lvl="WARN",
                            )
                        else:
                            wcs_for_master_tile = wcs_cropped
                    elif wcs_cropped is not None:
                        wcs_for_master_tile = wcs_cropped

                pcb_tile(
                    f"MT_CROP: quality-based rect={quality_crop_rect} (band={band_px}, k={k_sigma:.2f}, margin={margin_px})",
                    prog=None,
                    lvl="INFO_DETAIL",
                )
        except Exception as e_crop:
            pcb_tile(
                f"MT_CROP: quality-based crop failed ({e_crop})",
                prog=None,
                lvl="WARN",
            )

    # pcb_tile(f"{func_id_log_base}_info_saving_started", prog=None, lvl="DEBUG_DETAIL", tile_id=tile_id)
    temp_fits_filename = f"master_tile_{tile_id:03d}.fits"
    temp_fits_filepath = os.path.join(output_temp_dir,temp_fits_filename)

    try:
        # Créer un nouvel objet Header pour la sauvegarde
        header_mt_save = fits.Header()
        if wcs_for_master_tile:
            try: 
                # S'assurer que wcs_for_master_tile a les NAXIS bien définis pour to_header
                # La shape de master_tile_stacked_HWC est (H, W, C)
                # Pour le WCS 2D, on a besoin de (W, H)
                if master_tile_stacked_HWC.ndim >= 2:
                    h_final, w_final = master_tile_stacked_HWC.shape[:2]
                    # Mettre à jour les attributs NAXIS du WCS si nécessaire,
                    # car to_header les utilise.
                    # wcs_for_master_tile.wcs.naxis1 = w_final # Ne pas modifier l'objet WCS original directement ici
                    # wcs_for_master_tile.wcs.naxis2 = h_final # car il est partagé/réutilisé.
                    # Créer une copie du WCS pour modification locale avant to_header si besoin.
                    # Cependant, save_fits_image devrait gérer les NAXIS en fonction des données.
                    pass

                header_mt_save.update(wcs_for_master_tile.to_header(relax=True))
            except Exception as e_wcs_hdr: 
                pcb_tile(f"{func_id_log_base}_warn_wcs_header_error_saving", prog=None, lvl="WARN", tile_id=tile_id, error=str(e_wcs_hdr))
        
        
        
        header_mt_save['ZMT_TYPE']=('Master Tile','ZeMosaic Processed Tile'); header_mt_save['ZMT_ID']=(tile_id,'Master Tile ID')
        header_mt_save['ZMT_NRAW']=(len(seestar_stack_group_info),'Raw frames in this tile group')
        header_mt_save['ZMT_NALGN']=(num_actually_aligned_for_header,'Successfully aligned frames for stack')
        header_mt_save['ZMT_NORM'] = (str(stack_norm_method), 'Normalization method')
        header_mt_save['ZMT_WGHT'] = (str(stack_weight_method), 'Weighting method')
        if apply_radial_weight: # Log des paramètres radiaux
            header_mt_save['ZMT_RADW'] = (True, 'Radial weighting applied')
            header_mt_save['ZMT_RADF'] = (radial_feather_fraction, 'Radial feather fraction')
            header_mt_save['ZMT_RADP'] = (radial_shape_power, 'Radial shape power')
        else:
            header_mt_save['ZMT_RADW'] = (False, 'Radial weighting applied')

        header_mt_save['RGBGAINR'] = (gain_r, 'RGB equalization gain (red)')
        header_mt_save['RGBGAING'] = (gain_g, 'RGB equalization gain (green)')
        header_mt_save['RGBGAINB'] = (gain_b, 'RGB equalization gain (blue)')
        header_mt_save['RGBEQMED'] = (target_median_val, 'RGB equalization target median')
        try:
            header_mt_save.add_history(history_msg)
        except Exception:
            header_mt_save['HISTORY'] = history_msg

        header_mt_save['ZMT_REJ'] = (str(stack_reject_algo), 'Rejection algorithm')
        if stack_reject_algo == "kappa_sigma":
            header_mt_save['ZMT_KAPLO'] = (stack_kappa_low, 'Kappa Sigma Low threshold')
            header_mt_save['ZMT_KAPHI'] = (stack_kappa_high, 'Kappa Sigma High threshold')
        elif stack_reject_algo == "winsorized_sigma_clip":
            header_mt_save['ZMT_WINLO'] = (parsed_winsor_limits[0], 'Winsor Lower limit %')
            header_mt_save['ZMT_WINHI'] = (parsed_winsor_limits[1], 'Winsor Upper limit %')
            # Les paramètres Kappa sont aussi pertinents pour Winsorized
            header_mt_save['ZMT_KAPLO'] = (stack_kappa_low, 'Kappa Low for Winsorized')
            header_mt_save['ZMT_KAPHI'] = (stack_kappa_high, 'Kappa High for Winsorized')
        header_mt_save['ZMT_COMB'] = (str(stack_final_combine), 'Final combine method')

        if center_out_context and center_out_settings:
            header_mt_save['ZMT_ANCH'] = (
                int(center_out_context.anchor_original_id),
                'Anchor tile id (original index)'
            )
            if norm_result:
                header_mt_save['ZMT_P3CO'] = (1, 'Phase 3 center-out normalization applied')
                header_mt_save['ZMT_AGAIN'] = (float(norm_result[0]), 'Phase 3 center-out gain')
                header_mt_save['ZMT_AOFF'] = (float(norm_result[1]), 'Phase 3 center-out offset')
            else:
                header_mt_save['ZMT_P3CO'] = (0, 'Phase 3 center-out normalization applied')
                header_mt_save['ZMT_AGAIN'] = (1.0, 'Phase 3 center-out gain')
                header_mt_save['ZMT_AOFF'] = (0.0, 'Phase 3 center-out offset')
        else:
            header_mt_save['ZMT_P3CO'] = (0, 'Phase 3 center-out normalization applied')
            header_mt_save['ZMT_AGAIN'] = (1.0, 'Phase 3 center-out gain')
            header_mt_save['ZMT_AOFF'] = (0.0, 'Phase 3 center-out offset')
            header_mt_save['ZMT_ANCH'] = (-1, 'Anchor tile id (original index)')

        if header_for_master_tile_base: # C'est déjà un objet fits.Header
            ref_path_raw_for_hdr = seestar_stack_group_info[reference_image_index_in_group].get('path_raw', 'UnknownRef')
            header_mt_save['ZMT_REF'] = (os.path.basename(ref_path_raw_for_hdr), 'Reference raw frame for this tile WCS')
            keys_from_ref = ['OBJECT','DATE-AVG','FILTER','INSTRUME','FOCALLEN','XPIXSZ','YPIXSZ', 'GAIN', 'OFFSET'] # Ajout GAIN, OFFSET
            for key_h in keys_from_ref:
                if key_h in header_for_master_tile_base:
                    try: 
                        # Tenter d'obtenir la valeur et le commentaire
                        card = header_for_master_tile_base.cards[key_h]
                        header_mt_save[key_h] = (card.value, card.comment)
                    except (KeyError, AttributeError): # Si la carte n'a pas de commentaire ou si ce n'est pas un objet CardImage
                        header_mt_save[key_h] = header_for_master_tile_base[key_h]
            
            total_exposure_tile = 0.
            num_exposure_summed = 0
            for hdr_raw_item_dict in tile_original_raw_headers: # Ce sont des dicts
                if hdr_raw_item_dict is None: continue
                try: 
                    exposure_val = hdr_raw_item_dict.get('EXPTIME', hdr_raw_item_dict.get('EXPOSURE', 0.0))
                    total_exposure_tile += float(exposure_val if exposure_val is not None else 0.0)
                    num_exposure_summed +=1
                except (TypeError, ValueError) : pass
            header_mt_save['EXPTOTAL']=(round(total_exposure_tile,2),'[s] Sum of EXPTIME for this tile')
            header_mt_save['NEXP_SUM']=(num_exposure_summed,'Number of exposures summed for EXPTOTAL')


        if quality_crop_rect and "CRPIX1" in header_mt_save and "CRPIX2" in header_mt_save:
            try:
                header_mt_save["CRPIX1"] = header_mt_save.get("CRPIX1", 0.0) - quality_crop_rect[1]
                header_mt_save["CRPIX2"] = header_mt_save.get("CRPIX2", 0.0) - quality_crop_rect[0]
            except Exception:
                pass

        if quality_crop_rect:
            header_mt_save['ZMT_QCRO'] = (True, 'Quality-based crop applied')
            header_mt_save['ZMT_QBOX'] = (
                "{},{},{},{}".format(*quality_crop_rect),
                'Quality crop rectangle (y0,x0,y1,x1)',
            )
        else:
            header_mt_save['ZMT_QCRO'] = (False, 'Quality-based crop applied')

        zemosaic_utils.save_fits_image(
            image_data=master_tile_stacked_HWC,
            output_path=temp_fits_filepath,
            header=header_mt_save,
            overwrite=True,
            save_as_float=True,
            progress_callback=progress_callback,
            axis_order="HWC",
        )
        pcb_tile(f"{func_id_log_base}_info_saved", prog=None, lvl="INFO_DETAIL", tile_id=tile_id, format_type='float32', filename=os.path.basename(temp_fits_filepath))
        # pcb_tile(f"{func_id_log_base}_info_saving_finished", prog=None, lvl="DEBUG_DETAIL", tile_id=tile_id)
        try:
            _PH3_CONCURRENCY_SEMAPHORE.release()
        except Exception:
            pass
        return (temp_fits_filepath, wcs_for_master_tile), failed_groups_to_retry
        
    except Exception as e_save_mt:
        pcb_tile(f"{func_id_log_base}_error_saving", prog=None, lvl="ERROR", tile_id=tile_id, error=str(e_save_mt))
        logger.error(f"Traceback pour {func_id_log_base}_{tile_id} sauvegarde:", exc_info=True)
        try:
            _PH3_CONCURRENCY_SEMAPHORE.release()
        except Exception:
            pass
        return (None, None), failed_groups_to_retry
    finally:
        if 'master_tile_stacked_HWC' in locals() and master_tile_stacked_HWC is not None: 
            del master_tile_stacked_HWC
        gc.collect()



# Dans zemosaic_worker.py

# ... (s'assurer que zemosaic_utils est importé et ZEMOSAIC_UTILS_AVAILABLE est défini)
# ... (s'assurer que WCS, fits d'Astropy sont importés, ainsi que reproject_interp)
# ... (définition de logger, _log_and_callback, etc.)



def assemble_final_mosaic_incremental(
    master_tile_fits_with_wcs_list: list,
    final_output_wcs: WCS,
    final_output_shape_hw: tuple,
    progress_callback: callable,
    n_channels: int = 3,
    dtype_accumulator: np.dtype = np.float64,
    dtype_norm: np.dtype = np.float32,
    apply_crop: bool = False,
    crop_percent: float = 0.0,
    processing_threads: int = 0,
    memmap_dir: str | None = None,
    cleanup_memmap: bool = True,
):
    """Assemble les master tiles par co-addition sur disque."""
    import time
    # Marquer le début de la phase 5 incrémentale
    start_time_inc = time.monotonic()
    total_tiles = len(master_tile_fits_with_wcs_list)
    FLUSH_BATCH_SIZE = 10  # nombre de tuiles entre chaque flush sur le memmap
    use_feather = False  # Désactivation du feathering par défaut
    pcb_asm = lambda msg_key, prog=None, lvl="INFO_DETAIL", **kwargs: _log_and_callback(
        msg_key, prog, lvl, callback=progress_callback, **kwargs
    )

    pcb_asm(
        f"ASM_INC: Début. Options rognage - Appliquer: {apply_crop}, %: {crop_percent if apply_crop else 'N/A'}",
        lvl="DEBUG_DETAIL",
    )

    if not (REPROJECT_AVAILABLE and reproject_interp and ASTROPY_AVAILABLE and fits):
        missing_deps = []
        if not REPROJECT_AVAILABLE or not reproject_interp:
            missing_deps.append("Reproject (reproject_interp)")
        if not ASTROPY_AVAILABLE or not fits:
            missing_deps.append("Astropy (fits)")
        pcb_asm(
            "assemble_error_core_deps_unavailable_incremental",
            prog=None,
            lvl="ERROR",
            missing=", ".join(missing_deps),
        )
        return None, None

    if not master_tile_fits_with_wcs_list:
        pcb_asm("assemble_error_no_tiles_provided_incremental", prog=None, lvl="ERROR")
        return None, None

    # ``final_output_shape_hw`` MUST be provided in ``(height, width)`` order.
    if (
        not isinstance(final_output_shape_hw, (tuple, list))
        or len(final_output_shape_hw) != 2
    ):
        pcb_asm(
            "assemble_error_invalid_final_shape_inc",
            prog=None,
            lvl="ERROR",
            shape=str(final_output_shape_hw),
        )
        return None, None

    h, w = map(int, final_output_shape_hw)

    # --- Extra validation to help catch swapped width/height ---
    try:
        w_wcs = int(getattr(final_output_wcs, "pixel_shape", (w, h))[0])
        h_wcs = int(getattr(final_output_wcs, "pixel_shape", (w, h))[1])
    except Exception:
        w_wcs = int(getattr(final_output_wcs.wcs, "naxis1", w)) if hasattr(final_output_wcs, "wcs") else w
        h_wcs = int(getattr(final_output_wcs.wcs, "naxis2", h)) if hasattr(final_output_wcs, "wcs") else h

    expected_hw = (h_wcs, w_wcs)
    if (h, w) != expected_hw:
        if (w, h) == expected_hw:
            pcb_asm(
                "assemble_warn_swapped_final_shape_inc",
                prog=None,
                lvl="WARN",
                provided=str(final_output_shape_hw),
                expected=str(expected_hw),
            )
            h, w = expected_hw
        else:
            pcb_asm(
                "assemble_error_mismatch_final_shape_inc",
                prog=None,
                lvl="ERROR",
                provided=str(final_output_shape_hw),
                expected=str(expected_hw),
            )
            return None, None

    sum_shape = (h, w, n_channels)
    weight_shape = (h, w)


    internal_temp_dir = False
    if memmap_dir is None:
        memmap_dir = tempfile.mkdtemp(prefix="zemosaic_memmap_")
        internal_temp_dir = True
    else:
        os.makedirs(memmap_dir, exist_ok=True)
    sum_path = os.path.join(memmap_dir, "SOMME.fits")
    weight_path = os.path.join(memmap_dir, "WEIGHT.fits")

    try:
        fits.writeto(sum_path, np.zeros(sum_shape, dtype=dtype_accumulator), overwrite=True)
        fits.writeto(weight_path, np.zeros(weight_shape, dtype=dtype_norm), overwrite=True)
    except Exception as e_create:
        pcb_asm("assemble_error_memmap_write_failed_inc", prog=None, lvl="ERROR", error=str(e_create))
        logger.error("Failed to create memmap FITS", exc_info=True)
        return None, None


    try:
        req_workers = int(processing_threads)
    except Exception:
        req_workers = 0
    if req_workers > 0:
        max_procs = req_workers
    else:
        max_procs = min(os.cpu_count() or 1, len(master_tile_fits_with_wcs_list))
    pcb_asm(f"ASM_INC: Using {max_procs} process workers", lvl="DEBUG_DETAIL")

    parent_is_daemon = multiprocessing.current_process().daemon
    Executor = ThreadPoolExecutor if parent_is_daemon else ProcessPoolExecutor


    try:
        with Executor(max_workers=max_procs) as ex, \
                fits.open(sum_path, mode="update", memmap=True) as hsum, \
                fits.open(weight_path, mode="update", memmap=True) as hwei:
            fsum = hsum[0].data
            fwei = hwei[0].data

            tiles_since_flush = 0

            future_map = {}
            for tile_idx, (tile_path, tile_wcs) in enumerate(master_tile_fits_with_wcs_list, 1):
                pcb_asm(
                    "assemble_info_processing_tile",
                    prog=None,
                    lvl="INFO_DETAIL",
                    tile_num=tile_idx,
                    total_tiles=len(master_tile_fits_with_wcs_list),
                    filename=os.path.basename(tile_path),
                )
                # Les objets WCS peuvent poser problème lors de la sérialisation.
                # On transmet donc leurs en-têtes et ils seront reconstruits dans le worker.
                tile_wcs_hdr = tile_wcs.to_header() if hasattr(tile_wcs, "to_header") else tile_wcs
                output_wcs_hdr = final_output_wcs.to_header() if hasattr(final_output_wcs, "to_header") else final_output_wcs
                future = ex.submit(
                    reproject_tile_to_mosaic,
                    tile_path,
                    tile_wcs_hdr,
                    output_wcs_hdr,
                    final_output_shape_hw,
                    feather=use_feather,
                    apply_crop=apply_crop,
                    crop_percent=crop_percent,
                )
                future_map[future] = tile_idx

            processed = 0
            total_steps = len(future_map)
            start_time_iter = time.time()
            last_time = start_time_iter
            step_times = []
            for fut in as_completed(future_map):
                idx = future_map[fut]
                try:
                    # reproject_tile_to_mosaic renvoie les bornes de la tuile
                    # sous la forme (xmin, xmax, ymin, ymax) afin de
                    # correspondre aux indices de colonne puis de ligne.
                    I_tile, W_tile, (xmin, xmax, ymin, ymax) = fut.result()
                except MemoryError as e_mem:
                    pcb_asm(
                        "assemble_error_memory_tile_reprojection_inc",
                        prog=None,
                        lvl="ERROR",
                        tile_num=idx,
                        error=str(e_mem),
                    )
                    logger.error(
                        f"MemoryError reproject_tile_to_mosaic tuile {idx}",
                        exc_info=True,
                    )
                    processed += 1
                    continue
                except BrokenProcessPool as bpp:
                    pcb_asm(
                        "assemble_error_broken_process_pool_incremental",
                        prog=None,
                        lvl="ERROR",
                        tile_num=idx,
                        error=str(bpp),
                    )
                    logger.error(
                        "BrokenProcessPool during tile reprojection",
                        exc_info=True,
                    )
                    return None, None
                except Exception as e_reproj:
                    pcb_asm(
                        "assemble_error_tile_reprojection_failed_inc",
                        prog=None,
                        lvl="ERROR",
                        tile_num=idx,
                        error=str(e_reproj),
                    )
                    logger.error(
                        f"Erreur reproject_tile_to_mosaic tuile {idx}",
                        exc_info=True,
                    )
                    processed += 1
                    continue

                if I_tile is not None and W_tile is not None:
                    mask = W_tile > 0
                    tgt_sum = fsum[ymin:ymax, xmin:xmax]
                    tgt_wgt = fwei[ymin:ymax, xmin:xmax]
                    for c in range(n_channels):
                        tgt_sum[..., c][mask] += I_tile[..., c][mask] * W_tile[mask]
                    tgt_wgt[mask] += W_tile[mask]
                    tiles_since_flush += 1
                    if tiles_since_flush >= FLUSH_BATCH_SIZE:
                        hsum.flush()
                        hwei.flush()
                        tiles_since_flush = 0

                processed += 1
                now = time.time()
                step_times.append(now - last_time)
                last_time = now
                if progress_callback:
                    try:
                        progress_callback("phase5_incremental", processed, total_steps)
                    except Exception:
                        pass
                if processed % FLUSH_BATCH_SIZE == 0 or processed == total_tiles:
                    pcb_asm(
                        "assemble_progress_tiles_processed_inc",
                        prog=None,
                        lvl="INFO_DETAIL",
                        num_done=processed,
                        total_num=total_tiles,
                    )

                    # --- Calcul et mise à jour de l’ETA global ---
                    elapsed_inc = time.monotonic() - start_time_inc
                    time_per_tile = elapsed_inc / processed
                    eta_tiles_sec = (total_tiles - processed) * time_per_tile

                    # Variables définies en amont dans zemosaic_worker.py
                    # base_progress_phase5, PROGRESS_WEIGHT_PHASE5_ASSEMBLY, time.monotonic()...
                    current_progress_pct = base_progress_phase5 + (processed / total_tiles) * PROGRESS_WEIGHT_PHASE5_ASSEMBLY
                    elapsed_total = time.monotonic() - time_run_started  # variable importée ou passée en paramètre
                    sec_per_pct = elapsed_total / current_progress_pct if current_progress_pct > 0 else 0
                    total_eta_sec = eta_tiles_sec + (100 - current_progress_pct) * sec_per_pct

                    update_gui_eta(total_eta_sec)

            if tiles_since_flush > 0:
                hsum.flush()
                hwei.flush()
                tiles_since_flush = 0
    except Exception as e_pool:
        pcb_asm("assemble_error_incremental_pool_failed", prog=None, lvl="ERROR", error=str(e_pool))
        logger.error("Error during incremental assembly", exc_info=True)
        return None, None

    with fits.open(sum_path, memmap=True) as hsum, fits.open(weight_path, memmap=True) as hwei:
        sum_data = hsum[0].data.astype(np.float32)
        weight_data = hwei[0].data.astype(np.float32)
        mosaic = np.zeros_like(sum_data, dtype=np.float32)
        np.divide(sum_data, weight_data[..., None], out=mosaic, where=weight_data[..., None] > 0)

    if step_times:
        avg_step = sum(step_times) / len(step_times)
        total_elapsed = time.time() - start_time_iter
        pcb_asm(
            "assemble_debug_incremental_timing",
            prog=None,
            lvl="DEBUG_DETAIL",
            avg=f"{avg_step:.2f}",
            total=f"{total_elapsed:.2f}",
        )

    pcb_asm("assemble_info_finished_incremental", prog=None, lvl="INFO", shape=str(mosaic.shape))

    if cleanup_memmap:
        for p in (sum_path, weight_path):
            try:
                os.remove(p)
            except OSError:
                pass

        if internal_temp_dir:
            try:
                os.rmdir(memmap_dir)
            except OSError:
                pass


    return mosaic, weight_data

def _reproject_and_coadd_channel_worker(channel_data_list, output_wcs_header, output_shape_hw, match_bg, mm_sum_prefix=None, mm_cov_prefix=None):
    """Worker function to run reproject_and_coadd in a separate process."""
    from astropy.wcs import WCS
    from reproject import reproject_interp
    import numpy as np

    final_wcs = WCS(output_wcs_header)
    data_list = []
    wcs_list = []
    for arr, hdr in channel_data_list:
        data_list.append(arr)
        wcs_list.append(WCS(hdr))




    # The memmap prefixes are produced by other workers. Ensure they exist before
    # reading if provided. Wait here until both files are fully written.

    import inspect
    sig = inspect.signature(reproject_and_coadd)
    bg_kw = "match_background" if "match_background" in sig.parameters else (
        "match_bg" if "match_bg" in sig.parameters else None
    )

    kwargs = {
        "output_projection": final_wcs,
        "shape_out": output_shape_hw,
        "reproject_function": reproject_interp,
        "combine_function": "mean",
    }
    if bg_kw:
        kwargs[bg_kw] = match_bg

    stacked, coverage = reproject_and_coadd_wrapper(
        data_list=data_list,
        wcs_list=wcs_list,
        shape_out=output_shape_hw,
        output_projection=final_wcs,
        use_gpu=False,
        cpu_func=reproject_and_coadd,
        **kwargs,
    )

    if mm_sum_prefix and mm_cov_prefix:
        _wait_for_memmap_files([mm_sum_prefix, mm_cov_prefix])
    return stacked.astype(np.float32), coverage.astype(np.float32)


def assemble_final_mosaic_reproject_coadd(
    master_tile_fits_with_wcs_list: list,
    final_output_wcs: WCS,
    final_output_shape_hw: tuple,
    progress_callback: callable,
    n_channels: int = 3,
    match_bg: bool = True,
    apply_crop: bool = False,
    crop_percent: float = 0.0,
    use_memmap: bool = False,
    memmap_dir: str | None = None,
    cleanup_memmap: bool = True,
    assembly_process_workers: int = 0,
    re_solve_cropped_tiles: bool = False,
    solver_settings: dict | None = None,
    solver_instance=None,
    use_gpu: bool = False,
    base_progress_phase5: float | None = None,
    progress_weight_phase5: float | None = None,
    start_time_total_run: float | None = None,
    intertile_photometric_match: bool = False,
    intertile_preview_size: int = 512,
    intertile_overlap_min: float = 0.05,
    intertile_sky_percentile: tuple[float, float] | list[float] = (30.0, 70.0),
    intertile_robust_clip_sigma: float = 2.5,
    use_auto_intertile: bool = False,
):
    """Assemble les master tiles en utilisant ``reproject_and_coadd``."""
    _pcb = lambda msg_key, prog=None, lvl="INFO_DETAIL", **kwargs: _log_and_callback(
        msg_key, prog, lvl, callback=progress_callback, **kwargs
    )

    _log_memory_usage(progress_callback, "Début assemble_final_mosaic_reproject_coadd")
    _pcb(
        f"ASM_REPROJ_COADD: Options de rognage - Appliquer: {apply_crop}, Pourcentage: {crop_percent if apply_crop else 'N/A'}",
        lvl="DEBUG_DETAIL",
    )

    start_time_phase = time.monotonic()

    # Emit ETA during the preparation phase (before channels start)
    def _update_eta_prepare(done_tiles: int, total_tiles_local: int):
        if (
            base_progress_phase5 is None
            or progress_weight_phase5 is None
            or start_time_total_run is None
        ):
            return
        try:
            prep_fraction = 0.0
            if total_tiles_local > 0:
                prep_fraction = max(0.0, min(1.0, float(done_tiles) / float(total_tiles_local)))
            # Use a small pseudo progress for ETA only to avoid 0%% division
            current_progress_pct = base_progress_phase5 + (0.1 * prep_fraction) * progress_weight_phase5
            current_progress_pct = max(current_progress_pct, base_progress_phase5 + 0.01)
            elapsed_phase_local = time.monotonic() - start_time_phase
            eta_pre_sec = 0.0
            if done_tiles > 0 and total_tiles_local > 0:
                time_per_tile = elapsed_phase_local / float(done_tiles)
                eta_pre_sec = max(0.0, (total_tiles_local - done_tiles) * time_per_tile)
            elapsed_total = time.monotonic() - start_time_total_run
            sec_per_pct = elapsed_total / max(1.0, current_progress_pct)
            total_eta_sec = eta_pre_sec + (100 - current_progress_pct) * sec_per_pct
            h, rem = divmod(int(total_eta_sec), 3600)
            m, s = divmod(rem, 60)
            _pcb(f"ETA_UPDATE:{h:02d}:{m:02d}:{s:02d}", prog=None, lvl="ETA_LEVEL")
        except Exception:
            pass

    def _update_eta(completed_channels: int):
        if (
            base_progress_phase5 is not None
            and progress_weight_phase5 is not None
            and start_time_total_run is not None
            and completed_channels > 0
        ):
            elapsed_phase = time.monotonic() - start_time_phase
            time_per_ch = elapsed_phase / completed_channels
            eta_ch_sec = (n_channels - completed_channels) * time_per_ch
            current_progress_pct = base_progress_phase5 + (
                completed_channels / n_channels
            ) * progress_weight_phase5
            elapsed_total = time.monotonic() - start_time_total_run
            # Avoid zero-division at early stage; use at least 1%% of run for denominator
            sec_per_pct = elapsed_total / max(1.0, current_progress_pct)
            total_eta_sec = eta_ch_sec + (100 - current_progress_pct) * sec_per_pct
            h, rem = divmod(int(total_eta_sec), 3600)
            m, s = divmod(rem, 60)
            _pcb(
                f"ETA_UPDATE:{h:02d}:{m:02d}:{s:02d}",
                prog=None,
                lvl="ETA_LEVEL",
            )

    # Ensure wrapper uses the possibly monkeypatched CPU implementation
    try:
        zemosaic_utils.cpu_reproject_and_coadd = reproject_and_coadd
    except Exception:
        pass


    if not (REPROJECT_AVAILABLE and reproject_and_coadd and ASTROPY_AVAILABLE and fits):
        missing_deps = []
        if not REPROJECT_AVAILABLE or not reproject_and_coadd:
            missing_deps.append("Reproject")
        if not ASTROPY_AVAILABLE or not fits:
            missing_deps.append("Astropy (fits)")
        _pcb(
            "assemble_error_core_deps_unavailable_reproject_coadd",
            prog=None,
            lvl="ERROR",
            missing=", ".join(missing_deps),
        )
        return None, None

    if not master_tile_fits_with_wcs_list:
        _pcb("assemble_error_no_tiles_provided_reproject_coadd", prog=None, lvl="ERROR")
        return None, None

    if (
        not isinstance(final_output_shape_hw, (tuple, list))
        or len(final_output_shape_hw) != 2
    ):
        _pcb(
            "assemble_error_invalid_final_shape_reproj_coadd",
            prog=None,
            lvl="ERROR",
            shape=str(final_output_shape_hw),
        )
        return None, None

    h, w = map(int, final_output_shape_hw)

    try:
        w_wcs = int(getattr(final_output_wcs, "pixel_shape", (w, h))[0])
        h_wcs = int(getattr(final_output_wcs, "pixel_shape", (w, h))[1])
    except Exception:
        w_wcs = int(getattr(final_output_wcs.wcs, "naxis1", w)) if hasattr(final_output_wcs, "wcs") else w
        h_wcs = int(getattr(final_output_wcs.wcs, "naxis2", h)) if hasattr(final_output_wcs, "wcs") else h

    expected_hw = (h_wcs, w_wcs)
    if (h, w) != expected_hw:
        if (w, h) == expected_hw:
            _pcb(
                "assemble_warn_swapped_final_shape_reproj_coadd",
                prog=None,
                lvl="WARN",
                provided=str(final_output_shape_hw),
                expected=str(expected_hw),
            )
            h, w = expected_hw
            final_output_shape_hw = (h, w)
        else:
            _pcb(
                "assemble_error_mismatch_final_shape_reproj_coadd",
                prog=None,
                lvl="ERROR",
                provided=str(final_output_shape_hw),
                expected=str(expected_hw),
            )
            return None, None

    # Convertir la sortie WCS en header FITS si possible une seule fois
    output_header = (
        final_output_wcs.to_header()
        if hasattr(final_output_wcs, "to_header")
        else final_output_wcs
    )


    input_data_all_tiles_HWC_processed = []
    hdr_for_output = None
    total_tiles_for_prep = len(master_tile_fits_with_wcs_list)
    for idx, (tile_path, tile_wcs) in enumerate(master_tile_fits_with_wcs_list, 1):
        with fits.open(tile_path, memmap=False) as hdul:
            data = hdul[0].data.astype(np.float32)

        # Master tiles saved via ``save_fits_image`` use the ``HWC`` axis order
        # which stores color images in ``C x H x W`` within the FITS file.  When
        # reading them back for final assembly we expect ``H x W x C``.
        # If the first axis has length 3 and differs from the last axis we
        # convert back to ``HWC``.  This avoids passing arrays of shape
        # ``(3, H, W)`` to ``reproject_and_coadd`` which would produce an
        # invalid coverage map consisting of thin lines only.
        if data.ndim == 3 and data.shape[0] in (1, 3) and data.shape[-1] != data.shape[0]:
            data = np.moveaxis(data, 0, -1)
        if data.ndim == 2:
            data = data[..., np.newaxis]

        if (
            apply_crop
            and crop_percent > 1e-3
            and ZEMOSAIC_UTILS_AVAILABLE
            and hasattr(zemosaic_utils, "crop_image_and_wcs")
        ):
            try:
                cropped, cropped_wcs = zemosaic_utils.crop_image_and_wcs(
                    data,
                    tile_wcs,
                    crop_percent / 100.0,
                    progress_callback=None,
                )
                if cropped is not None and cropped_wcs is not None:
                    data = cropped
                    tile_wcs = cropped_wcs
            except Exception:
                pass

        if re_solve_cropped_tiles and solver_instance is not None:
            try:
                hdr = fits.Header()
                hdr['BITPIX'] = -32
                if 'BSCALE' in hdr:
                    del hdr['BSCALE']
                if 'BZERO' in hdr:
                    del hdr['BZERO']
                use_hints = solver_settings.get("use_radec_hints", False) if solver_settings else False
                if use_hints and hasattr(tile_wcs, "wcs"):
                    cx = tile_wcs.pixel_shape[0] / 2
                    cy = tile_wcs.pixel_shape[1] / 2
                    ra_dec = tile_wcs.wcs_pix2world([[cx, cy]], 0)[0]
                    hdr["RA"] = ra_dec[0]
                    hdr["DEC"] = ra_dec[1]
                solver_instance.solve(
                    str(tile_path), hdr, solver_settings or {}, update_header_with_solution=True
                )
                hdr_for_output = hdr
            except Exception:
                pass

        input_data_all_tiles_HWC_processed.append((data, tile_wcs))

        if idx % 10 == 0 or idx == len(master_tile_fits_with_wcs_list):
            _pcb(
                "assemble_progress_tiles_processed_inc",
                prog=None,
                lvl="INFO_DETAIL",
                num_done=idx,
                total_num=len(master_tile_fits_with_wcs_list),
            )

        # Keep ETA responsive during preparation
        if idx == 1 or (idx % 5 == 0) or (idx == total_tiles_for_prep):
            _update_eta_prepare(idx, total_tiles_for_prep)



    if (
        intertile_photometric_match
        and len(input_data_all_tiles_HWC_processed) >= 2
        and ZEMOSAIC_UTILS_AVAILABLE
        and hasattr(zemosaic_utils, "compute_intertile_affine_calibration")
    ):
        try:
            corrections = zemosaic_utils.compute_intertile_affine_calibration(
                input_data_all_tiles_HWC_processed,
                final_output_wcs,
                final_output_shape_hw,
                preview_size=intertile_preview_size,
                min_overlap_fraction=intertile_overlap_min,
                sky_percentile=intertile_sky_percentile,
                robust_clip_sigma=intertile_robust_clip_sigma,
                use_auto_intertile=use_auto_intertile,
                logger=logger,
                progress_callback=progress_callback,
            )
        except Exception as exc_intertile:
            corrections = {}
            _pcb(
                "assemble_warn_intertile_photometric_failed",
                prog=None,
                lvl="WARN",
                error=str(exc_intertile),
            )
        else:
            if corrections:
                corrected_tiles = 0
                for tile_idx, gain_offset in corrections.items():
                    if not isinstance(gain_offset, (tuple, list)) or len(gain_offset) < 2:
                        continue
                    if not isinstance(tile_idx, int) or tile_idx < 0 or tile_idx >= len(input_data_all_tiles_HWC_processed):
                        continue
                    gain_val = float(gain_offset[0])
                    offset_val = float(gain_offset[1])
                    arr, tile_wcs = input_data_all_tiles_HWC_processed[tile_idx]
                    if arr is None:
                        continue
                    try:
                        arr *= gain_val
                        arr += offset_val
                        input_data_all_tiles_HWC_processed[tile_idx] = (arr, tile_wcs)
                        corrected_tiles += 1
                    except Exception:
                        continue
                if corrected_tiles:
                    _pcb(
                        "assemble_info_intertile_photometric_applied",
                        prog=None,
                        lvl="INFO_DETAIL",
                        num_tiles=corrected_tiles,
                    )


    # Build kwargs dynamically to remain compatible with different reproject versions
    reproj_kwargs = {}
    try:
        import inspect
        sig = inspect.signature(reproject_and_coadd)
        if "match_background" in sig.parameters:
            reproj_kwargs["match_background"] = match_bg
        elif "match_bg" in sig.parameters:
            reproj_kwargs["match_bg"] = match_bg
        if "process_workers" in sig.parameters:
            reproj_kwargs["process_workers"] = assembly_process_workers
        if "use_memmap" in sig.parameters:
            reproj_kwargs["use_memmap"] = use_memmap
        elif "intermediate_memmap" in sig.parameters:
            reproj_kwargs["intermediate_memmap"] = use_memmap
        if "memmap_dir" in sig.parameters:
            reproj_kwargs["memmap_dir"] = memmap_dir
        if "cleanup_memmap" in sig.parameters:
            reproj_kwargs["cleanup_memmap"] = False
    except Exception:
        # If introspection fails just fall back to basic arguments
        reproj_kwargs = {"match_background": match_bg}


    # Prepare output containers: either RAM lists or disk-backed memmaps
    mosaic_channels = []
    coverage = None
    mosaic_memmap = None
    coverage_memmap = None
    mosaic_mm_path = None
    coverage_mm_path = None
    if use_memmap:
        try:
            mm_dir = memmap_dir or tempfile.mkdtemp(prefix="zemosaic_coadd_")
            os.makedirs(mm_dir, exist_ok=True)
            mosaic_mm_path = os.path.join(mm_dir, f"mosaic_{h}x{w}x{n_channels}.dat")
            coverage_mm_path = os.path.join(mm_dir, f"coverage_{h}x{w}.dat")
            mosaic_memmap = np.memmap(mosaic_mm_path, dtype=np.float32, mode='w+', shape=(h, w, n_channels))
            coverage_memmap = np.memmap(coverage_mm_path, dtype=np.float32, mode='w+', shape=(h, w))
            _pcb("assemble_debug_memmap_paths", prog=None, lvl="DEBUG_DETAIL", mosaic_path=mosaic_mm_path, coverage_path=coverage_mm_path)
        except Exception as e_mm:
            mosaic_memmap = None
            coverage_memmap = None
            _pcb("assemble_warn_memmap_create_failed", prog=None, lvl="WARN", error=str(e_mm))
    try:
        total_steps = n_channels
        start_time_loop = time.time()
        last_time = start_time_loop
        step_times = []
        for ch in range(n_channels):

            data_list = [arr[..., ch] for arr, _w in input_data_all_tiles_HWC_processed]
            wcs_list = [wcs for _arr, wcs in input_data_all_tiles_HWC_processed]

            chan_mosaic, chan_cov = reproject_and_coadd_wrapper(
                data_list=data_list,
                wcs_list=wcs_list,
                shape_out=final_output_shape_hw,

                output_projection=output_header,
                use_gpu=use_gpu,
                cpu_func=reproject_and_coadd,

                reproject_function=reproject_interp,
                combine_function="mean",
                **reproj_kwargs,
            )
            # Store channel result to memmap if enabled, else keep in RAM list
            ch_f32 = chan_mosaic.astype(np.float32)
            if mosaic_memmap is not None:
                mosaic_memmap[..., ch] = ch_f32
                mosaic_memmap.flush()
                del ch_f32
            else:
                mosaic_channels.append(ch_f32)

            if coverage is None:
                cov_f32 = chan_cov.astype(np.float32)
                if coverage_memmap is not None:
                    coverage_memmap[:] = cov_f32
                    coverage_memmap.flush()
                    coverage = coverage_memmap
                else:
                    coverage = cov_f32
            now = time.time()
            step_times.append(now - last_time)
            last_time = now
            if progress_callback:
                try:
                    progress_callback("phase5_reproject", ch + 1, total_steps)
                except Exception:
                    pass
            _update_eta(ch + 1)
            _log_memory_usage(progress_callback, f"Phase5 Reproject: mémoire après canal {ch+1}")
    except Exception as e_reproject:
        _pcb("assemble_error_reproject_coadd_call_failed", lvl="ERROR", error=str(e_reproject))
        logger.error(
            "Erreur fatale lors de l'appel à reproject_and_coadd:",
            exc_info=True,
        )
        return None, None

    if mosaic_memmap is not None:
        mosaic_data = mosaic_memmap
    else:
        mosaic_data = np.stack(mosaic_channels, axis=-1)
    if step_times:
        avg_step = sum(step_times) / len(step_times)
        total_elapsed = time.time() - start_time_loop
        _pcb(
            "assemble_debug_reproject_timing",
            prog=None,
            lvl="DEBUG_DETAIL",
            avg=f"{avg_step:.2f}",
            total=f"{total_elapsed:.2f}",
        )
    if re_solve_cropped_tiles and solver_instance is not None and hdr_for_output is not None:
        try:
            fits.writeto("final_mosaic.fits", mosaic_data.astype(np.float32), hdr_for_output, overwrite=True)
        except Exception:
            pass

    mosaic_data, coverage = _auto_crop_mosaic_to_valid_region(
        mosaic_data,
        coverage,
        final_output_wcs,
        log_callback=_pcb,
    )

    # Defer memmap cleanup to Phase 6 after final save

    _log_memory_usage(progress_callback, "Fin assemble_final_mosaic_reproject_coadd")
    _pcb(
        "assemble_info_finished_reproject_coadd",
        prog=None,
        lvl="INFO",
        shape=mosaic_data.shape if mosaic_data is not None else "N/A",
    )

    _update_eta(n_channels)

    return mosaic_data.astype(np.float32), coverage.astype(np.float32)

# Backwards compatibility alias expected by tests
assemble_final_mosaic_with_reproject_coadd = assemble_final_mosaic_reproject_coadd


def prepare_tiles_and_calc_grid(
    tiles_with_wcs: list,
    crop_percent: float = 0.0,
    re_solve_cropped_tiles: bool = False,
    solver_settings: dict | None = None,
    solver_instance=None,
    drizzle_scale_factor: float = 1.0,
    progress_callback: Callable | None = None,
):
    wcs_list = []
    shape_list = []
    for path, w in tiles_with_wcs:
        current_wcs = w
        if re_solve_cropped_tiles and solver_instance is not None:
            try:
                solved = solver_instance.solve(path, w.to_header(), solver_settings or {}, update_header_with_solution=True)
                if solved:
                    current_wcs = solved
            except Exception:
                pass
        wcs_list.append(current_wcs)
        if hasattr(current_wcs, "pixel_shape"):
            shape_list.append((current_wcs.pixel_shape[1], current_wcs.pixel_shape[0]))
        else:
            shape_list.append((0, 0))
    return _calculate_final_mosaic_grid(wcs_list, shape_list, drizzle_scale_factor, progress_callback)




def run_hierarchical_mosaic(
    input_folder: str,
    output_folder: str,
    astap_exe_path: str,
    astap_data_dir_param: str,
    astap_search_radius_config: float,
    astap_downsample_config: int,
    astap_sensitivity_config: int,
    cluster_threshold_config: float,
    cluster_target_groups_config: int,
    cluster_orientation_split_deg_config: float,
    progress_callback: callable,
    stack_ram_budget_gb_config: float,
    stack_norm_method: str,
    stack_weight_method: str,
    stack_reject_algo: str,
    stack_kappa_low: float,
    stack_kappa_high: float,
    parsed_winsor_limits: tuple[float, float],
    stack_final_combine: str,
    poststack_equalize_rgb_config: bool,
    apply_radial_weight_config: bool,
    radial_feather_fraction_config: float,
    radial_shape_power_config: float,
    min_radial_weight_floor_config: float,
    final_assembly_method_config: str,
    num_base_workers_config: int,
    # --- ARGUMENTS POUR LE ROGNAGE ---
    apply_master_tile_crop_config: bool,
    master_tile_crop_percent_config: float,
    quality_crop_enabled_config: bool,
    quality_crop_band_px_config: int,
    quality_crop_k_sigma_config: float,
    quality_crop_margin_px_config: int,
    save_final_as_uint16_config: bool,
    legacy_rgb_cube_config: bool,

    coadd_use_memmap_config: bool,
    coadd_memmap_dir_config: str,
    coadd_cleanup_memmap_config: bool,
    assembly_process_workers_config: int,
    auto_limit_frames_per_master_tile_config: bool,
    winsor_max_frames_per_pass_config: int,
    winsor_worker_limit_config: int,
    max_raw_per_master_tile_config: int,
    intertile_photometric_match_config: bool = True,
    intertile_preview_size_config: int = 512,
    intertile_overlap_min_config: float = 0.05,
    intertile_sky_percentile_config: tuple[float, float] | list[float] = (30.0, 70.0),
    intertile_robust_clip_sigma_config: float = 2.5,
    use_auto_intertile_config: bool = False,
    center_out_normalization_p3_config: bool = True,
    p3_center_sky_percentile_config: tuple[float, float] | list[float] = (25.0, 60.0),
    p3_center_robust_clip_sigma_config: float = 2.5,
    p3_center_preview_size_config: int = 256,
    p3_center_min_overlap_fraction_config: float = 0.03,
    use_gpu_phase5: bool = False,
    gpu_id_phase5: int | None = None,
    logging_level_config: str = "INFO",
    solver_settings: dict | None = None,
    skip_filter_ui: bool = False,
):
    """
    Orchestre le traitement de la mosaïque hiérarchique.

    Parameters
    ----------
    winsor_max_frames_per_pass_config : int
        Limite du nombre d'images traitées simultanément par le rejet Winsorized (0 = illimité).
    winsor_worker_limit_config : int
        Nombre maximal de workers pour la phase de rejet Winsorized.
    stack_ram_budget_gb_config : float
        Budget RAM (en Gio) autorisé pour le chargement d'un groupe de stacking (0 = illimité).
    """
    pcb = lambda msg_key, prog=None, lvl="INFO", **kwargs: _log_and_callback(msg_key, prog, lvl, callback=progress_callback, **kwargs)

    # --- Apply logging level from GUI/config ---
    try:
        level_map = {
            "ERROR": logging.ERROR,
            "WARN": logging.WARNING,
            "WARNING": logging.WARNING,
            "INFO": logging.INFO,
            "DEBUG": logging.DEBUG,
        }
        lvl = level_map.get(str(logging_level_config).upper(), logging.INFO)
        logger.setLevel(lvl)
        for h in logger.handlers:
            try:
                h.setLevel(lvl)
            except Exception:
                pass
        logger.info("Worker logging level set to %s", str(logging.getLevelName(lvl)))
    except Exception:
        pass

    # --- Harmoniser les méthodes de pondération issues du GUI / CLI / fallback config ---
    requested_stack_weight_method = stack_weight_method
    stack_weight_method_normalized = str(stack_weight_method or "").lower().strip()
    if not stack_weight_method_normalized:
        stack_weight_method_normalized = ""
        if ZEMOSAIC_CONFIG_AVAILABLE and zemosaic_config:
            try:
                cfg_weight = zemosaic_config.load_config() or {}
                stack_weight_method_normalized = str(
                    cfg_weight.get("stacking_weighting_method", "")
                ).lower().strip()
            except Exception:
                stack_weight_method_normalized = ""
    if not stack_weight_method_normalized:
        stack_weight_method_normalized = "none"
    if stack_weight_method_normalized not in {"none", "noise_variance", "noise_fwhm"}:
        stack_weight_method_normalized = "none"
    if str(requested_stack_weight_method or "").lower().strip() != stack_weight_method_normalized:
        _log_and_callback(
            f"[Worker] stack_weight_method fallback -> '{stack_weight_method_normalized}'",
            lvl="INFO",
            callback=progress_callback,
        )
    stack_weight_method = stack_weight_method_normalized

    # Reset alignment warning counters at start of run
    for k in ALIGN_WARNING_COUNTS:
        ALIGN_WARNING_COUNTS[k] = 0
    
    def update_gui_eta(eta_seconds_total):
        if progress_callback and callable(progress_callback):
            eta_str = "--:--:--"
            if eta_seconds_total is not None and eta_seconds_total >= 0:
                h, rem = divmod(int(eta_seconds_total), 3600); m, s = divmod(rem, 60)
                eta_str = f"{h:02d}:{m:02d}:{s:02d}"
            pcb(f"ETA_UPDATE:{eta_str}", prog=None, lvl="ETA_LEVEL")


    resource_probe_info = _probe_system_resources(output_folder)
    auto_caps_info: dict | None = None
    auto_resource_strategy: dict = {}
    phase0_header_items: list[dict] = []
    phase0_lookup: dict[str, dict] = {}
    preplan_groups_override_paths: list[list[str]] | None = None

    try:
        if isinstance(intertile_sky_percentile_config, (list, tuple)) and len(intertile_sky_percentile_config) >= 2:
            intertile_sky_percentile_tuple = (
                float(intertile_sky_percentile_config[0]),
                float(intertile_sky_percentile_config[1]),
            )
        else:
            intertile_sky_percentile_tuple = (30.0, 70.0)
    except Exception:
        intertile_sky_percentile_tuple = (30.0, 70.0)

    def _normalize_path_for_matching(path_value: str | None) -> str | None:
        if not path_value:
            return None
        try:
            return os.path.normcase(os.path.abspath(path_value))
        except Exception:
            try:
                return os.path.normcase(str(path_value))
            except Exception:
                return None


    # Seuil de clustering : valeur de repli à 0.18° si l'option est absente ou non positive
    try:
        cluster_threshold = float(cluster_threshold_config or 0)
    except (TypeError, ValueError):
        cluster_threshold = 0
    SEESTAR_STACK_CLUSTERING_THRESHOLD_DEG = (
        cluster_threshold if cluster_threshold > 0 else 0.18

    )
    # Orientation split threshold (degrees). 0 disables orientation filtering
    try:
        orientation_split_thr = float(cluster_orientation_split_deg_config or 0)
    except (TypeError, ValueError):
        orientation_split_thr = 0.0
    ORIENTATION_SPLIT_THRESHOLD_DEG = orientation_split_thr if orientation_split_thr > 0 else 0.0
    try:
        stack_ram_budget_gb = float(stack_ram_budget_gb_config or 0.0)
    except (TypeError, ValueError):
        stack_ram_budget_gb = 0.0
    STACK_RAM_BUDGET_BYTES = int(stack_ram_budget_gb * (1024 ** 3)) if stack_ram_budget_gb > 0 else 0
    PROGRESS_WEIGHT_PHASE1_RAW_SCAN = 30; PROGRESS_WEIGHT_PHASE2_CLUSTERING = 5
    PROGRESS_WEIGHT_PHASE3_MASTER_TILES = 35; PROGRESS_WEIGHT_PHASE4_GRID_CALC = 5
    PROGRESS_WEIGHT_PHASE5_ASSEMBLY = 15; PROGRESS_WEIGHT_PHASE6_SAVE = 8
    PROGRESS_WEIGHT_PHASE7_CLEANUP = 2

    DEFAULT_PHASE_WORKER_RATIO = 1.0
    ALIGNMENT_PHASE_WORKER_RATIO = 0.5  # Limit aggressive phases to 50% of base workers

    if use_gpu_phase5 and gpu_id_phase5 is not None:
        os.environ["CUDA_DEVICE_ORDER"] = "PCI_BUS_ID"
        os.environ["CUDA_VISIBLE_DEVICES"] = str(gpu_id_phase5)
        try:
            import cupy
            cupy.cuda.Device(0).use()
        except Exception as e:
            pcb(
                "run_error_gpu_init_failed",
                prog=None,
                lvl="ERROR",
                error=str(e),
            )
            use_gpu_phase5 = False
    else:
        for v in ("CUDA_VISIBLE_DEVICES", "CUDA_DEVICE_ORDER"):
            os.environ.pop(v, None)

    # Determine final GPU usage flag only if a valid NVIDIA GPU is selected
    use_gpu_phase5_flag = (
        use_gpu_phase5 and gpu_id_phase5 is not None and gpu_is_available()
    )
    if use_gpu_phase5_flag and ZEMOSAIC_UTILS_AVAILABLE and zemosaic_utils:
        try:
            # Initialize CuPy memory pools on the selected device (index 0 under the mask)
            if hasattr(zemosaic_utils, 'ensure_cupy_pool_initialized'):
                zemosaic_utils.ensure_cupy_pool_initialized(0)
        except Exception:
            pass
    def _compute_phase_workers(base_workers: int, num_tasks: int, ratio: float = DEFAULT_PHASE_WORKER_RATIO) -> int:
        workers = max(1, int(base_workers * ratio))
        if num_tasks > 0:
            workers = min(workers, num_tasks)
        return max(1, workers)
    current_global_progress = 0
    
    error_messages_deps = []
    if not (ASTROPY_AVAILABLE and WCS and SkyCoord and Angle and fits and u): error_messages_deps.append("Astropy")
    if not (REPROJECT_AVAILABLE and find_optimal_celestial_wcs and reproject_and_coadd and reproject_interp): error_messages_deps.append("Reproject")
    if not (ZEMOSAIC_UTILS_AVAILABLE and zemosaic_utils): error_messages_deps.append("zemosaic_utils")
    if not (ZEMOSAIC_ASTROMETRY_AVAILABLE and zemosaic_astrometry): error_messages_deps.append("zemosaic_astrometry")
    if not (ZEMOSAIC_ALIGN_STACK_AVAILABLE and zemosaic_align_stack): error_messages_deps.append("zemosaic_align_stack")
    try: import psutil
    except ImportError: error_messages_deps.append("psutil")
    if error_messages_deps:
        pcb("run_error_critical_deps_missing", prog=None, lvl="ERROR", modules=", ".join(error_messages_deps)); return

    start_time_total_run = time.monotonic()
    pcb("CHRONO_START_REQUEST", prog=None, lvl="CHRONO_LEVEL")
    _log_memory_usage(progress_callback, "Début Run Hierarchical Mosaic")
    pcb("run_info_processing_started", prog=current_global_progress, lvl="INFO")
    _log_and_callback(
        (
            f"Options Stacking (Master Tiles): Norm='{stack_norm_method}', "
            f"Weight='{stack_weight_method}', Reject='{stack_reject_algo}', "
            f"Combine='{stack_final_combine}'"
        ),
        lvl="INFO",
        callback=progress_callback,
    )
    pcb(f"  Config ASTAP: Exe='{os.path.basename(astap_exe_path) if astap_exe_path else 'N/A'}', Data='{os.path.basename(astap_data_dir_param) if astap_data_dir_param else 'N/A'}', Radius={astap_search_radius_config}deg, Downsample={astap_downsample_config}, Sens={astap_sensitivity_config}", prog=None, lvl="DEBUG_DETAIL")
    pcb(f"  Config Workers (GUI): Base demandé='{num_base_workers_config}' (0=auto)", prog=None, lvl="DEBUG_DETAIL")
    pcb(
        f"  Options Stacking (Master Tuiles): Norm='{stack_norm_method}', Weight='{stack_weight_method}', Reject='{stack_reject_algo}', "
        f"Combine='{stack_final_combine}', RGBEqualize={poststack_equalize_rgb_config}, RadialWeight={apply_radial_weight_config} "
        f"(Feather={radial_feather_fraction_config if apply_radial_weight_config else 'N/A'}, "
        f"Power={radial_shape_power_config if apply_radial_weight_config else 'N/A'}, "
        f"Floor={min_radial_weight_floor_config if apply_radial_weight_config else 'N/A'})",
        prog=None,
        lvl="DEBUG_DETAIL",
    )
    pcb(f"  Options Assemblage Final: Méthode='{final_assembly_method_config}'", prog=None, lvl="DEBUG_DETAIL")

    time_per_raw_file_wcs = None; time_per_master_tile_creation = None
    cache_dir_name = ".zemosaic_img_cache"; temp_image_cache_dir = os.path.join(output_folder, cache_dir_name)
    try:
        if os.path.exists(temp_image_cache_dir): shutil.rmtree(temp_image_cache_dir)
        os.makedirs(temp_image_cache_dir, exist_ok=True)
    except OSError as e_mkdir_cache:
        pcb("run_error_cache_dir_creation_failed", prog=None, lvl="ERROR", directory=temp_image_cache_dir, error=str(e_mkdir_cache)); return
    try:
        cache_probe = _probe_system_resources(temp_image_cache_dir)
        for key, value in cache_probe.items():
            if value is not None:
                resource_probe_info[key] = value
    except Exception:
        pass

# --- Phase 1 (Prétraitement et WCS) ---
    base_progress_phase1 = current_global_progress
    _log_memory_usage(progress_callback, "Début Phase 1 (Prétraitement)")
    pcb("run_info_phase1_started_cache", prog=base_progress_phase1, lvl="INFO")
    pcb("PHASE_UPDATE:1", prog=None, lvl="ETA_LEVEL")
    
    fits_file_paths = []
    # Scan des fichiers FITS dans le dossier d'entrée et ses sous-dossiers
    for root_dir_iter, _, files_in_dir_iter in os.walk(input_folder):
        # Assurer un ordre déterministe quelle que soit la plateforme/FS
        try:
            files_in_dir_iter = sorted(files_in_dir_iter, key=lambda s: s.lower())
        except Exception:
            files_in_dir_iter = list(files_in_dir_iter)
        for file_name_iter in files_in_dir_iter:
            if file_name_iter.lower().endswith((".fit", ".fits")):
                fits_file_paths.append(os.path.join(root_dir_iter, file_name_iter))
    # Tri global déterministe
    try:
        fits_file_paths.sort(key=lambda p: p.lower())
    except Exception:
        fits_file_paths.sort()
    
    if not fits_file_paths: 
        pcb("run_error_no_fits_found_input", prog=current_global_progress, lvl="ERROR")
        return # Sortie anticipée si aucun fichier FITS n'est trouvé

    num_total_raw_files = len(fits_file_paths)
    pcb("run_info_found_potential_fits", prog=base_progress_phase1, lvl="INFO_DETAIL", num_files=num_total_raw_files)
    # Kick off a stage progress stream so the GUI progress bar animates
    try:
        if progress_callback and callable(progress_callback):
            progress_callback("phase1_scan", 0, int(num_total_raw_files))
        # Also update a dedicated raw files counter in the GUI
        pcb(f"RAW_FILE_COUNT_UPDATE:0/{num_total_raw_files}", prog=None, lvl="ETA_LEVEL")
    except Exception:
        pass

    # --- Phase 0 (Header-only scan + early filter) ---
    skip_filter_ui = bool(skip_filter_ui)
    early_filter_enabled = True
    try:
        if ZEMOSAIC_CONFIG_AVAILABLE and zemosaic_config:
            cfg0 = zemosaic_config.load_config() or {}
            early_filter_enabled = bool(cfg0.get("enable_early_filter", True))
    except Exception:
        early_filter_enabled = True

    if skip_filter_ui:
        early_filter_enabled = False
        pcb("log_filter_ui_skipped", prog=None, lvl="INFO_DETAIL")

    if ASTROPY_AVAILABLE and fits is not None:
        header_items_for_filter: list[dict] = []
        filtered_items: list[dict] | None = None
        filter_overrides: dict | None = None
        filter_accepted = False
        filter_invoked = False
        streaming_filter_success = False

        launch_filter_interface_fn = None
        if early_filter_enabled:
            try:
                from zemosaic_filter_gui import launch_filter_interface as launch_filter_interface_fn  # type: ignore
            except ImportError:
                launch_filter_interface_fn = None
                pcb("Phase 0: filter GUI not available", prog=None, lvl="DEBUG_DETAIL")

        def _parse_filter_result(ret_obj):
            filt_items = None
            accepted_flag = False
            overrides_obj = None
            if isinstance(ret_obj, tuple) and len(ret_obj) >= 1:
                filt_items = ret_obj[0]
                if len(ret_obj) >= 2:
                    try:
                        accepted_flag = bool(ret_obj[1])
                    except Exception:
                        accepted_flag = False
                if len(ret_obj) >= 3:
                    overrides_obj = ret_obj[2]
            elif isinstance(ret_obj, list):
                filt_items = ret_obj
                accepted_flag = True
            return filt_items, accepted_flag, overrides_obj

        initial_filter_overrides = None
        try:
            initial_filter_overrides = {
                "cluster_panel_threshold": float(cluster_threshold_config),
                "cluster_target_groups": int(cluster_target_groups_config),
                "cluster_orientation_split_deg": float(cluster_orientation_split_deg_config),
            }
        except Exception:
            initial_filter_overrides = None

        solver_payload_for_filter = solver_settings if isinstance(solver_settings, dict) else None
        config_payload_for_filter = {
            "astap_executable_path": astap_exe_path,
            "astap_data_directory_path": astap_data_dir_param,
            "astap_default_search_radius": astap_search_radius_config,
            "astap_default_downsample": astap_downsample_config,
            "astap_default_sensitivity": astap_sensitivity_config,
        }

        if launch_filter_interface_fn is not None:
            try:
                filter_invoked = True
                filter_ret = launch_filter_interface_fn(
                    input_folder,
                    initial_filter_overrides,
                    stream_scan=True,
                    scan_recursive=True,
                    batch_size=200,
                    preview_cap=1500,
                    solver_settings_dict=solver_payload_for_filter,
                    config_overrides=config_payload_for_filter,
                )
                filtered_items, filter_accepted, filter_overrides = _parse_filter_result(filter_ret)
                if isinstance(filtered_items, list):
                    header_items_for_filter = filtered_items
                if header_items_for_filter:
                    streaming_filter_success = True
                    pcb(
                        f"Phase 0: streaming filter prepared {len(header_items_for_filter)} item(s)",
                        prog=None,
                        lvl="INFO_DETAIL",
                    )
                else:
                    filter_invoked = False
            except Exception as e_filter:
                filter_invoked = False
                header_items_for_filter = []
                filtered_items = None
                filter_overrides = None
                filter_accepted = False
                pcb(f"Phase 0 streaming filter failed: {e_filter}", prog=None, lvl="WARN")

        if not streaming_filter_success:
            pcb("Phase 0: header scan start", prog=None, lvl="INFO_DETAIL")
            t0_hscan = time.monotonic()
            header_items_for_filter = []
            num_scanned = 0
            for idx_file, fpath in enumerate(fits_file_paths):
                hdr = None
                wcs0 = None
                shp_hw = None
                center_sc = None
                try:
                    hdr = fits.getheader(fpath, 0)
                    try:
                        nax1 = int(hdr.get("NAXIS1", 0))
                        nax2 = int(hdr.get("NAXIS2", 0))
                        if nax1 > 0 and nax2 > 0:
                            shp_hw = (nax2, nax1)
                    except Exception:
                        shp_hw = None
                    try:
                        w = WCS(hdr, naxis=2, relax=True) if WCS is not None else None
                        if w and getattr(w, "is_celestial", False):
                            wcs0 = w
                    except Exception:
                        wcs0 = None
                    if wcs0 is None:
                        try:
                            if (
                                ZEMOSAIC_ASTROMETRY_AVAILABLE
                                and zemosaic_astrometry
                                and hasattr(zemosaic_astrometry, "extract_center_from_header")
                            ):
                                center_sc = zemosaic_astrometry.extract_center_from_header(hdr)
                        except Exception:
                            center_sc = None
                    item = {
                        "path": fpath,
                        "header": hdr,
                        "index": idx_file,
                    }
                    if shp_hw:
                        item["shape"] = shp_hw
                    if wcs0 is not None:
                        item["wcs"] = wcs0
                    if center_sc is not None:
                        item["center"] = center_sc
                    header_items_for_filter.append(item)
                    num_scanned += 1
                except Exception:
                    header_items_for_filter.append({"path": fpath, "index": idx_file})
                    num_scanned += 1
            t1_hscan = time.monotonic()
            avg_t = (t1_hscan - t0_hscan) / max(1, num_scanned)
            pcb(
                f"Phase 0: header scan finished — files={num_scanned}, avg={avg_t:.4f}s/header",
                prog=None,
                lvl="DEBUG",
            )

            if launch_filter_interface_fn is not None and not filter_invoked:
                try:
                    filter_invoked = True
                    filter_ret = launch_filter_interface_fn(header_items_for_filter, initial_filter_overrides)
                    filtered_items, filter_accepted, filter_overrides = _parse_filter_result(filter_ret)
                except Exception as e_filter:
                    filter_invoked = False
                    filtered_items = None
                    filter_overrides = None
                    filter_accepted = False
                    pcb(f"Phase 0 filter UI failed: {e_filter}", prog=None, lvl="WARN")
            elif not early_filter_enabled:
                pcb("Phase 0: header scan completed (filter UI disabled)", prog=None, lvl="DEBUG_DETAIL")

        phase0_header_items = header_items_for_filter

        if filter_invoked:
            if filter_overrides:
                try:
                    if "cluster_panel_threshold" in filter_overrides:
                        cluster_threshold_config = filter_overrides["cluster_panel_threshold"]
                        pcb(
                            "clusterstacks_info_override_threshold",
                            prog=None,
                            lvl="INFO_DETAIL",
                            value=cluster_threshold_config,
                        )
                    if "cluster_target_groups" in filter_overrides:
                        cluster_target_groups_config = filter_overrides["cluster_target_groups"]
                        pcb(
                            "clusterstacks_info_override_target_groups",
                            prog=None,
                            lvl="INFO_DETAIL",
                            value=cluster_target_groups_config,
                        )
                    if "cluster_orientation_split_deg" in filter_overrides:
                        cluster_orientation_split_deg_config = filter_overrides["cluster_orientation_split_deg"]
                        pcb(
                            "clusterstacks_info_override_orientation_split",
                            prog=None,
                            lvl="INFO_DETAIL",
                            value=cluster_orientation_split_deg_config,
                        )
                except Exception:
                    pass
                try:
                    raw_groups_override = (
                        filter_overrides.get("preplan_master_groups")
                        if isinstance(filter_overrides, dict)
                        else None
                    )
                    if isinstance(raw_groups_override, list):
                        mapped_groups: list[list[str]] = []
                        for group in raw_groups_override:
                            if not isinstance(group, (list, tuple)):
                                continue
                            normalized_group: list[str] = []
                            for item in group:
                                path_val = None
                                if isinstance(item, dict):
                                    path_val = item.get("path") or item.get("path_raw")
                                elif isinstance(item, str):
                                    path_val = item
                                norm_path = _normalize_path_for_matching(path_val)
                                if norm_path:
                                    normalized_group.append(norm_path)
                            if normalized_group:
                                mapped_groups.append(normalized_group)
                        if mapped_groups:
                            preplan_groups_override_paths = mapped_groups
                            pcb(
                                f"Phase 0 filter provided {len(mapped_groups)} preplanned group(s).",
                                prog=None,
                                lvl="INFO_DETAIL",
                            )
                except Exception as e_preplan:
                    pcb(
                        f"Phase 0 filter preplan override failed: {e_preplan}",
                        prog=None,
                        lvl="DEBUG_DETAIL",
                    )

            if not filter_accepted:
                pcb("run_warn_phase0_filter_cancelled", prog=None, lvl="WARN")
                pcb("Phase 0: filter cancelled -> proceeding with all files", prog=None, lvl="INFO_DETAIL")
            if filter_accepted and isinstance(filtered_items, list):
                new_paths = [
                    item.get("path")
                    for item in filtered_items
                    if isinstance(item, dict) and item.get("path")
                ]
                if new_paths:
                    fits_file_paths = new_paths
                    pcb(
                        f"Phase 0: selection after filter = {len(fits_file_paths)} files",
                        prog=None,
                        lvl="INFO_DETAIL",
                    )
                    try:
                        fits_file_paths.sort(key=lambda p: p.lower())
                    except Exception:
                        fits_file_paths.sort()
            elif filter_accepted and not filtered_items:
                pcb("Phase 0: filter returned no items", prog=None, lvl="WARN")
    else:
        phase0_header_items = []
        pcb("Phase 0: header scan unavailable (Astropy missing)", prog=None, lvl="WARN")

    phase0_lookup = {item["path"]: item for item in phase0_header_items if isinstance(item, dict) and item.get("path")}
    per_frame_info = _estimate_per_frame_cost_mb(phase0_header_items)
    auto_caps_info = _compute_auto_tile_caps(
        resource_probe_info,
        per_frame_info,
        policy_max=50,
        policy_min=8,
        user_max_override=int(max_raw_per_master_tile_config) if max_raw_per_master_tile_config else None,
    )
    try:
        msg = (
            "AutoCaps: per_frame≈{pf:.1f} MB, RAM_free≈{rf:.0f} MB → "
            "frames_by_ram={fbr}, cap={cap}, memmap={mm}, GPUHint={gpu}, parallel={par}".format(
                pf=auto_caps_info.get("per_frame_mb", 0.0),
                rf=resource_probe_info.get("ram_available_mb", 0.0) or 0.0,
                fbr=auto_caps_info.get("frames_by_ram", 0),
                cap=auto_caps_info.get("cap"),
                mm="on" if auto_caps_info.get("memmap") else "off",
                gpu=auto_caps_info.get("gpu_batch_hint") or "n/a",
                par=auto_caps_info.get("parallel_groups", 1),
            )
        )
        _log_and_callback(msg, prog=None, lvl="INFO_DETAIL", callback=progress_callback)
    except Exception:
        pass
    auto_resource_strategy = {
        "cap": auto_caps_info.get("cap"),
        "min_cap": auto_caps_info.get("min_cap"),
        "memmap": auto_caps_info.get("memmap"),
        "memmap_budget_mb": auto_caps_info.get("memmap_budget_mb"),
        "gpu_batch_hint": auto_caps_info.get("gpu_batch_hint"),
        "parallel_groups": auto_caps_info.get("parallel_groups"),
        "per_frame_mb": auto_caps_info.get("per_frame_mb"),
    }

    
    # --- Détermination du nombre de workers de BASE ---
    effective_base_workers = 0
    num_logical_processors = os.cpu_count() or 1 
    
    if num_base_workers_config <= 0: # Mode automatique (0 de la GUI)
        desired_auto_ratio = 0.75
        effective_base_workers = max(1, int(np.ceil(num_logical_processors * desired_auto_ratio)))
        pcb(f"WORKERS_CONFIG: Mode Auto. Base de workers calculée: {effective_base_workers} ({desired_auto_ratio*100:.0f}% de {num_logical_processors} processeurs logiques)", prog=None, lvl="INFO_DETAIL")
    else: # Mode manuel
        effective_base_workers = min(num_base_workers_config, num_logical_processors)
        if effective_base_workers < num_base_workers_config:
             pcb(f"WORKERS_CONFIG: Demande GUI ({num_base_workers_config}) limitée à {effective_base_workers} (total processeurs logiques: {num_logical_processors}).", prog=None, lvl="WARN")
        pcb(f"WORKERS_CONFIG: Mode Manuel. Base de workers: {effective_base_workers}", prog=None, lvl="INFO_DETAIL")
    
    if effective_base_workers <= 0: # Fallback
        effective_base_workers = 1
        pcb(f"WORKERS_CONFIG: AVERT - effective_base_workers était <= 0, forcé à 1.", prog=None, lvl="WARN")

    # Calcul du nombre de workers pour la Phase 1
    actual_num_workers_ph1 = _compute_phase_workers(
        effective_base_workers,
        num_total_raw_files,
        DEFAULT_PHASE_WORKER_RATIO,
    )
    pcb(
        f"WORKERS_PHASE1: Utilisation de {actual_num_workers_ph1} worker(s). (Base: {effective_base_workers}, Fichiers: {num_total_raw_files})",
        prog=None,
        lvl="INFO",
    )  # Log mis à jour pour plus de clarté
    
    start_time_phase1 = time.monotonic()
    all_raw_files_processed_info_dict = {} # Pour stocker les infos des fichiers traités avec succès
    files_processed_count_ph1 = 0      # Compteur pour les fichiers soumis au ThreadPoolExecutor

    with ThreadPoolExecutor(max_workers=actual_num_workers_ph1, thread_name_prefix="ZeMosaic_Ph1_") as executor_ph1:
        batch_size = 200
        for i in range(0, len(fits_file_paths), batch_size):
            batch = fits_file_paths[i:i+batch_size]
            future_to_filepath_ph1 = {
                executor_ph1.submit(
                    get_wcs_and_pretreat_raw_file,
                    f_path,
                    astap_exe_path,
                    astap_data_dir_param,
                    astap_search_radius_config,
                    astap_downsample_config,
                    astap_sensitivity_config,
                    180,
                    progress_callback,
                    temp_image_cache_dir,
                    solver_settings
                ): f_path for f_path in batch
            }

            for future in as_completed(future_to_filepath_ph1):
                file_path_original = future_to_filepath_ph1[future]
                files_processed_count_ph1 += 1  # Incrémenter pour chaque future terminée

                # Update GUI stage progress (files read / total)
                try:
                    if progress_callback and callable(progress_callback):
                        progress_callback("phase1_scan", int(files_processed_count_ph1), int(num_total_raw_files))
                    # Mirror the count so the GUI can show X/N files
                    pcb(f"RAW_FILE_COUNT_UPDATE:{files_processed_count_ph1}/{num_total_raw_files}", prog=None, lvl="ETA_LEVEL")
                except Exception:
                    pass

                prog_step_phase1 = base_progress_phase1 + int(
                    PROGRESS_WEIGHT_PHASE1_RAW_SCAN * (files_processed_count_ph1 / max(1, num_total_raw_files))
                )

                try:
                    # Récupérer le résultat de la tâche
                    img_data_adu, wcs_obj_solved, header_obj_updated, hp_mask_path = future.result()

                    # Si la tâche a réussi (ne retourne pas que des None)
                    if (
                        img_data_adu is not None
                        and wcs_obj_solved is not None
                        and header_obj_updated is not None
                    ):
                        # Sauvegarder les données prétraitées en .npy
                        cache_file_basename = f"preprocessed_{os.path.splitext(os.path.basename(file_path_original))[0]}_{files_processed_count_ph1}.npy"
                        cached_image_path = os.path.join(temp_image_cache_dir, cache_file_basename)
                        try:
                            np.save(cached_image_path, img_data_adu)
                            # Stocker les informations pour les phases suivantes
                            entry = {
                                'path_raw': file_path_original,
                                'path_preprocessed_cache': cached_image_path,
                                'path_hotpix_mask': hp_mask_path,
                                'wcs': wcs_obj_solved,
                                'header': header_obj_updated,
                                'preprocessed_shape': tuple(int(dim) for dim in getattr(img_data_adu, 'shape', []) or ()),
                            }
                            meta = phase0_lookup.get(file_path_original)
                            if isinstance(meta, dict):
                                if 'index' in meta:
                                    entry['phase0_index'] = meta.get('index')
                                if 'center' in meta:
                                    entry['phase0_center'] = meta.get('center')
                                if 'shape' in meta:
                                    entry['phase0_shape'] = meta.get('shape')
                                if 'wcs' in meta and 'wcs' not in entry:
                                    entry['phase0_wcs'] = meta.get('wcs')
                            all_raw_files_processed_info_dict[file_path_original] = entry
                        except Exception as e_save_npy:
                            pcb(
                                "run_error_phase1_save_npy_failed",
                                prog=prog_step_phase1,
                                lvl="ERROR",
                                filename=os.path.basename(file_path_original),
                                error=str(e_save_npy),
                            )
                            logger.error(f"Erreur sauvegarde NPY pour {file_path_original}:", exc_info=True)
                        finally:
                            # Libérer la mémoire des données image dès que possible
                            del img_data_adu
                            gc.collect()
                    else:
                        # Le fichier a échoué (ex: WCS non résolu et déplacé)
                        # get_wcs_and_pretreat_raw_file a déjà loggué l'échec spécifique.
                        pcb(
                            "run_warn_phase1_wcs_pretreat_failed_or_skipped_thread",
                            prog=prog_step_phase1,
                            lvl="WARN",
                            filename=os.path.basename(file_path_original),
                        )
                        if img_data_adu is not None:
                            del img_data_adu
                            gc.collect()

                except Exception as exc_thread:
                    # Erreur imprévue dans la future elle-même
                    pcb(
                        "run_error_phase1_thread_exception",
                        prog=prog_step_phase1,
                        lvl="ERROR",
                        filename=os.path.basename(file_path_original),
                        error=str(exc_thread),
                    )
                    logger.error(
                        f"Exception non gérée dans le thread Phase 1 pour {file_path_original}:",
                        exc_info=True,
                    )

                # Log de mémoire et ETA
                if (
                    files_processed_count_ph1 % max(1, num_total_raw_files // 10) == 0
                    or files_processed_count_ph1 == num_total_raw_files
                ):
                    _log_memory_usage(
                        progress_callback,
                        f"Phase 1 - Traité {files_processed_count_ph1}/{num_total_raw_files}",
                    )

                elapsed_phase1 = time.monotonic() - start_time_phase1
                if files_processed_count_ph1 > 0:
                    time_per_raw_file_wcs = elapsed_phase1 / files_processed_count_ph1
                    eta_phase1_sec = (num_total_raw_files - files_processed_count_ph1) * time_per_raw_file_wcs
                    current_progress_in_run_percent = base_progress_phase1 + (
                        files_processed_count_ph1 / max(1, num_total_raw_files)
                    ) * PROGRESS_WEIGHT_PHASE1_RAW_SCAN
                    time_per_percent_point_global = (
                        (time.monotonic() - start_time_total_run) / max(1, current_progress_in_run_percent)
                        if current_progress_in_run_percent > 0
                        else (time.monotonic() - start_time_total_run)
                    )
                    total_eta_sec = eta_phase1_sec + (
                        100 - current_progress_in_run_percent
                    ) * time_per_percent_point_global
                    update_gui_eta(total_eta_sec)

    # Construire la liste finale des informations des fichiers traités avec succès
    all_raw_files_processed_info = [
        all_raw_files_processed_info_dict[fp] 
        for fp in fits_file_paths 
        if fp in all_raw_files_processed_info_dict
    ]
    
    if not all_raw_files_processed_info: 
        pcb("run_error_phase1_no_valid_raws_after_cache", prog=(base_progress_phase1 + PROGRESS_WEIGHT_PHASE1_RAW_SCAN), lvl="ERROR")
        return # Sortie anticipée si aucun fichier n'a pu être traité avec succès

    current_global_progress = base_progress_phase1 + PROGRESS_WEIGHT_PHASE1_RAW_SCAN
    _log_memory_usage(progress_callback, "Fin Phase 1 (Prétraitement)")
    pcb("run_info_phase1_finished_cache", prog=current_global_progress, lvl="INFO", num_valid_raws=len(all_raw_files_processed_info))
    # --- Optional interactive filtering between Phase 1 and Phase 2 ---
    try:
        raw_files_with_wcs = all_raw_files_processed_info
        try:
            raw_files_with_wcs = raw_files_with_wcs
            # Keep the same variable name used by subsequent phases
            all_raw_files_processed_info = raw_files_with_wcs
        except ImportError:
            # Optional module not present: silently skip
            pass
        except Exception as e_opt:
            logger.warning(f"Filtrage facultatif désactivé suite à une erreur : {e_opt}")
    except Exception as e_hook:
        # Any unexpected issue in the hook wrapper: continue unchanged
        logger.warning(f"Filtrage facultatif non appliqué: {e_hook}")
    if time_per_raw_file_wcs: 
        pcb(f"    Temps moyen/brute (P1): {time_per_raw_file_wcs:.2f}s", prog=None, lvl="DEBUG")

    # --- Phase 2 (Clustering) ---
    base_progress_phase2 = current_global_progress
    _log_memory_usage(progress_callback, "Début Phase 2 (Clustering)")
    pcb("run_info_phase2_started", prog=base_progress_phase2, lvl="INFO")
    pcb("PHASE_UPDATE:2", prog=None, lvl="ETA_LEVEL")
    # Use order-invariant connected-components clustering for robustness
    preplan_groups_active = False
    if preplan_groups_override_paths:
        try:
            path_lookup = {
                _normalize_path_for_matching(info.get("path_raw") or info.get("path")): info
                for info in all_raw_files_processed_info
                if isinstance(info, dict)
            }
            used_paths: set[str] = set()
            mapped_info_groups: list[list[dict]] = []
            missing_preplan: list[str] = []
            for group_paths in preplan_groups_override_paths:
                current_group: list[dict] = []
                for path_norm in group_paths:
                    if not path_norm:
                        continue
                    info = path_lookup.get(path_norm)
                    if info is not None:
                        current_group.append(info)
                        used_paths.add(path_norm)
                    else:
                        missing_preplan.append(path_norm)
                if current_group:
                    mapped_info_groups.append(current_group)
            if mapped_info_groups:
                leftovers = [
                    info
                    for info in all_raw_files_processed_info
                    if _normalize_path_for_matching(info.get("path_raw") or info.get("path")) not in used_paths
                ]
                if leftovers:
                    mapped_info_groups.append(leftovers)
                seestar_stack_groups = mapped_info_groups
                preplan_groups_active = True
                _log_and_callback(
                    f"Phase 2: using {len(mapped_info_groups)} preplanned group(s) from filter UI.",
                    prog=None,
                    lvl="INFO_DETAIL",
                    callback=progress_callback,
                )
                if missing_preplan:
                    try:
                        preview = ", ".join(os.path.basename(p) for p in missing_preplan[:5] if p)
                    except Exception:
                        preview = ""
                    _log_and_callback(
                        "Phase 2: some preplanned paths were not found after preprocessing: "
                        + (preview if preview else str(len(missing_preplan))),
                        prog=None,
                        lvl="WARN",
                        callback=progress_callback,
                    )
        except Exception as e_preplan_map:
            _log_and_callback(
                f"Phase 2: failed to map preplanned groups ({e_preplan_map}). Falling back to clustering.",
                prog=None,
                lvl="WARN",
                callback=progress_callback,
            )
            preplan_groups_active = False

    if not preplan_groups_active:
        seestar_stack_groups = cluster_seestar_stacks_connected(
            all_raw_files_processed_info,
            SEESTAR_STACK_CLUSTERING_THRESHOLD_DEG,
            progress_callback,
            orientation_split_threshold_deg=ORIENTATION_SPLIT_THRESHOLD_DEG,
        )
        if STACK_RAM_BUDGET_BYTES > 0 and seestar_stack_groups:
            seestar_stack_groups, ram_budget_adjustments = _apply_ram_budget_to_groups(
                seestar_stack_groups,
                STACK_RAM_BUDGET_BYTES,
                float(SEESTAR_STACK_CLUSTERING_THRESHOLD_DEG),
                float(ORIENTATION_SPLIT_THRESHOLD_DEG),
            )
            for adj in ram_budget_adjustments:
                method = adj.get("method")
                if method == "recluster":
                    _log_and_callback(
                        "clusterstacks_warn_ram_budget_recluster",
                        prog=None,
                        lvl="WARN",
                        callback=progress_callback,
                        group_index=adj.get("group_index"),
                        original_frames=adj.get("original_frames"),
                        num_subgroups=adj.get("num_subgroups"),
                        new_threshold_deg=adj.get("new_threshold_deg"),
                        attempts=adj.get("attempts"),
                        estimated_mb=adj.get("estimated_mb"),
                        budget_mb=adj.get("budget_mb"),
                    )
                elif method == "split":
                    _log_and_callback(
                        "clusterstacks_warn_ram_budget_split",
                        prog=None,
                        lvl="WARN",
                        callback=progress_callback,
                        group_index=adj.get("group_index"),
                        original_frames=adj.get("original_frames"),
                        num_subgroups=adj.get("num_subgroups"),
                        segment_size=adj.get("segment_size"),
                        estimated_mb=adj.get("estimated_mb"),
                        budget_mb=adj.get("budget_mb"),
                    )
                    if adj.get("still_over_budget"):
                        _log_and_callback(
                            "clusterstacks_warn_ram_budget_split_still_over",
                            prog=None,
                            lvl="WARN",
                            callback=progress_callback,
                            group_index=adj.get("group_index"),
                            segment_size=adj.get("segment_size"),
                            budget_mb=adj.get("budget_mb"),
                        )
                elif method == "single_over_budget":
                    _log_and_callback(
                        "clusterstacks_warn_ram_budget_single_over",
                        prog=None,
                        lvl="WARN",
                        callback=progress_callback,
                        group_index=adj.get("group_index"),
                        estimated_mb=adj.get("estimated_mb"),
                        budget_mb=adj.get("budget_mb"),
                    )
    # Diagnostic: nearest-neighbor separation percentiles to help tune eps
    try:
        panel_centers_sky_dbg = []
        for info in all_raw_files_processed_info:
            wcs_obj = info.get("wcs")
            if not (wcs_obj and getattr(wcs_obj, "is_celestial", False)):
                continue
            try:
                if getattr(wcs_obj, "pixel_shape", None):
                    cx = wcs_obj.pixel_shape[0] / 2.0
                    cy = wcs_obj.pixel_shape[1] / 2.0
                    center_world = wcs_obj.pixel_to_world(cx, cy)
                elif hasattr(wcs_obj, "wcs") and hasattr(wcs_obj.wcs, "crval"):
                    center_world = SkyCoord(
                        ra=float(wcs_obj.wcs.crval[0]) * u.deg,
                        dec=float(wcs_obj.wcs.crval[1]) * u.deg,
                        frame="icrs",
                    )
                else:
                    continue
                panel_centers_sky_dbg.append(center_world)
            except Exception:
                continue
        if len(panel_centers_sky_dbg) >= 2:
            coords_dbg = SkyCoord(ra=[c.ra for c in panel_centers_sky_dbg], dec=[c.dec for c in panel_centers_sky_dbg], frame="icrs")
            try:
                _, sep_nn, _ = coords_dbg.match_to_catalog_sky(coords_dbg, nthneighbor=1)
                nn = np.asarray(sep_nn.deg, dtype=float)
                p10 = float(np.nanpercentile(nn, 10.0))
                p50 = float(np.nanpercentile(nn, 50.0))
                p90 = float(np.nanpercentile(nn, 90.0))
                _log_and_callback(
                    f"Cluster NN stats (deg): P10={p10:.4f}, P50={p50:.4f}, P90={p90:.4f}",
                    prog=None,
                    lvl="DEBUG_DETAIL",
                    callback=progress_callback,
                )
            except Exception:
                pass
    except Exception:
        pass
    # If clustering is pathologically conservative (almost one group per image),
    # auto-relax the threshold based on nearest-neighbor distances to avoid
    # producing hundreds of master tiles for tightly-dithered panels.
    try:
        total_inputs_for_cluster = len(all_raw_files_processed_info)
        groups_initial = len(seestar_stack_groups)
        if total_inputs_for_cluster > 2 and groups_initial >= max(3, int(0.9 * total_inputs_for_cluster)):
            # Compute a robust suggested threshold from the 90th percentile of
            # nearest-neighbor separations between panel centers.
            # Rebuild centers the same way as clustering helpers do.
            panel_centers_sky = []
            for info in all_raw_files_processed_info:
                wcs_obj = info.get("wcs")
                if not (wcs_obj and getattr(wcs_obj, "is_celestial", False)):
                    continue
                try:
                    if getattr(wcs_obj, "pixel_shape", None):
                        cx = wcs_obj.pixel_shape[0] / 2.0
                        cy = wcs_obj.pixel_shape[1] / 2.0
                        center_world = wcs_obj.pixel_to_world(cx, cy)
                    elif hasattr(wcs_obj, "wcs") and hasattr(wcs_obj.wcs, "crval"):
                        center_world = SkyCoord(
                            ra=float(wcs_obj.wcs.crval[0]) * u.deg,
                            dec=float(wcs_obj.wcs.crval[1]) * u.deg,
                            frame="icrs",
                        )
                    else:
                        continue
                    panel_centers_sky.append(center_world)
                except Exception:
                    continue

            if len(panel_centers_sky) >= 2:
                coords = SkyCoord(
                    ra=[c.ra for c in panel_centers_sky],
                    dec=[c.dec for c in panel_centers_sky],
                    frame="icrs",
                )
                try:
                    # Nearest neighbor (excluding self). Astropy handles wrap.
                    _, sep2d, _ = coords.match_to_catalog_sky(coords, nthneighbor=1)
                    nn_deg = np.asarray(sep2d.deg, dtype=float)
                    # Robust high-quantile of dithers; add a small headroom.
                    p90 = float(np.nanpercentile(nn_deg, 90.0)) if nn_deg.size else 0.0
                    # Propose a relaxed threshold within sane bounds.
                    thr_initial = float(SEESTAR_STACK_CLUSTERING_THRESHOLD_DEG)
                    thr_candidate = max(thr_initial, p90 * 1.2)
                    thr_candidate = float(min(max(thr_candidate, 0.01), 1.0))  # clamp 0.01°..1.0°

                    if thr_candidate > thr_initial:
                        _log_and_callback(
                            f"Cluster AUTO: threshold {thr_initial:.3f}° too conservative -> {groups_initial}/{total_inputs_for_cluster} groups.",
                            prog=None,
                            lvl="INFO_DETAIL",
                            callback=progress_callback,
                        )
                        _log_and_callback(
                            f"Cluster AUTO: relaxing to {thr_candidate:.3f}° (≈1.2×P90 NN={p90:.3f}°) and re-clustering...",
                            prog=None,
                            lvl="INFO_DETAIL",
                            callback=progress_callback,
                        )
                        seestar_stack_groups = cluster_seestar_stacks_connected(
                            all_raw_files_processed_info, thr_candidate, progress_callback
                        )
                        groups_after = len(seestar_stack_groups)
                        _log_and_callback(
                            f"Cluster AUTO: re-clustered into {groups_after} groups (was {groups_initial}).",
                            prog=None,
                            lvl="INFO_DETAIL",
                            callback=progress_callback,
                        )
                except Exception as e_auto_relax:
                    _log_and_callback(
                        f"Cluster AUTO: failed to compute NN-based relax: {e_auto_relax}",
                        prog=None,
                        lvl="DEBUG_DETAIL",
                        callback=progress_callback,
                    )
    except Exception as e_cluster_guard:
        _log_and_callback(
            f"Cluster AUTO: guard exception: {e_cluster_guard}", prog=None, lvl="DEBUG_DETAIL", callback=progress_callback
        )

    # Optional: drive clustering to a target number of groups by relaxing
    # the threshold via a bounded search. Disabled when target <= 0.
    try:
        target_groups = int(cluster_target_groups_config or 0)
    except Exception:
        target_groups = 0
    if (not preplan_groups_active) and target_groups > 0 and len(seestar_stack_groups) != target_groups:
        try:
            # Build coordinates array
            panel_centers_sky = []
            for info in all_raw_files_processed_info:
                wcs_obj = info.get("wcs")
                if not (wcs_obj and getattr(wcs_obj, "is_celestial", False)):
                    continue
                try:
                    if getattr(wcs_obj, "pixel_shape", None):
                        cx = wcs_obj.pixel_shape[0] / 2.0
                        cy = wcs_obj.pixel_shape[1] / 2.0
                        center_world = wcs_obj.pixel_to_world(cx, cy)
                    elif hasattr(wcs_obj, "wcs") and hasattr(wcs_obj.wcs, "crval"):
                        center_world = SkyCoord(
                            ra=float(wcs_obj.wcs.crval[0]) * u.deg,
                            dec=float(wcs_obj.wcs.crval[1]) * u.deg,
                            frame="icrs",
                        )
                    else:
                        continue
                    panel_centers_sky.append(center_world)
                except Exception:
                    continue

            if len(panel_centers_sky) >= 2:
                coords = SkyCoord(
                    ra=[c.ra for c in panel_centers_sky],
                    dec=[c.dec for c in panel_centers_sky],
                    frame="icrs",
                )
                # Establish an upper bound big enough that all panels connect
                # (max pairwise separation). Clamp to 5 degrees to avoid
                # pathological values.
                try:
                    sep_mat_deg = coords.separation(coords).deg
                    max_pair_deg = float(np.nanmax(sep_mat_deg)) if np.size(sep_mat_deg) else 0.5
                except Exception:
                    max_pair_deg = 0.5
                thr_current = float(SEESTAR_STACK_CLUSTERING_THRESHOLD_DEG)
                def _count_groups(thr: float) -> tuple[int, list]:
                    g = cluster_seestar_stacks_connected(
                        all_raw_files_processed_info,
                        float(thr),
                        None,
                        orientation_split_threshold_deg=ORIENTATION_SPLIT_THRESHOLD_DEG,
                    )
                    return len(g), g
                cnt_cur = len(seestar_stack_groups)
                # Direction: if too many groups, increase threshold; if too few, decrease.
                if cnt_cur > target_groups:
                    lo = thr_current
                    hi = float(min(max(max_pair_deg, lo * 2.0, 0.05), 5.0))
                    cnt_hi, groups_hi = _count_groups(hi)
                    # Expand hi until we get <= target (fewer groups) or cap
                    expand_iter = 0
                    while cnt_hi > target_groups and hi < 5.0 and expand_iter < 8:
                        hi = min(hi * 1.5 + 1e-6, 5.0)
                        cnt_hi, groups_hi = _count_groups(hi)
                        expand_iter += 1
                    best_thr = hi
                    best_groups = groups_hi
                    for _ in range(14):
                        mid = 0.5 * (lo + hi)
                        cnt_mid, groups_mid = _count_groups(mid)
                        if cnt_mid > target_groups:
                            lo = mid
                        else:
                            hi = mid
                            best_thr = mid
                            best_groups = groups_mid
                else:
                    # Need more groups ⇒ lower the threshold
                    hi = thr_current
                    lo = max(1e-6, hi / 2.0)
                    cnt_lo, groups_lo = _count_groups(lo)
                    shrink_iter = 0
                    while cnt_lo < target_groups and lo > 1e-6 and shrink_iter < 12:
                        hi = lo
                        lo = max(1e-6, lo / 1.5)
                        cnt_lo, groups_lo = _count_groups(lo)
                        shrink_iter += 1
                    best_thr = lo
                    best_groups = groups_lo
                    # Binary search upward to approach target from the high side (more stable)
                    for _ in range(14):
                        mid = 0.5 * (lo + hi)
                        cnt_mid, groups_mid = _count_groups(mid)
                        if cnt_mid < target_groups:
                            # still too few groups ⇒ lower threshold more
                            hi = mid
                        else:
                            lo = mid
                            best_thr = mid
                            best_groups = groups_mid
                _log_and_callback(
                    f"Cluster AUTO Target: threshold -> {best_thr:.4f}° for ≈{len(best_groups)} groups (target {target_groups}).",
                    prog=None,
                    lvl="INFO_DETAIL",
                    callback=progress_callback,
                )
                seestar_stack_groups = best_groups
        except Exception as e_target:
            _log_and_callback(
                f"Cluster AUTO Target: search failed: {e_target}", prog=None, lvl="DEBUG_DETAIL", callback=progress_callback
            )
    if not seestar_stack_groups:
        pcb("run_error_phase2_no_groups", prog=(base_progress_phase2 + PROGRESS_WEIGHT_PHASE2_CLUSTERING), lvl="ERROR")
        return
<<<<<<< HEAD

    total_raws = sum(len(g) for g in seestar_stack_groups)
    try:
        user_max_for_auto_cap = int(max_raw_per_master_tile_config or 0)
    except Exception:
        user_max_for_auto_cap = 0

    auto_cap_info: dict[str, int | str | None] = {
        "total_raws": int(total_raws),
        "cap_ram": None,
        "cap_rule": None,
        "cap_final": None,
        "mode": "manual" if user_max_for_auto_cap and user_max_for_auto_cap > 0 else "auto",
    }

    compute_cap_fn = compute_auto_max_raw_per_master_tile
    supports_details = False
    try:
        sig = inspect.signature(compute_cap_fn)
        supports_details = "return_details" in sig.parameters
    except Exception:
        supports_details = False

    auto_cap_result = None
    try:
        if supports_details:
            auto_cap_result = compute_cap_fn(
                total_raws=total_raws,
                resource_info=resource_probe_info or {},
                per_frame_info=per_frame_info or {},
                user_value=user_max_for_auto_cap,
                min_tiles_floor=14,
                return_details=True,
            )
        else:
            auto_cap_result = compute_cap_fn(
                total_raws=total_raws,
                resource_info=resource_probe_info or {},
                per_frame_info=per_frame_info or {},
                user_value=user_max_for_auto_cap,
                min_tiles_floor=14,
            )
    except TypeError as exc_type:
        # Older helper versions may not accept ``return_details`` – retry without it.
        if supports_details:
            try:
                auto_cap_result = compute_cap_fn(
                    total_raws=total_raws,
                    resource_info=resource_probe_info or {},
                    per_frame_info=per_frame_info or {},
                    user_value=user_max_for_auto_cap,
                    min_tiles_floor=14,
                )
                supports_details = False
            except Exception as exc_retry:
                _log_and_callback(
                    f"[AutoCap] Fallback failed after TypeError: {exc_retry}",
                    prog=None,
                    lvl="WARN",
                    callback=progress_callback,
                )
                auto_cap_result = None
        else:
            _log_and_callback(
                f"[AutoCap] Auto-cap computation failed: {exc_type}",
                prog=None,
                lvl="WARN",
                callback=progress_callback,
            )
            auto_cap_result = None
    except Exception as exc_cap:
        _log_and_callback(
            f"[AutoCap] Auto-cap computation failed: {exc_cap}",
            prog=None,
            lvl="WARN",
            callback=progress_callback,
        )
        auto_cap_result = None

    if isinstance(auto_cap_result, tuple) and len(auto_cap_result) == 2:
        auto_cap_value, details = auto_cap_result
        if isinstance(details, dict):
            auto_cap_info.update({
                "total_raws": details.get("total_raws", auto_cap_info["total_raws"]),
                "cap_ram": details.get("cap_ram", auto_cap_info["cap_ram"]),
                "cap_rule": details.get("cap_rule", auto_cap_info["cap_rule"]),
                "cap_final": details.get("cap_final", auto_cap_info["cap_final"]),
                "mode": details.get("mode", auto_cap_info["mode"]),
            })
    elif auto_cap_result is not None:
        auto_cap_value = auto_cap_result
    else:
        auto_cap_value = user_max_for_auto_cap if user_max_for_auto_cap and user_max_for_auto_cap > 0 else 0

    try:
        auto_cap_value_int = int(auto_cap_value)
    except Exception:
        auto_cap_value_int = 0

    if auto_cap_info.get("cap_final") is None:
        auto_cap_info["cap_final"] = auto_cap_value_int
    auto_cap_info["total_raws"] = int(auto_cap_info.get("total_raws", total_raws) or total_raws)

    cap_log_message = (
        f"[AutoCap] N={auto_cap_info.get('total_raws')} cap_ram={auto_cap_info.get('cap_ram')} "
        f"cap_rule={auto_cap_info.get('cap_rule')} -> C={auto_cap_info.get('cap_final')}"
    )
    if auto_cap_info.get("mode") == "manual":
        cap_log_message += " (manual override)"
    try:
        _log_and_callback(
            cap_log_message,
            prog=None,
            lvl="INFO_DETAIL",
            callback=progress_callback,
        )
    except Exception:
        pass

    effective_cap = int(auto_cap_value_int) if auto_cap_value_int else 0
=======

    total_raws = sum(len(g) for g in seestar_stack_groups)
    try:
        user_max_for_auto_cap = int(max_raw_per_master_tile_config or 0)
    except Exception:
        user_max_for_auto_cap = 0

    auto_cap_value, auto_cap_info = compute_auto_max_raw_per_master_tile(
        total_raws=total_raws,
        resource_info=resource_probe_info or {},
        per_frame_info=per_frame_info or {},
        user_value=user_max_for_auto_cap,
        min_tiles_floor=14,
        return_details=True,
    )

    cap_log_message = (
        f"[AutoCap] N={auto_cap_info['total_raws']} cap_ram={auto_cap_info['cap_ram']} "
        f"cap_rule={auto_cap_info['cap_rule']} -> C={auto_cap_info['cap_final']}"
    )
    if auto_cap_info.get("mode") == "manual":
        cap_log_message += " (manual override)"
    try:
        _log_and_callback(
            cap_log_message,
            prog=None,
            lvl="INFO_DETAIL",
            callback=progress_callback,
        )
    except Exception:
        pass

    effective_cap = int(auto_cap_value) if auto_cap_value else 0
>>>>>>> e334c474
    target_groups_value = target_groups if "target_groups" in locals() else 0
    manual_override_active = bool(user_max_for_auto_cap and user_max_for_auto_cap > 0)
    if (
        not preplan_groups_active
        and (target_groups_value <= 0)
        and effective_cap > 0
        and seestar_stack_groups
    ):
        original_group_count = len(seestar_stack_groups)
        seestar_stack_groups, cap_split = _enforce_master_tile_cap(
            seestar_stack_groups,
            effective_cap,
            progress_callback,
        )
        if manual_override_active and cap_split and len(seestar_stack_groups) != original_group_count:
            pcb(
                "clusterstacks_info_groups_split_manual_limit",
                prog=None,
                lvl="INFO_DETAIL",
                original=original_group_count,
                new=len(seestar_stack_groups),
                limit=effective_cap,
            )
    cpu_total = os.cpu_count() or 1
    winsor_worker_limit = max(1, min(int(winsor_worker_limit_config), cpu_total))
    winsor_max_frames_per_pass = max(0, int(winsor_max_frames_per_pass_config))
    pcb(
        f"Winsor worker limit set to {winsor_worker_limit}" + (
            " (ProcessPoolExecutor enabled)" if winsor_worker_limit > 1 else ""
        ),
        prog=None,
        lvl="INFO",
    )
    if winsor_max_frames_per_pass > 0:
        pcb(
            f"Winsor streaming limit set to {winsor_max_frames_per_pass} frame(s) per pass",
            prog=None,
            lvl="INFO_DETAIL",
        )
    manual_limit = max_raw_per_master_tile_config
    if (
        not preplan_groups_active
        and (cluster_target_groups_config is None or int(cluster_target_groups_config) <= 0)
        and auto_limit_frames_per_master_tile_config
    ):
        try:
            sample_path = seestar_stack_groups[0][0].get('path_preprocessed_cache')
            sample_arr = np.load(sample_path, mmap_mode='r')
            bytes_per_frame = sample_arr.nbytes
            sample_shape = sample_arr.shape
            sample_arr = None
            available_bytes = psutil.virtual_memory().available
            expected_workers = max(1, int(effective_base_workers * ALIGNMENT_PHASE_WORKER_RATIO))
            # Be more conservative: align/stack create extra buffers; use a larger safety factor
            limit = max(
                1,
                int(
                    available_bytes // (expected_workers * bytes_per_frame * 12)
                ),
            )
            # Clamp to a reasonable upper bound if no manual cap is set
            if manual_limit <= 0:
                limit = min(limit, 100)
            if manual_limit > 0:
                limit = min(limit, manual_limit)
            winsor_worker_limit = min(winsor_worker_limit, limit)
            new_groups = []
            for g in seestar_stack_groups:
                for i in range(0, len(g), limit):
                    new_groups.append(g[i:i+limit])
            if len(new_groups) != len(seestar_stack_groups):
                pcb(
                    "clusterstacks_info_groups_split_auto_limit",
                    prog=None,
                    lvl="INFO_DETAIL",
                    original=len(seestar_stack_groups),
                    new=len(new_groups),
                    limit=limit,
                    shape=str(sample_shape),
                )
            seestar_stack_groups = new_groups
            if manual_limit > 0 and limit != manual_limit:
                logger.info(
                    "Manual frame limit (%d) is lower than auto limit, using manual value.",
                    manual_limit,
                )
        except Exception as e_auto:
            pcb("clusterstacks_warn_auto_limit_failed", prog=None, lvl="WARN", error=str(e_auto))
    current_global_progress = base_progress_phase2 + PROGRESS_WEIGHT_PHASE2_CLUSTERING
    num_seestar_stacks_to_process = len(seestar_stack_groups)
    _log_memory_usage(progress_callback, "Fin Phase 2"); pcb("run_info_phase2_finished", prog=current_global_progress, lvl="INFO", num_groups=num_seestar_stacks_to_process)


    # --- IO-aware adaptation (bench read speed on cache + write speed on output) ---
    io_read_mbps, io_write_mbps = None, None
    io_read_cat, io_write_cat = "unknown", "unknown"
    try:
        sample_cache_for_read = None
        # Try to pick a representative cached image path from the first group
        if seestar_stack_groups and seestar_stack_groups[0]:
            sample_cache_for_read = seestar_stack_groups[0][0].get('path_preprocessed_cache')
        if sample_cache_for_read and os.path.exists(sample_cache_for_read):
            io_read_mbps = _measure_sequential_read_mbps(sample_cache_for_read)
            io_read_cat = _categorize_io_speed(io_read_mbps)
        # Write speed on output folder
        if output_folder and os.path.isdir(output_folder):
            io_write_mbps = _measure_sequential_write_mbps(output_folder)
            io_write_cat = _categorize_io_speed(io_write_mbps)
        pcb(
            f"IO_BENCH: read {io_read_mbps:.1f} MB/s ({io_read_cat}), write {io_write_mbps:.1f} MB/s ({io_write_cat})"
            if (io_read_mbps is not None and io_write_mbps is not None)
            else f"IO_BENCH: read={io_read_mbps}, write={io_write_mbps}"
            ,
            prog=None,
            lvl="DEBUG",
        )
    except Exception as e_io_bench:
        pcb(f"IO_BENCH: failed ({e_io_bench})", prog=None, lvl="WARN")

    # Derive conservative caps from read speed (dominant in Phase 3) on Windows/slow disks
    io_ph3_cap = None
    io_cache_read_slots = None
    new_winsor_limit = winsor_worker_limit
    if os.name == 'nt':
        if io_read_cat == "very_slow":
            io_ph3_cap = 1
            io_cache_read_slots = 1
            new_winsor_limit = min(new_winsor_limit, 1)
        elif io_read_cat == "slow":
            io_ph3_cap = 2
            io_cache_read_slots = 1
            new_winsor_limit = min(new_winsor_limit, 1)
        elif io_read_cat == "medium":
            io_ph3_cap = 3
            io_cache_read_slots = 2
            new_winsor_limit = min(new_winsor_limit, 2)
        elif io_read_cat == "fast":
            io_ph3_cap = 4
            io_cache_read_slots = 2
            # Keep winsor limit as computed
        # Apply winsor limit adjustment if changed
        if new_winsor_limit != winsor_worker_limit:
            pcb(
                f"IO_ADAPT: winsor_worker_limit reduced {winsor_worker_limit} -> {new_winsor_limit} due to IO ({io_read_cat})",
                prog=None,
                lvl="INFO_DETAIL",
            )
            winsor_worker_limit = new_winsor_limit
        # Adjust cache IO semaphore (controls concurrent npy reads)
        try:
            if io_cache_read_slots and io_cache_read_slots > 0:
                global _CACHE_IO_SEMAPHORE
                _CACHE_IO_SEMAPHORE = threading.Semaphore(int(io_cache_read_slots))
                pcb(
                    f"IO_ADAPT: cache read slots set to {io_cache_read_slots}",
                    prog=None,
                    lvl="INFO_DETAIL",
                )
        except Exception:
            pass


    try:
        setattr(zconfig, "winsor_worker_limit", int(winsor_worker_limit))
    except Exception:
        pass
    try:
        setattr(zconfig, "winsor_max_frames_per_pass", int(winsor_max_frames_per_pass))
    except Exception:
        pass



    # --- Phase 3 (Création Master Tuiles) ---
    base_progress_phase3 = current_global_progress
    _log_memory_usage(progress_callback, "Début Phase 3 (Master Tuiles)")
    pcb("run_info_phase3_started_from_cache", prog=base_progress_phase3, lvl="INFO")
    pcb("PHASE_UPDATE:3", prog=None, lvl="ETA_LEVEL")
    temp_master_tile_storage_dir = os.path.join(output_folder, "zemosaic_temp_master_tiles")
    try:
        if os.path.exists(temp_master_tile_storage_dir): shutil.rmtree(temp_master_tile_storage_dir)
        os.makedirs(temp_master_tile_storage_dir, exist_ok=True)
    except OSError as e_mkdir_mt: 
        pcb("run_error_phase3_mkdir_failed", prog=current_global_progress, lvl="ERROR", directory=temp_master_tile_storage_dir, error=str(e_mkdir_mt)); return
        
    master_tiles_results_list_temp = {}
    start_time_phase3 = time.monotonic()

    tile_id_order = list(range(len(seestar_stack_groups)))
    center_out_context: CenterOutNormalizationContext | None = None
    center_out_settings = {
        "enabled": bool(center_out_normalization_p3_config),
        "sky_percentile": tuple((p3_center_sky_percentile_config or (25.0, 60.0))[:2]) if isinstance(p3_center_sky_percentile_config, (list, tuple)) else (25.0, 60.0),
        "clip_sigma": float(p3_center_robust_clip_sigma_config),
        "preview_size": int(p3_center_preview_size_config),
        "min_overlap_fraction": float(p3_center_min_overlap_fraction_config),
    }
    if center_out_settings["enabled"] and seestar_stack_groups:
        order_info = _compute_center_out_order(seestar_stack_groups)
        distances = {}
        global_center_coord = None
        if order_info:
            ordered_indices, global_center_coord, distances = order_info
            try:
                seestar_stack_groups = [seestar_stack_groups[i] for i in ordered_indices]
                tile_id_order = ordered_indices
            except Exception:
                tile_id_order = list(range(len(seestar_stack_groups)))
            try:
                pcb(
                    "phase3_center_out_plan",
                    prog=None,
                    lvl="INFO_DETAIL",
                    anchor=int(tile_id_order[0]) if tile_id_order else None,
                    center_ra=f"{global_center_coord.ra.deg:.6f}" if global_center_coord else None,
                    center_dec=f"{global_center_coord.dec.deg:.6f}" if global_center_coord else None,
                )
            except Exception:
                pass
        else:
            distances = {}
            global_center_coord = None
        if tile_id_order:
            center_out_context = CenterOutNormalizationContext(
                anchor_tile_original_id=tile_id_order[0],
                ordered_tile_ids=tile_id_order,
                tile_distances=distances,
                settings=center_out_settings,
                global_center=global_center_coord,
                logger_instance=logger,
            )
    else:
        center_out_settings["enabled"] = False
    
    # Calcul des workers pour la Phase 3 (alignement/stacking des groupes)
    actual_num_workers_ph3 = _compute_phase_workers(
        effective_base_workers,
        num_seestar_stacks_to_process,
        ALIGNMENT_PHASE_WORKER_RATIO,
    )
    if auto_caps_info:
        try:
            parallel_cap = int(auto_caps_info.get("parallel_groups", 0))
        except Exception:
            parallel_cap = 0
        if parallel_cap > 0:
            prev_workers = actual_num_workers_ph3
            actual_num_workers_ph3 = max(1, min(actual_num_workers_ph3, parallel_cap))
            if actual_num_workers_ph3 != prev_workers:
                try:
                    _log_and_callback(
                        f"AutoCaps: Phase 3 worker cap {prev_workers} -> {actual_num_workers_ph3} (parallel limit)",
                        prog=None,
                        lvl="INFO_DETAIL",
                        callback=progress_callback,
                    )
                except Exception:
                    pass
    # On Windows, cap Phase 3 concurrency to reduce I/O + CPU contention
    if os.name == 'nt':
        actual_num_workers_ph3 = max(1, min(actual_num_workers_ph3, 4))
    # Apply IO-based cap if available
    try:
        if io_ph3_cap is not None:
            prev_workers = actual_num_workers_ph3
            actual_num_workers_ph3 = max(1, min(actual_num_workers_ph3, int(io_ph3_cap)))
            if actual_num_workers_ph3 != prev_workers:
                pcb(
                    f"IO_ADAPT: Phase 3 workers {prev_workers} -> {actual_num_workers_ph3} due to IO ({io_read_cat})",
                    prog=None,
                    lvl="INFO_DETAIL",
                )
    except Exception:
        pass
    pcb(
        f"WORKERS_PHASE3: Utilisation de {actual_num_workers_ph3} worker(s). (Base: {effective_base_workers}, Ratio {ALIGNMENT_PHASE_WORKER_RATIO*100:.0f}%, Groupes: {num_seestar_stacks_to_process})",
        prog=None,
        lvl="INFO",
    )  # Log mis à jour pour clarté

    # Initialize adaptive concurrency controls for Phase 3 (I/O + tasks)
    try:
        global _PH3_CONCURRENCY_SEMAPHORE
        _PH3_CONCURRENCY_SEMAPHORE = threading.Semaphore(int(actual_num_workers_ph3))
    except Exception:
        pass

    # Start a lightweight real-time monitor to adapt concurrency while Phase 3 runs
    monitor_stop_evt = threading.Event()

    def _rt_adapt_concurrency():
        try:
            import psutil as _ps
        except Exception:
            return  # psutil absent; skip runtime adaptation
        current_ph3_limit = int(actual_num_workers_ph3)
        current_cache_slots = None
        default_cache_slots = 2 if os.name == 'nt' else 3
        last_io = None
        last_t = None
        try:
            last_io = _ps.disk_io_counters()
            last_t = time.perf_counter()
        except Exception:
            last_io, last_t = None, None
        while not monitor_stop_evt.is_set():
            time.sleep(1.25)
            # CPU snapshot
            try:
                cpu_pct = _ps.cpu_percent(interval=None)
            except Exception:
                cpu_pct = None
            # Disk read throughput MB/s
            read_mbps = None
            try:
                if last_io is not None:
                    now_io = _ps.disk_io_counters()
                    now_t = time.perf_counter()
                    dt = max(1e-3, (now_t - (last_t or now_t)))
                    read_mbps = (max(0, now_io.read_bytes - last_io.read_bytes) / dt) / (1024 * 1024)
                    last_io, last_t = now_io, now_t
            except Exception:
                pass

            new_ph3_limit = current_ph3_limit
            new_cache_slots = current_cache_slots if current_cache_slots is not None else default_cache_slots

            if read_mbps is not None:
                if os.name == 'nt':
                    if read_mbps >= 120:
                        new_ph3_limit = 1
                        new_cache_slots = 1
                    elif read_mbps >= 80:
                        new_ph3_limit = min(new_ph3_limit, 2)
                        new_cache_slots = 1
                    elif read_mbps >= 40:
                        new_cache_slots = 2
                    else:
                        new_cache_slots = default_cache_slots
                else:
                    if read_mbps >= 200:
                        new_ph3_limit = max(1, min(new_ph3_limit, 2))
                        new_cache_slots = 2
                    elif read_mbps >= 120:
                        new_cache_slots = 2
                    else:
                        new_cache_slots = default_cache_slots

            if cpu_pct is not None:
                if cpu_pct >= 90:
                    new_ph3_limit = max(1, min(new_ph3_limit, 2 if os.name == 'nt' else 3))
                elif cpu_pct <= 45:
                    new_ph3_limit = max(new_ph3_limit, min(int(actual_num_workers_ph3), 3 if os.name == 'nt' else int(actual_num_workers_ph3)))

            new_ph3_limit = max(1, min(int(actual_num_workers_ph3), int(new_ph3_limit)))
            new_cache_slots = max(1, int(new_cache_slots))

            try:
                if new_ph3_limit != current_ph3_limit:
                    current_ph3_limit = new_ph3_limit
                    try:
                        global _PH3_CONCURRENCY_SEMAPHORE
                        _PH3_CONCURRENCY_SEMAPHORE = threading.Semaphore(int(current_ph3_limit))
                        pcb(f"IO_ADAPT_RT: ph3_workers -> {current_ph3_limit}", prog=None, lvl="INFO_DETAIL")
                    except Exception:
                        pass
                if (current_cache_slots is None) or (new_cache_slots != current_cache_slots):
                    current_cache_slots = new_cache_slots
                    try:
                        global _CACHE_IO_SEMAPHORE
                        _CACHE_IO_SEMAPHORE = threading.Semaphore(int(current_cache_slots))
                        pcb(f"IO_ADAPT_RT: cache_read_slots -> {current_cache_slots}", prog=None, lvl="INFO_DETAIL")
                    except Exception:
                        pass
            except Exception:
                pass

    monitor_thread = threading.Thread(target=_rt_adapt_concurrency, name="ZeMosaic_Ph3_RTAdapt", daemon=True)
    monitor_thread.start()

    tiles_processed_count_ph3 = 0
    # Envoyer l'info initiale avant la boucle
    if num_seestar_stacks_to_process > 0:
        pcb(f"MASTER_TILE_COUNT_UPDATE:{tiles_processed_count_ph3}/{num_seestar_stacks_to_process}", prog=None, lvl="ETA_LEVEL")
    
    executor_ph3 = ThreadPoolExecutor(max_workers=actual_num_workers_ph3, thread_name_prefix="ZeMosaic_Ph3_")

    future_to_tile_id: dict = {}
    pending_futures: set = set()
    next_dynamic_tile_id = num_seestar_stacks_to_process

    def _submit_master_tile_group(group_info_list: list[dict], assigned_tile_id: int, processing_rank: int | None = None) -> None:
        future = executor_ph3.submit(
            create_master_tile,
            group_info_list,
            assigned_tile_id,
            temp_master_tile_storage_dir,
            stack_norm_method, stack_weight_method, stack_reject_algo,
            stack_kappa_low, stack_kappa_high, parsed_winsor_limits,
            stack_final_combine,
            poststack_equalize_rgb_config,
            apply_radial_weight_config, radial_feather_fraction_config,
            radial_shape_power_config, min_radial_weight_floor_config,
            quality_crop_enabled_config, quality_crop_band_px_config,
            quality_crop_k_sigma_config, quality_crop_margin_px_config,
            astap_exe_path, astap_data_dir_param, astap_search_radius_config,
            astap_downsample_config, astap_sensitivity_config, 180,
            winsor_worker_limit,
            progress_callback,
            resource_strategy=auto_resource_strategy,
            center_out_context=center_out_context,
            center_out_settings=center_out_settings if center_out_context else None,
            center_out_rank=processing_rank,
        )
        future_to_tile_id[future] = assigned_tile_id
        pending_futures.add(future)

    for proc_idx, sg_info_list in enumerate(seestar_stack_groups):
        assigned_tile_id = tile_id_order[proc_idx] if proc_idx < len(tile_id_order) else proc_idx
        rank = center_out_context.get_rank(assigned_tile_id) if center_out_context else proc_idx
        _submit_master_tile_group(sg_info_list, assigned_tile_id, rank)

    start_time_loop_ph3 = time.time()
    last_time_loop_ph3 = start_time_loop_ph3
    step_times_ph3 = []

    while pending_futures:
        done_futures, _ = wait(pending_futures, return_when=FIRST_COMPLETED)
        for future in done_futures:
            pending_futures.discard(future)
            tile_id_for_future = future_to_tile_id.pop(future, None)
            if tile_id_for_future is None:
                continue
            tiles_processed_count_ph3 += 1

            pcb(f"MASTER_TILE_COUNT_UPDATE:{tiles_processed_count_ph3}/{num_seestar_stacks_to_process}", prog=None, lvl="ETA_LEVEL")

            prog_step_phase3 = base_progress_phase3 + int(
                PROGRESS_WEIGHT_PHASE3_MASTER_TILES * (tiles_processed_count_ph3 / max(1, num_seestar_stacks_to_process))
            )
            if progress_callback:
                try:
                    progress_callback("phase3_master_tiles", tiles_processed_count_ph3, num_seestar_stacks_to_process)
                except Exception:
                    pass

            now = time.time()
            step_times_ph3.append(now - last_time_loop_ph3)
            last_time_loop_ph3 = now

            try:
                main_result, retry_groups = future.result()
                mt_result_path, mt_result_wcs = (main_result or (None, None))
                if mt_result_path and mt_result_wcs:
                    master_tiles_results_list_temp[tile_id_for_future] = (mt_result_path, mt_result_wcs)
                else:
                    pcb(
                        "run_warn_phase3_master_tile_creation_failed_thread",
                        prog=prog_step_phase3,
                        lvl="WARN",
                        stack_num=int(tile_id_for_future) + 1,
                    )
                if retry_groups:
                    for retry_group in retry_groups:
                        if not retry_group:
                            continue
                        filtered_retry_group: list[dict] = []
                        dropped_infos: list[dict] = []
                        for raw_info in retry_group:
                            if isinstance(raw_info, dict):
                                attempts = int(raw_info.get('retry_attempt', 0))
                                if attempts > MAX_ALIGNMENT_RETRY_ATTEMPTS:
                                    dropped_infos.append(raw_info)
                                    continue
                            filtered_retry_group.append(raw_info)
                        for dropped in dropped_infos:
                            try:
                                filename = os.path.basename(dropped.get('path_raw', 'UnknownRaw'))
                            except Exception:
                                filename = str(dropped)
                            pcb(
                                "run_warn_phase3_alignment_retry_abandoned",
                                prog=None,
                                lvl="WARN",
                                tile_id=int(tile_id_for_future),
                                filename=filename,
                                attempts=int(dropped.get('retry_attempt', 0)) if isinstance(dropped, dict) else None,
                            )
                        if not filtered_retry_group:
                            continue
                        new_tile_id = next_dynamic_tile_id
                        next_dynamic_tile_id += 1
                        num_seestar_stacks_to_process += 1
                        pcb(
                            "run_info_phase3_retry_submitted",
                            prog=None,
                            lvl="INFO_DETAIL",
                            origin_tile=int(tile_id_for_future),
                            new_tile=new_tile_id,
                            frames=len(filtered_retry_group),
                        )
                        retry_rank = center_out_context.get_rank(new_tile_id) if center_out_context else None
                        _submit_master_tile_group(filtered_retry_group, new_tile_id, retry_rank)
                        pcb(
                            f"MASTER_TILE_COUNT_UPDATE:{tiles_processed_count_ph3}/{num_seestar_stacks_to_process}",
                            prog=None,
                            lvl="ETA_LEVEL",
                        )
                        if progress_callback:
                            try:
                                progress_callback("phase3_master_tiles", tiles_processed_count_ph3, num_seestar_stacks_to_process)
                            except Exception:
                                pass
            except Exception as exc_thread_ph3:
                pcb(
                    "run_error_phase3_thread_exception",
                    prog=prog_step_phase3,
                    lvl="ERROR",
                    stack_num=int(tile_id_for_future) + 1,
                    error=str(exc_thread_ph3),
                )
                logger.error(f"Exception Phase 3 pour stack {int(tile_id_for_future) + 1}:", exc_info=True)

            if tiles_processed_count_ph3 % max(1, num_seestar_stacks_to_process // 5) == 0 or tiles_processed_count_ph3 == num_seestar_stacks_to_process:
                 _log_memory_usage(progress_callback, f"Phase 3 - Traité {tiles_processed_count_ph3}/{num_seestar_stacks_to_process} tuiles")

            elapsed_phase3 = time.monotonic() - start_time_phase3
            time_per_master_tile_creation = elapsed_phase3 / max(1, tiles_processed_count_ph3)
            eta_phase3_sec = (num_seestar_stacks_to_process - tiles_processed_count_ph3) * time_per_master_tile_creation
            current_progress_in_run_percent_ph3 = base_progress_phase3 + (tiles_processed_count_ph3 / max(1, num_seestar_stacks_to_process)) * PROGRESS_WEIGHT_PHASE3_MASTER_TILES
            time_per_percent_point_global_ph3 = (time.monotonic() - start_time_total_run) / max(1, current_progress_in_run_percent_ph3) if current_progress_in_run_percent_ph3 > 0 else (time.monotonic() - start_time_total_run)
            total_eta_sec_ph3 = eta_phase3_sec + (100 - current_progress_in_run_percent_ph3) * time_per_percent_point_global_ph3
            update_gui_eta(total_eta_sec_ph3)

    # Toutes les futures sont terminées → fermeture propre
    # Stop the runtime adaptation monitor for Phase 3
    try:
        monitor_stop_evt.set()
        if monitor_thread and monitor_thread.is_alive():
            monitor_thread.join(timeout=2.0)
    except Exception:
        pass
    executor_ph3.shutdown(wait=True)

    master_tiles_results_list = [master_tiles_results_list_temp[i] for i in sorted(master_tiles_results_list_temp.keys())]
    del master_tiles_results_list_temp; gc.collect()
    if not master_tiles_results_list:
        pcb("run_error_phase3_no_master_tiles_created", prog=(base_progress_phase3 + PROGRESS_WEIGHT_PHASE3_MASTER_TILES), lvl="ERROR"); return

    current_global_progress = base_progress_phase3 + PROGRESS_WEIGHT_PHASE3_MASTER_TILES
    _log_memory_usage(progress_callback, "Fin Phase 3");
    if step_times_ph3:
        avg_step = sum(step_times_ph3) / len(step_times_ph3)
        total_elapsed = time.time() - start_time_loop_ph3
        pcb(
            "phase3_debug_timing",
            prog=None,
            lvl="DEBUG_DETAIL",
            avg=f"{avg_step:.2f}",
            total=f"{total_elapsed:.2f}",
        )
    pcb("run_info_phase3_finished_from_cache", prog=current_global_progress, lvl="INFO", num_master_tiles=len(master_tiles_results_list))
    
    # Assurer que le compteur final est bien affiché (au cas où la dernière itération n'aurait pas été exactement le total)
    # Bien que la logique dans la boucle devrait déjà le faire. Peut être redondant mais ne fait pas de mal.
    pcb(f"MASTER_TILE_COUNT_UPDATE:{tiles_processed_count_ph3}/{num_seestar_stacks_to_process}", prog=None, lvl="ETA_LEVEL")

    logger.info("All master tiles complete, entering Phase 5 (reproject & coadd)")
    if progress_callback:
        try:
            progress_callback("run_info_phase3_finished", None, "INFO", num_master_tiles=len(master_tiles_results_list))
        except Exception:
            logger.warning("progress_callback failed for phase3 finished", exc_info=True)




    
    
    # --- Phase 4 (Calcul Grille Finale) ---
    base_progress_phase4 = current_global_progress
    _log_memory_usage(progress_callback, "Début Phase 4 (Calcul Grille)")
    pcb("run_info_phase4_started", prog=base_progress_phase4, lvl="INFO")
    pcb("PHASE_UPDATE:4", prog=None, lvl="ETA_LEVEL")
    wcs_list_for_final_grid = []; shapes_list_for_final_grid_hw = []
    start_time_loop_ph4 = time.time(); last_time_loop_ph4 = start_time_loop_ph4; step_times_ph4 = []
    total_steps_ph4 = len(master_tiles_results_list)
    for idx_loop, (mt_path_iter,mt_wcs_iter) in enumerate(master_tiles_results_list, 1):
        # ... (logique de récupération shape, inchangée) ...
        if not (mt_path_iter and os.path.exists(mt_path_iter) and mt_wcs_iter and mt_wcs_iter.is_celestial): pcb("run_warn_phase4_invalid_master_tile_for_grid", prog=None, lvl="WARN", path=os.path.basename(mt_path_iter if mt_path_iter else "N/A_path")); continue
        try:
            h_mt_loc,w_mt_loc=0,0
            if mt_wcs_iter.pixel_shape and mt_wcs_iter.pixel_shape[0] > 0 and mt_wcs_iter.pixel_shape[1] > 0 : h_mt_loc,w_mt_loc=mt_wcs_iter.pixel_shape[1],mt_wcs_iter.pixel_shape[0] 
            else: 
                with fits.open(mt_path_iter,memmap=True, do_not_scale_image_data=True) as hdul_mt_s:
                    if hdul_mt_s[0].data is None: pcb("run_warn_phase4_no_data_in_tile_fits", prog=None, lvl="WARN", path=os.path.basename(mt_path_iter)); continue
                    data_shape = hdul_mt_s[0].shape
                    if len(data_shape) == 3:
                        # data_shape == (height, width, channels)
                        h_mt_loc,w_mt_loc = data_shape[0],data_shape[1]
                    elif len(data_shape) == 2: h_mt_loc,w_mt_loc = data_shape[0],data_shape[1]
                    else: pcb("run_warn_phase4_unhandled_tile_shape", prog=None, lvl="WARN", path=os.path.basename(mt_path_iter), shape=data_shape); continue 
                    if mt_wcs_iter and mt_wcs_iter.is_celestial and mt_wcs_iter.pixel_shape is None:
                        try: mt_wcs_iter.pixel_shape=(w_mt_loc,h_mt_loc)
                        except Exception as e_set_ps: pcb("run_warn_phase4_failed_set_pixel_shape", prog=None, lvl="WARN", path=os.path.basename(mt_path_iter), error=str(e_set_ps))
            if h_mt_loc > 0 and w_mt_loc > 0: shapes_list_for_final_grid_hw.append((int(h_mt_loc),int(w_mt_loc))); wcs_list_for_final_grid.append(mt_wcs_iter)
            else: pcb("run_warn_phase4_zero_dimensions_tile", prog=None, lvl="WARN", path=os.path.basename(mt_path_iter))
            now = time.time(); step_times_ph4.append(now - last_time_loop_ph4); last_time_loop_ph4 = now
            if progress_callback:
                try:
                    progress_callback("phase4_grid", idx_loop, total_steps_ph4)
                except Exception:
                    pass
        except Exception as e_read_tile_shape: pcb("run_error_phase4_reading_tile_shape", prog=None, lvl="ERROR", path=os.path.basename(mt_path_iter), error=str(e_read_tile_shape)); logger.error(f"Erreur lecture shape tuile {os.path.basename(mt_path_iter)}:", exc_info=True); continue
    if not wcs_list_for_final_grid or not shapes_list_for_final_grid_hw or len(wcs_list_for_final_grid) != len(shapes_list_for_final_grid_hw): pcb("run_error_phase4_insufficient_tile_info", prog=(base_progress_phase4 + PROGRESS_WEIGHT_PHASE4_GRID_CALC), lvl="ERROR"); return
    final_mosaic_drizzle_scale = 1.0 
    final_output_wcs, final_output_shape_hw = _calculate_final_mosaic_grid(wcs_list_for_final_grid, shapes_list_for_final_grid_hw, final_mosaic_drizzle_scale, progress_callback)
    if not final_output_wcs or not final_output_shape_hw: pcb("run_error_phase4_grid_calc_failed", prog=(base_progress_phase4 + PROGRESS_WEIGHT_PHASE4_GRID_CALC), lvl="ERROR"); return
    current_global_progress = base_progress_phase4 + PROGRESS_WEIGHT_PHASE4_GRID_CALC
    _log_memory_usage(progress_callback, "Fin Phase 4");
    if step_times_ph4:
        avg_step = sum(step_times_ph4) / len(step_times_ph4)
        total_elapsed = time.time() - start_time_loop_ph4
        pcb(
            "phase4_debug_timing",
            prog=None,
            lvl="DEBUG_DETAIL",
            avg=f"{avg_step:.2f}",
            total=f"{total_elapsed:.2f}",
        )
    pcb("run_info_phase4_finished", prog=current_global_progress, lvl="INFO", shape=final_output_shape_hw, crval=final_output_wcs.wcs.crval if final_output_wcs.wcs else 'N/A')

# --- Phase 5 (Assemblage Final) ---
    base_progress_phase5 = current_global_progress
    pcb("PHASE_UPDATE:5", prog=None, lvl="ETA_LEVEL")
    USE_INCREMENTAL_ASSEMBLY = (final_assembly_method_config == "incremental")
    apply_crop_for_assembly = bool(apply_master_tile_crop_config and not quality_crop_enabled_config)
    _log_memory_usage(
        progress_callback,
        (
            "Début Phase 5 (Méthode: "
            f"{final_assembly_method_config}, "
            f"Rognage MT Appliqué: {apply_crop_for_assembly}, "
            f"QualityCrop: {quality_crop_enabled_config}, "
            f"%Rognage: {master_tile_crop_percent_config if apply_crop_for_assembly else 'N/A'})"
        ),
    )
    
    valid_master_tiles_for_assembly = []
    for mt_p, mt_w in master_tiles_results_list:
        if mt_p and os.path.exists(mt_p) and mt_w and mt_w.is_celestial: 
            valid_master_tiles_for_assembly.append((mt_p, mt_w))
        else:
            pcb("run_warn_phase5_invalid_tile_skipped_for_assembly", prog=None, lvl="WARN", filename=os.path.basename(mt_p if mt_p else 'N/A')) # Clé de log plus spécifique
            
    if not valid_master_tiles_for_assembly: 
        pcb("run_error_phase5_no_valid_tiles_for_assembly", prog=(base_progress_phase5 + PROGRESS_WEIGHT_PHASE5_ASSEMBLY), lvl="ERROR")
        # Nettoyage optionnel ici avant de retourner si besoin
        return

    final_mosaic_data_HWC, final_mosaic_coverage_HW = None, None
    log_key_phase5_failed, log_key_phase5_finished = "", ""

    # Vérification de la disponibilité des fonctions d'assemblage
    # (Tu pourrais les importer en haut du module pour éviter le check 'in globals()' à chaque fois)
    reproject_coadd_available = ('assemble_final_mosaic_reproject_coadd' in globals() and callable(assemble_final_mosaic_reproject_coadd))
    incremental_available = ('assemble_final_mosaic_incremental' in globals() and callable(assemble_final_mosaic_incremental))

    if USE_INCREMENTAL_ASSEMBLY:
        if not incremental_available: 
            pcb("run_error_phase5_inc_func_missing", prog=None, lvl="CRITICAL"); return
        pcb("run_info_phase5_started_incremental", prog=base_progress_phase5, lvl="INFO")
        inc_memmap_dir = temp_master_tile_storage_dir or output_folder
        if use_gpu_phase5_flag:
            try:
                import cupy
                cupy.cuda.Device(0).use()
                # Incremental GPU path not implemented; use CPU incremental assembly.
                final_mosaic_data_HWC, final_mosaic_coverage_HW = assemble_final_mosaic_incremental(
                    master_tile_fits_with_wcs_list=valid_master_tiles_for_assembly,
                    final_output_wcs=final_output_wcs,
                    final_output_shape_hw=final_output_shape_hw,
                    progress_callback=progress_callback,
                    n_channels=3,
                    apply_crop=apply_crop_for_assembly,
                    crop_percent=master_tile_crop_percent_config,
                    processing_threads=assembly_process_workers_config,
                    memmap_dir=inc_memmap_dir,
                    cleanup_memmap=True,
                )
            except Exception as e_gpu:
                logger.warning("GPU incremental assembly failed, falling back to CPU: %s", e_gpu)
                final_mosaic_data_HWC, final_mosaic_coverage_HW = assemble_final_mosaic_incremental(
                    master_tile_fits_with_wcs_list=valid_master_tiles_for_assembly,
                    final_output_wcs=final_output_wcs,
                    final_output_shape_hw=final_output_shape_hw,
                    progress_callback=progress_callback,
                    n_channels=3,
                    apply_crop=apply_crop_for_assembly,
                    crop_percent=master_tile_crop_percent_config,
                    processing_threads=assembly_process_workers_config,
                    memmap_dir=inc_memmap_dir,
                    cleanup_memmap=True,
                )
        else:
            final_mosaic_data_HWC, final_mosaic_coverage_HW = assemble_final_mosaic_incremental(
                master_tile_fits_with_wcs_list=valid_master_tiles_for_assembly,
                final_output_wcs=final_output_wcs,
                final_output_shape_hw=final_output_shape_hw,
                progress_callback=progress_callback,
                n_channels=3,
                apply_crop=apply_crop_for_assembly,
                crop_percent=master_tile_crop_percent_config,
                processing_threads=assembly_process_workers_config,
                memmap_dir=inc_memmap_dir,
                cleanup_memmap=True,
            )
        log_key_phase5_failed = "run_error_phase5_assembly_failed_incremental"
        log_key_phase5_finished = "run_info_phase5_finished_incremental"
    else: # Méthode Reproject & Coadd
        if not reproject_coadd_available: 
            pcb("run_error_phase5_reproject_coadd_func_missing", prog=None, lvl="CRITICAL"); return
        pcb("run_info_phase5_started_reproject_coadd", prog=base_progress_phase5, lvl="INFO")

        if use_gpu_phase5_flag:
            try:
                import cupy
                cupy.cuda.Device(0).use()
                # Use the internal CPU/GPU wrapper with use_gpu=True
                final_mosaic_data_HWC, final_mosaic_coverage_HW = assemble_final_mosaic_reproject_coadd(
                    master_tile_fits_with_wcs_list=valid_master_tiles_for_assembly,
                    final_output_wcs=final_output_wcs,
                    final_output_shape_hw=final_output_shape_hw,
                    progress_callback=progress_callback,
                    n_channels=3,
                    match_bg=True,
                    apply_crop=apply_crop_for_assembly,
                    crop_percent=master_tile_crop_percent_config,
                    use_gpu=True,
                    base_progress_phase5=base_progress_phase5,
                    progress_weight_phase5=PROGRESS_WEIGHT_PHASE5_ASSEMBLY,
                    start_time_total_run=start_time_total_run,
                    intertile_photometric_match=bool(intertile_photometric_match_config),
                    intertile_preview_size=int(intertile_preview_size_config),
                    intertile_overlap_min=float(intertile_overlap_min_config),
                    intertile_sky_percentile=intertile_sky_percentile_tuple,
                    intertile_robust_clip_sigma=float(intertile_robust_clip_sigma_config),
                    use_auto_intertile=bool(use_auto_intertile_config),
                )
            except Exception as e_gpu:
                logger.warning("GPU reproject_coadd failed, falling back to CPU: %s", e_gpu)
                final_mosaic_data_HWC, final_mosaic_coverage_HW = assemble_final_mosaic_reproject_coadd(
                    master_tile_fits_with_wcs_list=valid_master_tiles_for_assembly,
                    final_output_wcs=final_output_wcs,
                    final_output_shape_hw=final_output_shape_hw,
                    progress_callback=progress_callback,
                    n_channels=3,
                    match_bg=True,
                    apply_crop=apply_crop_for_assembly,
                    crop_percent=master_tile_crop_percent_config,
                    use_gpu=False,
                    use_memmap=bool(coadd_use_memmap_config),
                    memmap_dir=(coadd_memmap_dir_config or output_folder),
                    cleanup_memmap=False,
                    base_progress_phase5=base_progress_phase5,
                    progress_weight_phase5=PROGRESS_WEIGHT_PHASE5_ASSEMBLY,
                    start_time_total_run=start_time_total_run,
                    intertile_photometric_match=bool(intertile_photometric_match_config),
                    intertile_preview_size=int(intertile_preview_size_config),
                    intertile_overlap_min=float(intertile_overlap_min_config),
                    intertile_sky_percentile=intertile_sky_percentile_tuple,
                    intertile_robust_clip_sigma=float(intertile_robust_clip_sigma_config),
                    use_auto_intertile=bool(use_auto_intertile_config),
                )
        else:
            final_mosaic_data_HWC, final_mosaic_coverage_HW = assemble_final_mosaic_reproject_coadd(
                master_tile_fits_with_wcs_list=valid_master_tiles_for_assembly,
                final_output_wcs=final_output_wcs,
                final_output_shape_hw=final_output_shape_hw,
                progress_callback=progress_callback,
                n_channels=3,
                match_bg=True,
                apply_crop=apply_crop_for_assembly,
                crop_percent=master_tile_crop_percent_config,
                use_gpu=use_gpu_phase5_flag,
                use_memmap=bool(coadd_use_memmap_config),
                memmap_dir=(coadd_memmap_dir_config or output_folder),
                cleanup_memmap=False,
                base_progress_phase5=base_progress_phase5,
                progress_weight_phase5=PROGRESS_WEIGHT_PHASE5_ASSEMBLY,
                start_time_total_run=start_time_total_run,
                intertile_photometric_match=bool(intertile_photometric_match_config),
                intertile_preview_size=int(intertile_preview_size_config),
                intertile_overlap_min=float(intertile_overlap_min_config),
                intertile_sky_percentile=intertile_sky_percentile_tuple,
                intertile_robust_clip_sigma=float(intertile_robust_clip_sigma_config),
                use_auto_intertile=bool(use_auto_intertile_config),
            )

        log_key_phase5_failed = "run_error_phase5_assembly_failed_reproject_coadd"
        log_key_phase5_finished = "run_info_phase5_finished_reproject_coadd"

    if final_mosaic_data_HWC is None: 
        pcb(log_key_phase5_failed, prog=(base_progress_phase5 + PROGRESS_WEIGHT_PHASE5_ASSEMBLY), lvl="ERROR")
        # Nettoyage optionnel ici
        return
        
    current_global_progress = base_progress_phase5 + PROGRESS_WEIGHT_PHASE5_ASSEMBLY
    _log_memory_usage(progress_callback, "Fin Phase 5 (Assemblage)")
    pcb(log_key_phase5_finished, prog=current_global_progress, lvl="INFO", 
        shape=final_mosaic_data_HWC.shape if final_mosaic_data_HWC is not None else "N/A")
    

    # --- Phase 6 (Sauvegarde) ---
    base_progress_phase6 = current_global_progress
    pcb("PHASE_UPDATE:6", prog=None, lvl="ETA_LEVEL")
    _log_memory_usage(progress_callback, "Début Phase 6 (Sauvegarde)")
    pcb("run_info_phase6_started", prog=base_progress_phase6, lvl="INFO")
    output_base_name = f"zemosaic_MT{len(master_tiles_results_list)}_R{len(all_raw_files_processed_info)}"
    final_fits_path = os.path.join(output_folder, f"{output_base_name}.fits")
    
    final_header = fits.Header() 
    if final_output_wcs:
        try: final_header.update(final_output_wcs.to_header(relax=True))
        except Exception as e_hdr_wcs: pcb("run_warn_phase6_wcs_to_header_failed", error=str(e_hdr_wcs), lvl="WARN")
    
    final_header['SOFTWARE']=('ZeMosaic v3.0.0','Mosaic Software') # Incrémente la version si tu le souhaites
    final_header['NMASTILE']=(len(master_tiles_results_list),"Master Tiles combined")
    final_header['NRAWINIT']=(num_total_raw_files,"Initial raw images found")
    final_header['NRAWPROC']=(len(all_raw_files_processed_info),"Raw images with WCS processed")
    # ... (autres clés de config comme ASTAP, Stacking, etc.) ...
    final_header['STK_NORM'] = (str(stack_norm_method), 'Stacking: Normalization Method')
    final_header['STK_WGHT'] = (str(stack_weight_method), 'Stacking: Weighting Method')
    if apply_radial_weight_config:
        final_header['STK_RADW'] = (True, 'Stacking: Radial Weighting Applied')
        final_header['STK_RADFF'] = (radial_feather_fraction_config, 'Stacking: Radial Feather Fraction')
        final_header['STK_RADPW'] = (radial_shape_power_config, 'Stacking: Radial Weight Shape Power')
        final_header['STK_RADFLR'] = (min_radial_weight_floor_config, 'Stacking: Min Radial Weight Floor')
    else:
        final_header['STK_RADW'] = (False, 'Stacking: Radial Weighting Applied')
    final_header['STK_REJ'] = (str(stack_reject_algo), 'Stacking: Rejection Algorithm')
    # ... (kappa, winsor si pertinent pour l'algo de rejet) ...
    final_header['STK_COMB'] = (str(stack_final_combine), 'Stacking: Final Combine Method')
    final_header['ZMASMBMTH'] = (final_assembly_method_config, 'Final Assembly Method')
    final_header['ZM_WORKERS'] = (num_base_workers_config, 'GUI: Base workers config (0=auto)')

    try:
        if not (ZEMOSAIC_UTILS_AVAILABLE and zemosaic_utils): 
            raise RuntimeError("zemosaic_utils non disponible pour sauvegarde FITS.")
        legacy_rgb_flag = bool(legacy_rgb_cube_config)
        if bool(save_final_as_uint16_config) and not legacy_rgb_flag:
            if not hasattr(zemosaic_utils, "write_final_fits_uint16_color_aware"):
                raise RuntimeError("write_final_fits_uint16_color_aware unavailable in zemosaic_utils")
            is_rgb = (
                isinstance(final_mosaic_data_HWC, np.ndarray)
                and final_mosaic_data_HWC.ndim == 3
                and final_mosaic_data_HWC.shape[-1] == 3
            )
            zemosaic_utils.write_final_fits_uint16_color_aware(
                final_fits_path,
                final_mosaic_data_HWC,
                header=final_header,
                force_rgb_planes=is_rgb,
                legacy_rgb_cube=legacy_rgb_flag,
                overwrite=True,
            )
            if is_rgb:
                pcb(
                    "run_info_phase6_saved_uint16_rgb_planes",
                    prog=None,
                    lvl="INFO_DETAIL",
                    filename=os.path.basename(final_fits_path),
                )
        else:
            zemosaic_utils.save_fits_image(
                image_data=final_mosaic_data_HWC,
                output_path=final_fits_path,
                header=final_header,
                overwrite=True,
                save_as_float=not save_final_as_uint16_config,
                legacy_rgb_cube=legacy_rgb_flag,
                progress_callback=progress_callback,
                axis_order="HWC",
            )
        
        if final_mosaic_coverage_HW is not None and np.any(final_mosaic_coverage_HW):
            coverage_path = os.path.join(output_folder, f"{output_base_name}_coverage.fits")
            cov_hdr = fits.Header() 
            if ASTROPY_AVAILABLE and final_output_wcs: 
                try: cov_hdr.update(final_output_wcs.to_header(relax=True))
                except: pass 
            cov_hdr['EXTNAME']=('COVERAGE','Coverage Map') 
            cov_hdr['BUNIT']=('count','Pixel contributions or sum of weights')
            zemosaic_utils.save_fits_image(
                final_mosaic_coverage_HW,
                coverage_path,
                header=cov_hdr,
                overwrite=True,
                save_as_float=True,
                progress_callback=progress_callback,
                axis_order="HWC",
            )
            pcb("run_info_coverage_map_saved", prog=None, lvl="INFO_DETAIL", filename=os.path.basename(coverage_path))
        
        current_global_progress = base_progress_phase6 + PROGRESS_WEIGHT_PHASE6_SAVE
        pcb("run_success_mosaic_saved", prog=current_global_progress, lvl="SUCCESS", filename=os.path.basename(final_fits_path))
    except Exception as e_save_m: 
        pcb("run_error_phase6_save_failed", prog=(base_progress_phase6 + PROGRESS_WEIGHT_PHASE6_SAVE), lvl="ERROR", error=str(e_save_m))
        logger.error("Erreur sauvegarde FITS final:", exc_info=True)
        # En cas d'échec de sauvegarde, on ne peut pas générer de preview car final_mosaic_data_HWC pourrait être le problème.
        # On essaie quand même de nettoyer avant de retourner.
        if 'final_mosaic_data_HWC' in locals() and final_mosaic_data_HWC is not None: del final_mosaic_data_HWC
        if 'final_mosaic_coverage_HW' in locals() and final_mosaic_coverage_HW is not None: del final_mosaic_coverage_HW
        gc.collect()
        return

    _log_memory_usage(progress_callback, "Fin Sauvegarde FITS (avant preview)")

    # --- MODIFIÉ : Génération de la Preview PNG avec stretch_auto_asifits_like ---
    if final_mosaic_data_HWC is not None and ZEMOSAIC_UTILS_AVAILABLE and zemosaic_utils:
        pcb("run_info_preview_stretch_started_auto_asifits", prog=None, lvl="INFO_DETAIL") # Log mis à jour
        try:
            # Downscale extremely large mosaics for preview to avoid OOM
            try:
                h_prev, w_prev = int(final_mosaic_data_HWC.shape[0]), int(final_mosaic_data_HWC.shape[1])
                max_preview_dim = 4000  # cap the longest side for preview
                step_h = max(1, h_prev // max_preview_dim)
                step_w = max(1, w_prev // max_preview_dim)
                step = max(step_h, step_w)
                if step > 1:
                    preview_view = final_mosaic_data_HWC[::step, ::step, :]
                    pcb("run_info_preview_downscale", prog=None, lvl="INFO_DETAIL", downscale_step=step, src_shape=str(final_mosaic_data_HWC.shape), preview_shape=str(preview_view.shape))
                else:
                    preview_view = final_mosaic_data_HWC
            except Exception:
                preview_view = final_mosaic_data_HWC

            # Vérifier si la fonction stretch_auto_asifits_like existe dans zemosaic_utils
            if hasattr(zemosaic_utils, 'stretch_auto_asifits_like') and callable(zemosaic_utils.stretch_auto_asifits_like):
                
                # Paramètres pour stretch_auto_asifits_like (à ajuster si besoin)
                # Ces valeurs sont des exemples, tu devras peut-être les affiner
                # ou les rendre configurables plus tard.
                preview_p_low = 2.5  # Percentile pour le point noir (plus élevé que pour asinh seul)
                preview_p_high = 99.8 # Percentile pour le point blanc initial
                                      # Facteur 'a' pour le stretch asinh après la normalisation initiale
                                      # Pour un stretch plus "doux" similaire à ASIFitsView, 'a' peut être plus grand.
                                      # ASIFitsView utilise souvent un 'midtones balance' (gamma-like) aussi.
                                      # Un 'a' de 10 comme dans ton code de test est très doux. Essayons 0.5 ou 1.0.
                preview_asinh_a = 20.0 # Test avec une valeur plus douce pour le 'a' de asinh

                # Prefer GPU stretch when GPU is enabled/available
                if use_gpu_phase5_flag and hasattr(zemosaic_utils, 'stretch_auto_asifits_like_gpu'):
                    m_stretched = zemosaic_utils.stretch_auto_asifits_like_gpu(
                        preview_view,
                        p_low=preview_p_low,
                        p_high=preview_p_high,
                        asinh_a=preview_asinh_a,
                        apply_wb=True,
                    )
                else:
                    m_stretched = zemosaic_utils.stretch_auto_asifits_like(
                        preview_view,
                        p_low=preview_p_low,
                        p_high=preview_p_high,
                        asinh_a=preview_asinh_a,
                        apply_wb=True  # Applique une balance des blancs automatique
                    )

                if m_stretched is not None:
                    img_u8 = (
                        np.nan_to_num(
                            np.clip(m_stretched.astype(np.float32), 0, 1)
                        )
                        * 255
                    ).astype(np.uint8)
                    png_path = os.path.join(output_folder, f"{output_base_name}_preview.png")
                    try: 
                        import cv2 # Importer cv2 seulement si nécessaire
                        img_bgr = cv2.cvtColor(img_u8, cv2.COLOR_RGB2BGR)
                        if cv2.imwrite(png_path, img_bgr): 
                            pcb("run_success_preview_saved_auto_asifits", prog=None, lvl="SUCCESS", filename=os.path.basename(png_path))
                        else: 
                            pcb("run_warn_preview_imwrite_failed_auto_asifits", prog=None, lvl="WARN", filename=os.path.basename(png_path))
                    except ImportError: 
                        pcb("run_warn_preview_opencv_missing_for_auto_asifits", prog=None, lvl="WARN")
                    except Exception as e_cv2_prev: 
                        pcb("run_error_preview_opencv_failed_auto_asifits", prog=None, lvl="ERROR", error=str(e_cv2_prev))
                else:
                    pcb("run_error_preview_stretch_auto_asifits_returned_none", prog=None, lvl="ERROR")
            else:
                pcb("run_warn_preview_stretch_auto_asifits_func_missing", prog=None, lvl="WARN")
                # Fallback sur l'ancienne méthode si stretch_auto_asifits_like n'est pas trouvée
                # (Tu peux supprimer ce fallback si tu es sûr que la fonction existe)
                pcb("run_info_preview_fallback_to_simple_asinh", prog=None, lvl="DEBUG_DETAIL")
                if hasattr(zemosaic_utils, 'stretch_percentile_rgb') and zemosaic_utils.ASTROPY_VISUALIZATION_AVAILABLE:
                     m_stretched_fallback = zemosaic_utils.stretch_percentile_rgb(final_mosaic_data_HWC, p_low=0.5, p_high=99.9, independent_channels=False, asinh_a=0.01 )
                     if m_stretched_fallback is not None:
                        img_u8_fb = (np.clip(m_stretched_fallback.astype(np.float32), 0, 1) * 255).astype(np.uint8)
                        png_path_fb = os.path.join(output_folder, f"{output_base_name}_preview_fallback.png")
                        try:
                            import cv2
                            img_bgr_fb = cv2.cvtColor(img_u8_fb, cv2.COLOR_RGB2BGR)
                            cv2.imwrite(png_path_fb, img_bgr_fb)
                            pcb("run_success_preview_saved_fallback", prog=None, lvl="INFO_DETAIL", filename=os.path.basename(png_path_fb))
                        except: pass # Ignorer erreur fallback

        except Exception as e_stretch_main: 
            pcb("run_error_preview_stretch_unexpected_main", prog=None, lvl="ERROR", error=str(e_stretch_main))
            logger.error("Erreur imprévue lors de la génération de la preview:", exc_info=True)
            
    if 'final_mosaic_data_HWC' in locals() and final_mosaic_data_HWC is not None: del final_mosaic_data_HWC
    if 'final_mosaic_coverage_HW' in locals() and final_mosaic_coverage_HW is not None: del final_mosaic_coverage_HW
    gc.collect()

    # Cleanup memmap .dat files now that arrays are released (Windows requires handles closed)
    try:
        if bool(coadd_use_memmap_config) and bool(coadd_cleanup_memmap_config) and coadd_memmap_dir_config:
            for _name in os.listdir(coadd_memmap_dir_config):
                name_l = _name.lower()
                if name_l.endswith('.dat') and (name_l.startswith('mosaic_') or name_l.startswith('coverage_') or name_l.startswith('zemosaic_')):
                    try:
                        os.remove(os.path.join(coadd_memmap_dir_config, _name))
                    except OSError:
                        pass
    except Exception:
        pass



    # --- Phase 7 (Nettoyage) ---
    # ... (contenu Phase 7 inchangé) ...
    base_progress_phase7 = current_global_progress
    _log_memory_usage(progress_callback, "Début Phase 7 (Nettoyage)")
    pcb("run_info_phase7_cleanup_starting", prog=base_progress_phase7, lvl="INFO")
    pcb("PHASE_UPDATE:7", prog=None, lvl="ETA_LEVEL")
    try:
        if os.path.exists(temp_image_cache_dir): shutil.rmtree(temp_image_cache_dir); pcb("run_info_temp_preprocessed_cache_cleaned", prog=None, lvl="INFO_DETAIL", directory=temp_image_cache_dir)
        if os.path.exists(temp_master_tile_storage_dir): shutil.rmtree(temp_master_tile_storage_dir); pcb("run_info_temp_master_tiles_fits_cleaned", prog=None, lvl="INFO_DETAIL", directory=temp_master_tile_storage_dir)
    except Exception as e_clean_final: pcb("run_warn_phase7_cleanup_failed", prog=None, lvl="WARN", error=str(e_clean_final))
    current_global_progress = base_progress_phase7 + PROGRESS_WEIGHT_PHASE7_CLEANUP; current_global_progress = min(100, current_global_progress)
    _log_memory_usage(progress_callback, "Fin Phase 7"); pcb("CHRONO_STOP_REQUEST", prog=None, lvl="CHRONO_LEVEL"); update_gui_eta(0)
    total_duration_sec = time.monotonic() - start_time_total_run
    pcb("run_success_processing_completed", prog=current_global_progress, lvl="SUCCESS", duration=f"{total_duration_sec:.2f}")
    gc.collect(); _log_memory_usage(progress_callback, "Fin Run Hierarchical Mosaic (après GC final)")
    _log_alignment_warning_summary()
    logger.info(f"===== Run Hierarchical Mosaic COMPLETED in {total_duration_sec:.2f}s =====")
################################################################################
################################################################################
####

def run_hierarchical_mosaic_process(
    progress_queue,
    *args,
    solver_settings_dict=None,
    **kwargs,
):
    """Wrapper for running :func:`run_hierarchical_mosaic` in a separate process."""

    # progress_callback(stage: str, current: int, total: int)

    def queue_callback(*cb_args, **cb_kwargs):
        """Proxy callback used inside the worker process.

        It supports both legacy logging calls and the new progress
        reporting style ``progress_callback(stage, current, total)``.

        Legacy calls are forwarded unchanged as
        ``(message_key_or_raw, progress_value, level, kwargs)`` tuples.
        Stage updates are sent with ``"STAGE_PROGRESS"`` as the message key.
        """
        if (
            len(cb_args) == 3
            and not cb_kwargs
            and isinstance(cb_args[0], str)
            and isinstance(cb_args[1], int)
            and isinstance(cb_args[2], int)
        ):
            stage, current, total = cb_args
            progress_queue.put(("STAGE_PROGRESS", stage, current, {"total": total}))
            return

        message_key_or_raw = cb_args[0] if cb_args else ""
        progress_value = cb_args[1] if len(cb_args) > 1 else None
        level = cb_args[2] if len(cb_args) > 2 else cb_kwargs.pop("level", "INFO")
        if "lvl" in cb_kwargs:
            level = cb_kwargs.pop("lvl")
        # Only forward user-facing or control messages to the GUI queue
        lvl_str = str(level).upper() if isinstance(level, str) else "INFO"
        if lvl_str not in {"INFO", "WARN", "ERROR", "SUCCESS", "ETA_LEVEL", "CHRONO_LEVEL"}:
            return
        progress_queue.put((message_key_or_raw, progress_value, level, cb_kwargs))

    # Insert the process queue callback in the expected position (after
    # cluster threshold, target group count, and orientation split parameter).
    # With the current signature, progress_callback is the 11th positional arg.
    if len(args) > 10:
        candidate = args[10]
        if callable(candidate):
            # Replace the provided callback without disturbing other
            # positional arguments.
            full_args = args[:10] + (queue_callback,) + args[11:]
        else:
            # No callback was supplied: insert ours in the expected slot so
            # that subsequent parameters keep their intended positions.
            full_args = args[:10] + (queue_callback,) + args[10:]
    else:
        # Safety fallback: if the caller did not provide enough positional
        # arguments to reach the callback slot, append ours so the worker
        # still runs (mainly for CLI/debug scenarios).
        full_args = args + (queue_callback,)
    try:
        run_hierarchical_mosaic(*full_args, solver_settings=solver_settings_dict, **kwargs)
    except Exception as e_proc:
        progress_queue.put(("PROCESS_ERROR", None, "ERROR", {"error": str(e_proc)}))
    finally:
        progress_queue.put(("PROCESS_DONE", None, "INFO", {}))

if __name__ == "__main__":
    import argparse
    import json

    parser = argparse.ArgumentParser(description="ZeMosaic worker")
    parser.add_argument("input_folder", help="Folder with input FITS")
    parser.add_argument("output_folder", help="Destination folder")
    parser.add_argument("--config", default=None, help="Optional config JSON")
    parser.add_argument("--coadd_use_memmap", action="store_true",
                        help="Write sum/cov arrays to disk via numpy.memmap")
    parser.add_argument("--coadd_memmap_dir", default=None,
                        help="Directory to store *.dat blocks")
    parser.add_argument("--coadd_cleanup_memmap", action="store_true",
                        default=True,
                        help="Delete *.dat blocks when the run finishes")
    parser.add_argument("--no_auto_limit_frames", action="store_true",
                        help="Disable automatic frame limit per master tile")
    parser.add_argument("--assembly_process_workers", type=int, default=None,
                        help="Number of processes for final assembly (0=auto)")
    parser.add_argument("-W", "--winsor-workers", type=int, default=None,
                        help="Process workers for Winsorized rejection (1-16)")
    parser.add_argument("--max-raw-per-master-tile", type=int, default=None,
                        help="Cap raw frames per master tile (0=auto)")
    parser.add_argument("--solver-settings", default=None,
                        help="Path to solver settings JSON")
    args = parser.parse_args()

    cfg = {}
    if ZEMOSAIC_CONFIG_AVAILABLE and zemosaic_config:
        cfg.update(zemosaic_config.load_config())
    if args.config:
        try:
            with open(args.config, "r", encoding="utf-8") as f:
                cfg.update(json.load(f))
        except Exception:
            pass

    solver_cfg = {}
    if args.solver_settings:
        try:
            solver_cfg = SolverSettings.load(args.solver_settings).__dict__
        except Exception:
            solver_cfg = {}
    else:
        try:
            solver_cfg = SolverSettings.load_default().__dict__
        except Exception:
            solver_cfg = SolverSettings().__dict__

  <|MERGE_RESOLUTION|>--- conflicted
+++ resolved
@@ -789,7 +789,6 @@
     log_prefix: str = "[AutoCap]",
 ) -> tuple[list[list[dict]], bool]:
     """Split groups that exceed ``cap`` while preserving ordering.
-<<<<<<< HEAD
 
     Returns the possibly modified groups along with a flag indicating whether
     any split was performed.
@@ -818,91 +817,6 @@
         else:
             new_groups.append(group)
     return new_groups, any_split
-=======
-
-    Returns the possibly modified groups along with a flag indicating whether
-    any split was performed.
-    """
-
-    if cap <= 0 or not groups:
-        return groups, False
-
-    new_groups: list[list[dict]] = []
-    any_split = False
-    for idx, group in enumerate(groups, start=1):
-        if len(group) > cap:
-            segments = _split_group_temporally(group, cap)
-            new_groups.extend(segments)
-            any_split = True
-            try:
-                _log_and_callback(
-                    f"{log_prefix} Split group #{idx} size={len(group)} into "
-                    f"{math.ceil(len(group) / cap)} segments (cap={cap})",
-                    prog=None,
-                    lvl="INFO_DETAIL",
-                    callback=progress_callback,
-                )
-            except Exception:
-                pass
-        else:
-            new_groups.append(group)
-    return new_groups, any_split
-
-
-def compute_auto_max_raw_per_master_tile(
-    total_raws: int,
-    resource_info: dict,
-    per_frame_info: dict,
-    *,
-    user_value: int | None,
-    min_tiles_floor: int = 14,
-    progress_callback: Callable | None = None,
-) -> int:
-    """Determine the cap used to split oversized clustering groups."""
-
-    resource_info = dict(resource_info or {})
-    per_frame_info = dict(per_frame_info or {})
-
-    caps = _compute_auto_tile_caps(resource_info, per_frame_info, policy_max=50, policy_min=8)
-    cap_ram = int(max(8, min(50, caps.get("cap", 50))))
-
-    N = int(max(0, total_raws))
-    if N <= 150:
-        cap_rule = 10
-    elif N <= 400:
-        cap_rule = 8
-    elif N <= 3000:
-        cap_rule = 8
-    elif N <= 12000:
-        cap_rule = 6
-    else:
-        cap_rule = 6
-
-    if user_value and user_value > 0:
-        C = int(user_value)
-    else:
-        C = int(min(cap_ram, cap_rule))
-
-    floor_tiles = max(1, int(min_tiles_floor))
-    if N > 0 and C > 0:
-        tiles_est = max(1, N // C)
-        if tiles_est < floor_tiles:
-            C = max(4, N // floor_tiles)
-
-    C = int(max(4, min(200, C)))
-
-    try:
-        _log_and_callback(
-            f"[AutoCap] N={N} cap_ram={cap_ram} cap_rule={cap_rule} -> C={C}",
-            prog=None,
-            lvl="INFO_DETAIL",
-            callback=progress_callback,
-        )
-    except Exception:
-        pass
-
-    return C
->>>>>>> e334c474
 
 
 def _extract_timestamp(info: dict, fallback: float) -> float:
@@ -5507,7 +5421,6 @@
     if not seestar_stack_groups:
         pcb("run_error_phase2_no_groups", prog=(base_progress_phase2 + PROGRESS_WEIGHT_PHASE2_CLUSTERING), lvl="ERROR")
         return
-<<<<<<< HEAD
 
     total_raws = sum(len(g) for g in seestar_stack_groups)
     try:
@@ -5628,41 +5541,6 @@
         pass
 
     effective_cap = int(auto_cap_value_int) if auto_cap_value_int else 0
-=======
-
-    total_raws = sum(len(g) for g in seestar_stack_groups)
-    try:
-        user_max_for_auto_cap = int(max_raw_per_master_tile_config or 0)
-    except Exception:
-        user_max_for_auto_cap = 0
-
-    auto_cap_value, auto_cap_info = compute_auto_max_raw_per_master_tile(
-        total_raws=total_raws,
-        resource_info=resource_probe_info or {},
-        per_frame_info=per_frame_info or {},
-        user_value=user_max_for_auto_cap,
-        min_tiles_floor=14,
-        return_details=True,
-    )
-
-    cap_log_message = (
-        f"[AutoCap] N={auto_cap_info['total_raws']} cap_ram={auto_cap_info['cap_ram']} "
-        f"cap_rule={auto_cap_info['cap_rule']} -> C={auto_cap_info['cap_final']}"
-    )
-    if auto_cap_info.get("mode") == "manual":
-        cap_log_message += " (manual override)"
-    try:
-        _log_and_callback(
-            cap_log_message,
-            prog=None,
-            lvl="INFO_DETAIL",
-            callback=progress_callback,
-        )
-    except Exception:
-        pass
-
-    effective_cap = int(auto_cap_value) if auto_cap_value else 0
->>>>>>> e334c474
     target_groups_value = target_groups if "target_groups" in locals() else 0
     manual_override_active = bool(user_max_for_auto_cap and user_max_for_auto_cap > 0)
     if (
