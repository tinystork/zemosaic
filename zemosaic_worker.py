"""
╔══════════════════════════════════════════════════════════════════════╗
║ ZeMosaic / ZeSeestarStacker Project                                  ║
║                                                                      ║
║ Auteur  : Tinystork, seigneur des couteaux à beurre (aka Tristan Nauleau)  
║ Partenaire : J.A.R.V.I.S. (/ˈdʒɑːrvɪs/) — Just a Rather Very Intelligent System  
║              (aka ChatGPT, Grand Maître du ciselage de code)         ║
║                                                                      ║
║ Licence : GNU General Public License v3.0 (GPL-3.0)                  ║
║                                                                      ║
║ Description :                                                        ║
║   Ce programme a été forgé à la lueur des pixels et de la caféine,   ║
║   dans le but noble de transformer des nuages de photons en art      ║
║   astronomique. Si vous l’utilisez, pensez à dire “merci”,           ║
║   à lever les yeux vers le ciel, ou à citer Tinystork et J.A.R.V.I.S.║
║   (le karma des développeurs en dépend).                             ║
║                                                                      ║
║ Avertissement :                                                      ║
║   Aucune IA ni aucun couteau à beurre n’a été blessé durant le       ║
║   développement de ce code.                                          ║
╚══════════════════════════════════════════════════════════════════════╝


╔══════════════════════════════════════════════════════════════════════╗
║ ZeMosaic / ZeSeestarStacker Project                                  ║
║                                                                      ║
║ Author  : Tinystork, Lord of the Butter Knives (aka Tristan Nauleau) ║
║ Partner : J.A.R.V.I.S. (/ˈdʒɑːrvɪs/) — Just a Rather Very Intelligent System  
║           (aka ChatGPT, Grand Master of Code Chiseling)              ║
║                                                                      ║
║ License : GNU General Public License v3.0 (GPL-3.0)                  ║
║                                                                      ║
║ Description:                                                         ║
║   This program was forged under the sacred light of pixels and       ║
║   caffeine, with the noble intent of turning clouds of photons into  ║
║   astronomical art. If you use it, please consider saying “thanks,”  ║
║   gazing at the stars, or crediting Tinystork and J.A.R.V.I.S. —     ║
║   developer karma depends on it.                                     ║
║                                                                      ║
║ Disclaimer:                                                          ║
║   No AIs or butter knives were harmed in the making of this code.    ║
╚══════════════════════════════════════════════════════════════════════╝
"""

from __future__ import annotations

# zemosaic_worker.py

import os
import copy
import shutil
import time
import traceback
import gc
import logging
import inspect  # Pas utilisé directement ici, mais peut être utile pour des introspections futures
import math
from datetime import datetime
import psutil
import tempfile
import glob
import uuid
import multiprocessing
import threading
import itertools
from dataclasses import dataclass
from typing import Callable, Any, Iterable
from types import SimpleNamespace

import numpy as np


from concurrent.futures import ThreadPoolExecutor, ProcessPoolExecutor, wait, FIRST_COMPLETED, as_completed
# BrokenProcessPool moved under concurrent.futures.process in modern Python
from concurrent.futures.process import BrokenProcessPool

# Nombre maximum de tentatives d'alignement avant abandon définitif
MAX_ALIGNMENT_RETRY_ATTEMPTS = 3


def _ensure_hwc_master_tile(
    data: np.ndarray,
    tile_label: str | None = None,
) -> np.ndarray:
    """Normalize master tile data to ``H x W x C`` float32 layout.

    Parameters
    ----------
    data : np.ndarray
        Array loaded from FITS (typically via ``hdul[0].data``).
    tile_label : str | None
        Optional identifier used for logging in case of shape issues.

    Returns
    -------
    np.ndarray
        Array with shape ``(H, W, C)`` and dtype ``float32``.

    Raises
    ------
    ValueError
        If the array dimensionality is unsupported or cannot be coerced
        into an ``HWC`` representation.
    """

    arr = np.asarray(data, dtype=np.float32)

    if arr.ndim == 2:
        arr = arr[..., np.newaxis]
    elif arr.ndim == 3:
        if arr.shape[-1] in (1, 3):
            pass
        elif arr.shape[0] in (1, 3):
            arr = np.moveaxis(arr, 0, -1)
        else:
            msg = (
                f"Unexpected tile shape for RGB master tile: {arr.shape}"
            )
            if tile_label:
                msg += f" (tile: {tile_label})"
            logger.error(msg)
            raise ValueError(msg)
    else:
        msg = f"Unsupported tile dimensionality: {arr.shape}"
        if tile_label:
            msg += f" (tile: {tile_label})"
        logger.error(msg)
        raise ValueError(msg)

    return np.asarray(arr, dtype=np.float32, order="C")


@dataclass
class _TileAffineSource:
    """Container for intertile photometric calibration inputs."""

    path: str | None
    wcs: Any
    data: np.ndarray | None = None


<<<<<<< HEAD
def _apply_preview_quality_crop(
    tile_array: "np.ndarray",
    crop_settings: dict | None,
) -> "np.ndarray":
    """Apply quality-crop heuristics to candidate previews when available."""

    if tile_array is None or not crop_settings:
        return tile_array
    if not crop_settings.get("enabled", False) or not ANCHOR_AUTOCROP_AVAILABLE:
        return tile_array

    arr = np.asarray(tile_array, dtype=np.float32)
    if arr.ndim == 2:
        arr = arr[..., np.newaxis]
    if arr.ndim != 3 or arr.shape[-1] == 0:
        return tile_array

    h, w, c = arr.shape
    if h < 8 or w < 8:
        return tile_array

    if c == 1:
        rgb_view = np.repeat(arr, 3, axis=-1)
    elif c >= 3:
        rgb_view = arr[..., :3]
    else:
        pad_count = 3 - c
        rgb_view = np.concatenate([arr, np.repeat(arr[..., -1:], pad_count, axis=-1)], axis=-1)

    try:
        band_px = max(4, int(crop_settings.get("band_px", 32)))
    except Exception:
        band_px = 32
    try:
        margin_px = max(0, int(crop_settings.get("margin_px", 8)))
    except Exception:
        margin_px = 8
    try:
        k_sigma = float(crop_settings.get("k_sigma", 2.0))
        if not math.isfinite(k_sigma):
            raise ValueError
    except Exception:
        k_sigma = 2.0
    k_sigma = max(0.1, min(k_sigma, 10.0))

    try:
        lum2d = rgb_view.mean(axis=-1)
        R = rgb_view[..., 0]
        G = rgb_view[..., 1]
        B = rgb_view[..., 2]
        y0, x0, y1, x1 = _anchor_detect_autocrop(
            lum2d,
            R,
            G,
            B,
            band_px=band_px,
            k_sigma=k_sigma,
            margin_px=margin_px,
        )
    except Exception:
        return tile_array

    if not (0 <= y0 < y1 <= h and 0 <= x0 < x1 <= w):
        return tile_array

    crop_area = (y1 - y0) * (x1 - x0)
    full_area = h * w if h > 0 and w > 0 else 0
    if crop_area <= 0 or (full_area > 0 and (crop_area / full_area) >= 0.97):
        return tile_array

    cropped = arr[y0:y1, x0:x1, ...]
    return np.ascontiguousarray(cropped, dtype=np.float32)


=======
>>>>>>> 6f0c6c7b
def _score_anchor_candidate(
    stats: dict,
    group_median: float,
    deviation_clip: float | None = None,
) -> float:
    """Compute a quality score for an anchor candidate (lower is better)."""

    try:
        median_val = float(stats.get("median", 0.0))
    except Exception:
        median_val = 0.0
    try:
        span_val = float(stats.get("span"))
    except Exception:
        try:
            span_val = float(stats.get("high", 0.0) - stats.get("low", 0.0))
        except Exception:
            span_val = 0.0
    try:
        robust_sigma = float(stats.get("robust_sigma", 0.0))
    except Exception:
        robust_sigma = 0.0

    if not math.isfinite(span_val):
        span_val = 0.0
    if not math.isfinite(robust_sigma):
        robust_sigma = 0.0

    deviation = abs(median_val - group_median)
    if deviation_clip is not None and deviation_clip > 0:
        deviation = min(deviation, float(deviation_clip))

    return float(deviation + 0.7 * max(span_val, 0.0) + 0.3 * max(robust_sigma, 0.0))


def _sanitize_affine_corrections(
    raw_corrections: Any,
    total_tiles: int,
) -> tuple[list[tuple[float, float]] | None, bool]:
    """Normalize gain/offset pairs and detect non-trivial entries."""

    if raw_corrections is None:
        return None, False

    sanitized: list[tuple[float, float]] = []
    nontrivial = False

    for idx in range(max(total_tiles, 0)):
        if isinstance(raw_corrections, dict):
            candidate = raw_corrections.get(idx, (1.0, 0.0))
        else:
            try:
                candidate = raw_corrections[idx]
            except (IndexError, TypeError):
                candidate = (1.0, 0.0)

        try:
            gain_val = float(candidate[0])
        except Exception:
            gain_val = 1.0
        try:
            offset_val = float(candidate[1])
        except Exception:
            offset_val = 0.0

        if not np.isfinite(gain_val):
            gain_val = 1.0
        if not np.isfinite(offset_val):
            offset_val = 0.0

        if not nontrivial and (abs(gain_val - 1.0) > 1e-6 or abs(offset_val) > 1e-6):
            nontrivial = True

        sanitized.append((gain_val, offset_val))

    if not sanitized:
        return None, False

    if not nontrivial:
        return None, False

    return sanitized, True


def _select_affine_log_indices(
    affine_list: list[tuple[float, float]] | None,
) -> set[int]:
    """Pick representative tile indices (1-based) for logging."""

    if not affine_list:
        return set()

    nontrivial_indices = [
        idx + 1
        for idx, (gain_val, offset_val) in enumerate(affine_list)
        if abs(gain_val - 1.0) > 1e-6 or abs(offset_val) > 1e-6
    ]
    if not nontrivial_indices:
        return set()

    sample_span = max(1, len(nontrivial_indices) // 4)
    selected = set(nontrivial_indices[::sample_span])
    selected.add(nontrivial_indices[0])
    selected.add(nontrivial_indices[-1])
    return selected


def _select_quality_anchor(
    ordered_ids: list[int],
    distances: dict[int, float],
    seestar_groups: list[list[dict]],
    anchor_settings: dict,
    center_settings: dict,
<<<<<<< HEAD
    quality_crop_settings: dict | None,
=======
>>>>>>> 6f0c6c7b
    progress_callback: Callable | None = None,
) -> int | None:
    """Pick the best-quality anchor among the most central tiles."""

    if not ordered_ids or not seestar_groups:
        return None
    if not (
        ZEMOSAIC_UTILS_AVAILABLE
        and hasattr(zemosaic_utils, "create_downscaled_luminance_preview")
        and hasattr(zemosaic_utils, "compute_sky_statistics")
    ):
        return None

    try:
        probe_limit = int(anchor_settings.get("probe_limit", 12))
    except Exception:
        probe_limit = 12
    probe_limit = max(1, probe_limit)

    span_cfg = anchor_settings.get("span_range", (0.02, 6.0))
    if not (isinstance(span_cfg, (list, tuple)) and len(span_cfg) >= 2):
        span_cfg = (0.02, 6.0)
    try:
        span_low = float(span_cfg[0])
    except Exception:
        span_low = 0.02
    try:
        span_high = float(span_cfg[1])
    except Exception:
        span_high = 6.0
    if span_low > span_high:
        span_low, span_high = span_high, span_low

    try:
        median_clip_sigma = float(anchor_settings.get("median_clip_sigma", 2.5))
    except Exception:
        median_clip_sigma = 2.5

    try:
        preview_size = int(center_settings.get("preview_size", 256))
    except Exception:
        preview_size = 256
    sky_percent = center_settings.get("sky_percentile", (25.0, 60.0))
    if not (isinstance(sky_percent, (list, tuple)) and len(sky_percent) >= 2):
        sky_percent = (25.0, 60.0)
    try:
        sky_low = float(sky_percent[0])
    except Exception:
        sky_low = 25.0
    try:
        sky_high = float(sky_percent[1])
    except Exception:
        sky_high = 60.0

    id_to_group_index = {
        ordered_ids[idx]: idx
        for idx in range(min(len(ordered_ids), len(seestar_groups)))
    }
    candidate_ids: list[int] = []
    for tid in ordered_ids:
        if tid in id_to_group_index:
            candidate_ids.append(int(tid))
        if len(candidate_ids) >= probe_limit:
            break
    if not candidate_ids:
        return None

    _log_and_callback(
        "center_anchor_probe_start",
        lvl="INFO",
        callback=progress_callback,
        probe_count=len(candidate_ids),
    )

    candidate_entries: list[dict[str, Any]] = []
    medians: list[float] = []

    for tile_id in candidate_ids:
        stats: dict[str, float] | None = None
        group_idx = id_to_group_index.get(tile_id)
        preview_arr = None
        tile_array = None
        loaded_tile_ref = None
        if group_idx is not None and 0 <= group_idx < len(seestar_groups):
            group_info = seestar_groups[group_idx]
        else:
            group_info = None
        try:
            reference_entry = group_info[0] if group_info else None
            if reference_entry is None:
                raise ValueError("empty_group")
            wcs_obj = reference_entry.get("wcs")
            cache_path = reference_entry.get("path_preprocessed_cache")
            if cache_path and os.path.exists(cache_path):
                try:
                    tile_array = np.load(cache_path, mmap_mode="r")
                except Exception:
                    tile_array = None
            if tile_array is None and reference_entry.get("preprocessed_data") is not None:
                tile_array = reference_entry.get("preprocessed_data")
            if tile_array is None and reference_entry.get("img_data_processed") is not None:
                tile_array = reference_entry.get("img_data_processed")
            if tile_array is None:
                raw_path = reference_entry.get("path_raw") or reference_entry.get("path")
                if (
                    raw_path
                    and os.path.exists(raw_path)
                    and hasattr(zemosaic_utils, "load_and_validate_fits")
                ):
                    try:
                        res = zemosaic_utils.load_and_validate_fits(
                            raw_path,
                            normalize_to_float32=False,
                            attempt_fix_nonfinite=True,
                            progress_callback=None,
                        )
                        tile_array = res[0] if isinstance(res, (tuple, list)) and res else res
                    except Exception:
                        tile_array = None
            if tile_array is None:
                raise ValueError("no_cache")
            loaded_tile_ref = tile_array
            tile_array = _ensure_hwc_master_tile(tile_array, f"anchor_probe#{tile_id}")
<<<<<<< HEAD
            tile_array = _apply_preview_quality_crop(tile_array, quality_crop_settings)
=======
>>>>>>> 6f0c6c7b
            tile_array = np.asarray(tile_array, dtype=np.float32, order="C")
            preview_arr, _ = zemosaic_utils.create_downscaled_luminance_preview(
                tile_array,
                wcs_obj,
                preview_size,
            )
            stats = zemosaic_utils.compute_sky_statistics(preview_arr, sky_low, sky_high)
            if stats is not None and preview_arr is not None:
                valid = np.asarray(preview_arr, dtype=np.float64)
                valid = valid[np.isfinite(valid)]
                if valid.size > 0:
                    base_median = float(np.median(valid))
                    stats.setdefault("median", base_median)
                    span_val = float(stats.get("high", base_median) - stats.get("low", base_median))
                    stats["span"] = span_val
                    mad = float(np.median(np.abs(valid - base_median)))
                    stats["robust_sigma"] = float(1.4826 * mad) if mad > 0 else 0.0
                    medians.append(float(stats.get("median", base_median)))
                else:
                    stats.setdefault("median", 0.0)
                    stats["span"] = float(stats.get("high", 0.0) - stats.get("low", 0.0))
                    stats["robust_sigma"] = 0.0
            else:
                stats = None
        except Exception as exc:
            logger.debug("Anchor candidate %s preview failed: %s", tile_id, exc, exc_info=True)
            stats = None
        finally:
            if preview_arr is not None:
                del preview_arr
            if loaded_tile_ref is not None and isinstance(loaded_tile_ref, np.memmap):
                mmap_obj = getattr(loaded_tile_ref, "_mmap", None)
                if mmap_obj is not None:
                    try:
                        mmap_obj.close()
                    except Exception:
                        pass
            tile_array = None

        candidate_entries.append(
            {
                "tile_id": tile_id,
                "stats": stats,
                "distance": float(distances.get(tile_id, float("nan"))),
            }
        )

    if not medians:
        return None

    medians_arr = np.asarray(medians, dtype=np.float64)
    medians_arr = medians_arr[np.isfinite(medians_arr)]
    if medians_arr.size == 0:
        return None
    group_median = float(np.median(medians_arr))
    mad = float(np.median(np.abs(medians_arr - group_median)))
    deviation_clip = None
    if mad > 0 and math.isfinite(mad):
        deviation_clip = float(max(0.0, median_clip_sigma) * 1.4826 * mad)

    best_entry: dict[str, Any] | None = None
    best_score = float("inf")

    for entry in candidate_entries:
        stats = entry.get("stats")
        accepted = True
        score = float("inf")
        median_val = float("nan")
        span_val = float("nan")
        if not stats:
            accepted = False
        else:
            try:
                median_val = float(stats.get("median", float("nan")))
            except Exception:
                median_val = float("nan")
            try:
                span_val = float(stats.get("span"))
            except Exception:
                try:
                    span_val = float(stats.get("high", 0.0) - stats.get("low", 0.0))
                except Exception:
                    span_val = float("nan")
            try:
                robust_sigma_val = float(stats.get("robust_sigma", 0.0))
            except Exception:
                robust_sigma_val = 0.0
            if not (math.isfinite(median_val) and math.isfinite(span_val)):
                accepted = False
            if accepted and not math.isfinite(robust_sigma_val):
                stats["robust_sigma"] = 0.0
                robust_sigma_val = 0.0
            if accepted:
                if span_val < span_low or span_val > span_high:
                    accepted = False
            if accepted and deviation_clip is not None and deviation_clip > 0:
                if abs(median_val - group_median) > deviation_clip:
                    accepted = False
            if accepted:
                score = _score_anchor_candidate(stats, group_median, deviation_clip)
                if score < best_score:
                    best_score = score
                    best_entry = entry
        entry["accepted"] = accepted
        entry["score"] = score
        _log_and_callback(
            "center_anchor_probe_candidate",
            lvl="DEBUG_DETAIL",
            callback=progress_callback,
            tile=int(entry["tile_id"]),
            dist_deg=entry.get("distance"),
            median=median_val,
            span=span_val,
            score=score,
            accepted="accepted" if accepted else "rejected",
        )

    if best_entry is None:
        return None

    _log_and_callback(
        "center_anchor_selected",
        lvl="INFO",
        callback=progress_callback,
        tile=int(best_entry["tile_id"]),
        dist_deg=best_entry.get("distance"),
        score=best_score,
    )

    return int(best_entry["tile_id"])


def _compute_intertile_affine_corrections_from_sources(
    sources: list[_TileAffineSource],
    final_output_wcs,
    final_output_shape_hw: tuple[int, int],
    preview_size: int,
    min_overlap_fraction: float,
    sky_percentile: tuple[float, float] | list[float],
    robust_clip_sigma: float,
    use_auto_intertile: bool,
    logger_obj=None,
    progress_callback: Callable | None = None,
    intertile_global_recenter: bool = False,
    intertile_recenter_clip: tuple[float, float] | list[float] | None = None,
) -> tuple[list[tuple[float, float]] | None, bool, str, str | None]:
    """Common implementation for intertile gain/offset computation.

    Returns
    -------
    (list[(gain, offset)] | None, bool, str, str | None)
        Sanitized affine list (or ``None``), flag indicating whether non-trivial
        corrections were detected, status string (``\"ok\"``, ``\"skipped\"``,
        ``\"preview_failed\"``, ``\"compute_failed\"``) and optional error message.
    """

    total_tiles = len(sources)
    if total_tiles < 2:
        return None, False, "skipped", None

    if not (
        ZEMOSAIC_UTILS_AVAILABLE
        and hasattr(zemosaic_utils, "compute_intertile_affine_calibration")
    ):
        return None, False, "skipped", None

    tile_pairs: list[tuple[np.ndarray, Any]] = []
    preview_arrays: list[np.ndarray | None] = []

    for idx, src in enumerate(sources, 1):
        try:
            tile_arr: np.ndarray
            label = os.path.basename(src.path) if src.path else None
            if src.data is not None:
                tile_arr = _ensure_hwc_master_tile(src.data, label)
            else:
                if not src.path:
                    raise ValueError("Tile data missing and no path provided.")
                with fits.open(src.path, memmap=False) as hdul:
                    tile_arr = _ensure_hwc_master_tile(hdul[0].data, label)
            tile_arr = np.asarray(tile_arr, dtype=np.float32, order="C")
            tile_pairs.append((tile_arr, src.wcs))
            preview_entry = None
            if intertile_global_recenter:
                try:
                    preview_entry, _ = zemosaic_utils.create_downscaled_luminance_preview(
                        tile_arr,
                        src.wcs,
                        preview_size,
                    )
                    if preview_entry is not None:
                        preview_entry = np.asarray(preview_entry, dtype=np.float32)
                except Exception:
                    preview_entry = None
            preview_arrays.append(preview_entry)
        except Exception as exc:
            if logger_obj:
                logger_obj.warning(
                    "Intertile data load failed for %s: %s",
                    src.path or f"tile#{idx}",
                    exc,
                )
                logger_obj.debug("Traceback (intertile data load):", exc_info=True)
            tile_pairs.clear()
            preview_arrays.clear()
            return None, False, "preview_failed", str(exc)
        finally:
            if progress_callback:
                try:
                    progress_callback("phase5_intertile", idx, total_tiles)
                except Exception:
                    pass

    try:
        corrections = zemosaic_utils.compute_intertile_affine_calibration(
            tile_pairs,
            final_output_wcs,
            final_output_shape_hw,
            preview_size=preview_size,
            min_overlap_fraction=min_overlap_fraction,
            sky_percentile=sky_percentile,
            robust_clip_sigma=robust_clip_sigma,
            use_auto_intertile=use_auto_intertile,
            logger=logger_obj,
            progress_callback=progress_callback,
        )
    except Exception as exc:
        if logger_obj:
            logger_obj.warning(
                "Intertile photometric calibration failed: %s",
                exc,
            )
            logger_obj.debug("Traceback (intertile failure):", exc_info=True)
        return None, False, "compute_failed", str(exc)
    finally:
        tile_pairs.clear()

    sanitized, nontrivial = _sanitize_affine_corrections(corrections, total_tiles)

    if sanitized and intertile_global_recenter and preview_arrays:
        clip_cfg = intertile_recenter_clip if isinstance(intertile_recenter_clip, (list, tuple)) else None
        if not clip_cfg or len(clip_cfg) < 2:
            clip_cfg = (0.85, 1.18)
        try:
            clip_low = float(clip_cfg[0])
        except Exception:
            clip_low = 0.85
        try:
            clip_high = float(clip_cfg[1])
        except Exception:
            clip_high = 1.18
        if clip_low > clip_high:
            clip_low, clip_high = clip_high, clip_low

<<<<<<< HEAD
        try:
            medians_before: list[float] = []
            for preview_entry, affine in zip(preview_arrays, sanitized):
                if preview_entry is None:
                    medians_before.append(float("nan"))
                    continue
                gain_val, offset_val = affine
                try:
                    corrected = preview_entry * float(gain_val) + float(offset_val)
                    med_val = float(np.nanmedian(corrected)) if corrected.size > 0 else float("nan")
                except Exception:
                    med_val = float("nan")
                medians_before.append(med_val)

            finite_medians = [m for m in medians_before if math.isfinite(m) and m > 0]
            if finite_medians:
                target = float(np.median(finite_medians))
                _log_and_callback(
                    "intertile_recenter_applied",
                    lvl="INFO",
                    callback=progress_callback,
                    target=target,
                    clip_low=clip_low,
                    clip_high=clip_high,
                )
                for idx, med_val in enumerate(medians_before):
                    if not (math.isfinite(med_val) and med_val > 0):
                        continue
                    gain_adj = target / med_val if med_val != 0 else 1.0
                    if not math.isfinite(gain_adj) or gain_adj <= 0:
                        continue
                    if gain_adj < clip_low:
                        gain_adj = clip_low
                    elif gain_adj > clip_high:
                        gain_adj = clip_high
                    gain_val, offset_val = sanitized[idx]
                    sanitized[idx] = (float(gain_val) * gain_adj, float(offset_val) * gain_adj)
                    _log_and_callback(
                        "intertile_recenter_adjust",
                        lvl="INFO_DETAIL",
                        callback=progress_callback,
                        tile=int(idx),
                        median_before=med_val,
                        gain_adj=gain_adj,
                    )
        except Exception as exc:
            if logger_obj:
                logger_obj.warning("Intertile global recenter failed: %s", exc)
                logger_obj.debug("Traceback (intertile recenter):", exc_info=True)
        finally:
            preview_arrays.clear()
=======
        medians_before: list[float] = []
        for preview_entry, affine in zip(preview_arrays, sanitized):
            if preview_entry is None:
                medians_before.append(float("nan"))
                continue
            gain_val, offset_val = affine
            try:
                corrected = preview_entry * float(gain_val) + float(offset_val)
                med_val = float(np.nanmedian(corrected)) if corrected.size > 0 else float("nan")
            except Exception:
                med_val = float("nan")
            medians_before.append(med_val)

        finite_medians = [m for m in medians_before if math.isfinite(m) and m > 0]
        if finite_medians:
            target = float(np.median(finite_medians))
            _log_and_callback(
                "intertile_recenter_applied",
                lvl="INFO",
                callback=progress_callback,
                target=target,
                clip_low=clip_low,
                clip_high=clip_high,
            )
            for idx, med_val in enumerate(medians_before):
                if not (math.isfinite(med_val) and med_val > 0):
                    continue
                gain_adj = target / med_val if med_val != 0 else 1.0
                if not math.isfinite(gain_adj) or gain_adj <= 0:
                    continue
                if gain_adj < clip_low:
                    gain_adj = clip_low
                elif gain_adj > clip_high:
                    gain_adj = clip_high
                gain_val, offset_val = sanitized[idx]
                sanitized[idx] = (float(gain_val) * gain_adj, float(offset_val) * gain_adj)
                _log_and_callback(
                    "intertile_recenter_adjust",
                    lvl="INFO_DETAIL",
                    callback=progress_callback,
                    tile=int(idx),
                    median_before=med_val,
                    gain_adj=gain_adj,
                )
        preview_arrays.clear()
>>>>>>> 6f0c6c7b
    elif intertile_global_recenter and preview_arrays:
        preview_arrays.clear()

    return sanitized, nontrivial, "ok", None

def cluster_seestar_stacks_connected(
    all_raw_files_with_info: list,
    stack_threshold_deg: float,
    progress_callback: callable,
    orientation_split_threshold_deg: float = 0.0,
):
    """Order-invariant clustering of Seestar raws using spherical proximity.

    Builds a proximity graph (edges when separation < threshold) and returns
    connected components. Deterministic across runs when input ordering is
    stable (we sort file paths earlier).
    """
    # Deps imported later in module; they will be available at runtime
    try:
        ok_astropy = ASTROPY_AVAILABLE and (SkyCoord is not None) and (u is not None) and (Angle is not None)
    except NameError:
        ok_astropy = False
    if not ok_astropy:
        _log_and_callback("clusterstacks_error_astropy_unavailable", level="ERROR", callback=progress_callback)
        return []
    if not all_raw_files_with_info:
        _log_and_callback("clusterstacks_warn_no_raw_info", level="WARN", callback=progress_callback)
        return []
    _log_and_callback(
        "clusterstacks_info_start",
        num_files=len(all_raw_files_with_info),
        threshold=stack_threshold_deg,
        level="INFO",
        callback=progress_callback,
    )
    panel_centers_sky = []
    panel_data_for_clustering = []
    panel_orientations_deg = []  # orientation of +X pixel axis on sky, in degrees [0,360)
    for info in all_raw_files_with_info:
        wcs_obj = info.get("wcs")
        if not (wcs_obj and getattr(wcs_obj, "is_celestial", False)):
            continue
        try:
            if getattr(wcs_obj, "pixel_shape", None):
                cx = wcs_obj.pixel_shape[0] / 2.0
                cy = wcs_obj.pixel_shape[1] / 2.0
                center_world = wcs_obj.pixel_to_world(cx, cy)
            elif hasattr(wcs_obj, "wcs") and hasattr(wcs_obj.wcs, "crval"):
                center_world = SkyCoord(
                    ra=float(wcs_obj.wcs.crval[0]) * u.deg,
                    dec=float(wcs_obj.wcs.crval[1]) * u.deg,
                    frame="icrs",
                )
            else:
                continue
            panel_centers_sky.append(center_world)
            panel_data_for_clustering.append(info)
            # Optionally compute orientation of X pixel axis using WCS
            if orientation_split_threshold_deg and float(orientation_split_threshold_deg) > 0:
                try:
                    # Use center pixel + one-pixel step in +X to get position angle
                    if getattr(wcs_obj, "pixel_shape", None):
                        cx = wcs_obj.pixel_shape[0] / 2.0
                        cy = wcs_obj.pixel_shape[1] / 2.0
                    else:
                        cx, cy = 0.0, 0.0
                    c0 = wcs_obj.pixel_to_world(cx, cy)
                    c1 = wcs_obj.pixel_to_world(cx + 1.0, cy)
                    pa = c0.position_angle(c1).to(u.deg).value  # east of north
                    ang = float(pa) % 360.0
                    panel_orientations_deg.append(ang)
                except Exception:
                    panel_orientations_deg.append(None)
            else:
                panel_orientations_deg.append(None)
        except Exception:
            continue
    if not panel_centers_sky:
        _log_and_callback("clusterstacks_warn_no_centers", level="WARN", callback=progress_callback)
        return []
    coords = SkyCoord(
        ra=[c.ra for c in panel_centers_sky],
        dec=[c.dec for c in panel_centers_sky],
        frame="icrs",
    )
    max_sep = Angle(float(stack_threshold_deg), unit=u.deg)
    try:
        idx1, idx2, _, _ = coords.search_around_sky(coords, max_sep)
    except Exception:
        idx1, idx2 = np.array([], dtype=int), np.array([], dtype=int)
    n = len(coords)
    parent = list(range(n))
    def find(a):
        while parent[a] != a:
            parent[a] = parent[parent[a]]
            a = parent[a]
        return a
    def union(a, b):
        ra, rb = find(a), find(b)
        if ra != rb:
            parent[rb] = ra
    def _circ_delta_deg(a: float, b: float) -> float:
        d = abs(float(a) - float(b))
        if d > 180.0:
            d = 360.0 - d
        return d

    for a, b in zip(idx1, idx2):
        ia, ib = int(a), int(b)
        if ia == ib:
            continue
        # If orientation-split is enabled, only connect when |Δangle| <= threshold
        if orientation_split_threshold_deg and float(orientation_split_threshold_deg) > 0:
            oa = panel_orientations_deg[ia] if ia < len(panel_orientations_deg) else None
            ob = panel_orientations_deg[ib] if ib < len(panel_orientations_deg) else None
            if oa is None or ob is None:
                # Cannot compare orientations: do not connect
                continue
            if _circ_delta_deg(oa, ob) > float(orientation_split_threshold_deg):
                continue
        union(ia, ib)
    groups_indices = {}
    for i in range(n):
        r = find(i)
        groups_indices.setdefault(r, []).append(i)
    ordered_roots = sorted(groups_indices.keys(), key=lambda r: min(groups_indices[r]))
    groups = []
    for r in ordered_roots:
        members = groups_indices[r]
        members.sort()
        groups.append([panel_data_for_clustering[i] for i in members])
    _log_and_callback("clusterstacks_info_finished", num_groups=len(groups), level="INFO", callback=progress_callback)
    return groups


# --- Phase 3 center-out helpers -------------------------------------------------


@dataclass
class _CenterPreviewEntry:
    tile_id: int
    preview: "np.ndarray | None"
    wcs: object | None
    stats: dict | None
    mode: str
    gain: float
    offset: float


class CenterOutNormalizationContext:
    def __init__(
        self,
        anchor_tile_original_id: int,
        ordered_tile_ids: list[int],
        tile_distances: dict[int, float] | None,
        settings: dict,
        global_center=None,
        logger_instance=None,
    ):
        self.anchor_original_id = int(anchor_tile_original_id)
        self.ordered_tile_ids = list(ordered_tile_ids)
        self._rank_map = {tid: idx for idx, tid in enumerate(self.ordered_tile_ids)}
        self.tile_distances = dict(tile_distances or {})
        self.settings = settings or {}
        self.global_center = global_center
        self.logger = logger_instance or logger
        self._lock = threading.RLock()
        self._entries: dict[int, _CenterPreviewEntry] = {}
        self.anchor_stats: dict | None = None
        self.anchor_ready_event = threading.Event()

    def get_rank(self, tile_id: int) -> int | None:
        return self._rank_map.get(int(tile_id))

    def get_distance(self, tile_id: int) -> float | None:
        return self.tile_distances.get(int(tile_id))

    def wait_for_anchor(self) -> bool:
        if self.anchor_ready_event.is_set():
            return True
        return self.anchor_ready_event.wait(timeout=60.0)

    def register_tile(
        self,
        tile_id: int,
        preview: "np.ndarray | None",
        preview_wcs,
        stats: dict | None,
        gain: float,
        offset: float,
        mode: str,
    ) -> None:
        entry = _CenterPreviewEntry(
            tile_id=int(tile_id),
            preview=None if preview is None else np.asarray(preview, dtype=np.float32, copy=True),
            wcs=preview_wcs,
            stats=stats.copy() if isinstance(stats, dict) else stats,
            mode=str(mode),
            gain=float(gain),
            offset=float(offset),
        )
        with self._lock:
            self._entries[int(tile_id)] = entry
            if int(tile_id) == self.anchor_original_id:
                self.anchor_stats = entry.stats
                self.anchor_ready_event.set()

    def get_processed_tiles(self, exclude_tile_id: int | None = None) -> list[_CenterPreviewEntry]:
        with self._lock:
            items = [
                entry
                for tid, entry in self._entries.items()
                if exclude_tile_id is None or int(tid) != int(exclude_tile_id)
            ]
        items.sort(key=lambda ent: (self.get_rank(ent.tile_id) if self.get_rank(ent.tile_id) is not None else 1_000_000))
        return items

    def get_anchor_stats(self) -> dict | None:
        with self._lock:
            return self.anchor_stats.copy() if isinstance(self.anchor_stats, dict) else self.anchor_stats


def _extract_group_center_skycoord(group_info_list: list[dict]) -> "SkyCoord | None":
    if not group_info_list:
        return None
    if not (ASTROPY_AVAILABLE and SkyCoord and u):
        return None
    for entry in group_info_list:
        wcs_obj = entry.get("wcs")
        if wcs_obj and getattr(wcs_obj, "is_celestial", False):
            try:
                if getattr(wcs_obj, "pixel_shape", None):
                    width = float(wcs_obj.pixel_shape[0])
                    height = float(wcs_obj.pixel_shape[1])
                else:
                    shape = entry.get("preprocessed_shape")
                    if shape and len(shape) >= 2:
                        height = float(shape[0])
                        width = float(shape[1])
                    else:
                        height = width = 0.0
                cx = width / 2.0
                cy = height / 2.0
                center_world = wcs_obj.pixel_to_world(cx, cy)
                if isinstance(center_world, SkyCoord):
                    return center_world
            except Exception:
                pass
            try:
                if hasattr(wcs_obj, "wcs") and wcs_obj.wcs and wcs_obj.wcs.crval is not None:
                    ra = float(wcs_obj.wcs.crval[0])
                    dec = float(wcs_obj.wcs.crval[1])
                    return SkyCoord(ra=ra * u.deg, dec=dec * u.deg, frame="icrs")
            except Exception:
                pass
    for entry in group_info_list:
        header = entry.get("header")
        if header is None:
            continue
        try:
            if hasattr(header, "get"):
                ra_val = header.get("CRVAL1")
                dec_val = header.get("CRVAL2")
            else:
                ra_val = header["CRVAL1"]
                dec_val = header["CRVAL2"]
            if ra_val is None or dec_val is None:
                continue
            return SkyCoord(ra=float(ra_val) * u.deg, dec=float(dec_val) * u.deg, frame="icrs")
        except Exception:
            continue
    return None


def _compute_center_out_order(
    seestar_stack_groups: list[list[dict]],
) -> tuple[list[int], "SkyCoord", dict[int, float]] | None:
    if not seestar_stack_groups:
        return None
    if not (ASTROPY_AVAILABLE and SkyCoord and u):
        return None
    centers = []
    fallback = []
    for idx, group in enumerate(seestar_stack_groups):
        center = _extract_group_center_skycoord(group)
        if center:
            centers.append((idx, center))
        else:
            fallback.append(idx)
    if not centers:
        return None
    arr = np.array([coord.cartesian.xyz.value for _, coord in centers], dtype=np.float64)
    norm = np.linalg.norm(arr, axis=1)
    norm[norm == 0] = 1.0
    arr = arr / norm[:, None]
    vec = arr.mean(axis=0)
    if np.linalg.norm(vec) <= 0:
        return None
    vec_norm = vec / np.linalg.norm(vec)
    spherical = SkyCoord(
        x=vec_norm[0] * u.one,
        y=vec_norm[1] * u.one,
        z=vec_norm[2] * u.one,
        frame="icrs",
        representation_type="cartesian",
    ).spherical
    global_center = SkyCoord(ra=spherical.lon.to(u.deg), dec=spherical.lat.to(u.deg), frame="icrs")
    distances: dict[int, float] = {}
    for idx, coord in centers:
        try:
            distances[idx] = float(coord.separation(global_center).deg)
        except Exception:
            distances[idx] = float("nan")
    ordered = sorted(
        [idx for idx, _ in centers],
        key=lambda tid: (distances.get(tid, float("inf")), tid),
    )
    for idx in fallback:
        if idx not in ordered:
            ordered.append(idx)
    return ordered, global_center, distances


def apply_center_out_normalization_p3(
    tile_array: "np.ndarray",
    tile_wcs,
    tile_id: int,
    context: CenterOutNormalizationContext | None,
    settings: dict | None,
    log_func: Callable | None = None,
) -> tuple["np.ndarray", tuple[float, float] | None, str, dict]:
    if tile_array is None or context is None or not settings or not settings.get("enabled", True):
        return tile_array, None, "disabled", {}

    preview_size = int(settings.get("preview_size", 256))
    sky_percent = settings.get("sky_percentile", (25.0, 60.0))
    if not (isinstance(sky_percent, (tuple, list)) and len(sky_percent) >= 2):
        sky_percent = (25.0, 60.0)
    sky_low, sky_high = float(sky_percent[0]), float(sky_percent[1])
    clip_sigma = float(settings.get("clip_sigma", 2.5))
    min_overlap = float(settings.get("min_overlap_fraction", 0.03))

    preview_raw, preview_wcs = zemosaic_utils.create_downscaled_luminance_preview(
        tile_array,
        tile_wcs,
        preview_size,
    )
    tile_stats_raw = zemosaic_utils.compute_sky_statistics(preview_raw, sky_low, sky_high)

    if int(tile_id) == context.anchor_original_id:
        context.register_tile(tile_id, preview_raw, preview_wcs, tile_stats_raw, 1.0, 0.0, "anchor")
        details = {
            "rank": context.get_rank(tile_id),
            "distance": context.get_distance(tile_id),
            "mode": "anchor",
            "samples": int(preview_raw.size if preview_raw is not None else 0),
        }
        return tile_array, (1.0, 0.0), "anchor", details

    context.wait_for_anchor()
    best_gain_offset: tuple[float, float] | None = None
    best_samples = 0
    best_reference = None

    if preview_raw is not None and preview_wcs is not None and reproject_interp:
        for entry in context.get_processed_tiles(exclude_tile_id=tile_id):
            if entry.preview is None or entry.wcs is None:
                continue
            try:
                reproj_src, footprint = reproject_interp(
                    (preview_raw, preview_wcs),
                    entry.wcs,
                    shape_out=entry.preview.shape,
                )
            except Exception:
                continue
            if reproj_src is None or footprint is None:
                continue
            valid = np.isfinite(reproj_src) & np.isfinite(entry.preview) & (footprint > 0.1)
            if not np.any(valid):
                continue
            overlap_fraction = valid.sum() / max(1, entry.preview.size)
            if overlap_fraction < min_overlap:
                continue
            fit = zemosaic_utils.estimate_sky_affine_to_ref(
                reproj_src[valid],
                entry.preview[valid],
                sky_low,
                sky_high,
                clip_sigma,
            )
            if not fit:
                continue
            gain, offset, samples = fit
            if not np.isfinite(gain) or not np.isfinite(offset):
                continue
            if samples > best_samples:
                best_samples = samples
                best_gain_offset = (gain, offset)
                best_reference = entry.tile_id

    mode = "anchor_fallback"
    if best_gain_offset is None:
        anchor_stats = context.get_anchor_stats()
        gain = 1.0
        offset = 0.0
        if anchor_stats and tile_stats_raw:
            anchor_span = float(anchor_stats.get("high", 0.0)) - float(anchor_stats.get("low", 0.0))
            tile_span = float(tile_stats_raw.get("high", 0.0)) - float(tile_stats_raw.get("low", 0.0))
            if np.isfinite(anchor_span) and np.isfinite(tile_span) and tile_span > 1e-6:
                gain = anchor_span / tile_span
            anchor_med = float(anchor_stats.get("median", 0.0))
            tile_med = float(tile_stats_raw.get("median", 0.0))
            offset = anchor_med - gain * tile_med
        best_gain_offset = (gain, offset)
        best_samples = int(tile_stats_raw.get("median", 0) if tile_stats_raw else 0)
    else:
        mode = "overlap"

    gain, offset = best_gain_offset
    if not np.isfinite(gain) or not np.isfinite(offset):
        return tile_array, None, "invalid", {}

    try:
        np.multiply(tile_array, gain, out=tile_array, casting="unsafe")
        np.add(tile_array, offset, out=tile_array, casting="unsafe")
    except Exception:
        tile_array = tile_array * gain + offset

    preview_corrected = None
    if preview_raw is not None:
        preview_corrected = preview_raw * gain + offset
    corrected_stats = zemosaic_utils.compute_sky_statistics(preview_corrected, sky_low, sky_high)
    context.register_tile(tile_id, preview_corrected, preview_wcs, corrected_stats, gain, offset, mode)

    details = {
        "rank": context.get_rank(tile_id),
        "distance": context.get_distance(tile_id),
        "mode": mode if best_reference is None else f"{mode}:{best_reference}",
        "samples": int(best_samples),
        "reference": best_reference,
        "gain": float(gain),
        "offset": float(offset),
    }
    if log_func:
        try:
            log_func(
                "center_out_debug",
                prog=None,
                lvl="DEBUG_DETAIL",
                tile=int(tile_id),
                rank=details.get("rank"),
                distance=f"{details.get('distance'):.4f}" if isinstance(details.get("distance"), float) else None,
                mode=details.get("mode"),
                gain=f"{gain:.6f}",
                offset=f"{offset:.6f}",
                samples=int(best_samples),
            )
        except Exception:
            pass
    return tile_array, (gain, offset), mode, details



# --- Helpers for RAM budget enforcement during stacking ---
def _extract_hw_from_info(raw_info: dict) -> tuple[int, int]:
    """Return (H, W) dimensions inferred from cached metadata."""

    if not isinstance(raw_info, dict):
        return 0, 0

    shape = raw_info.get("preprocessed_shape")
    if shape:
        try:
            # Accept either (H, W) or (H, W, C)
            h = int(shape[0])
            w = int(shape[1]) if len(shape) >= 2 else 0
            if h > 0 and w > 0:
                return h, w
        except Exception:
            pass

    header_obj = raw_info.get("header")
    if header_obj is not None:
        try:
            # fits.Header exposes .get, dict fallback to __getitem__
            get = header_obj.get if hasattr(header_obj, "get") else header_obj.__getitem__
            w = int(get("NAXIS1", 0)) if hasattr(header_obj, "get") else int(get("NAXIS1"))
            h = int(get("NAXIS2", 0)) if hasattr(header_obj, "get") else int(get("NAXIS2"))
            if h > 0 and w > 0:
                return h, w
        except Exception:
            pass

    wcs_obj = raw_info.get("wcs")
    if wcs_obj is not None and getattr(wcs_obj, "pixel_shape", None):
        try:
            w = int(wcs_obj.pixel_shape[0])
            h = int(wcs_obj.pixel_shape[1]) if len(wcs_obj.pixel_shape) > 1 else 0
            if h > 0 and w > 0:
                return h, w
        except Exception:
            pass

    return 0, 0


def _estimate_group_memory_bytes(group: list[dict]) -> tuple[int, int, int, int]:
    """Estimate total memory footprint (bytes) for a stack group.

    Returns ``(total_bytes, per_frame_bytes, max_h, max_w)``.
    ``per_frame_bytes`` follows the simplified model ``H * W * 4``.
    """

    if not group:
        return 0, 0, 0, 0

    max_h = 0
    max_w = 0
    for info in group:
        h, w = _extract_hw_from_info(info)
        max_h = max(max_h, int(h))
        max_w = max(max_w, int(w))

    if max_h <= 0 or max_w <= 0:
        return 0, 0, max_h, max_w

    per_frame_bytes = int(max_h) * int(max_w) * 4
    total_bytes = per_frame_bytes * len(group)
    return total_bytes, per_frame_bytes, max_h, max_w


def _split_group_temporally(group: list[dict], segment_size: int) -> list[list[dict]]:
    """Split ``group`` into contiguous segments of ``segment_size`` (>=1)."""

    if segment_size <= 0:
        return [group]
    return [group[i:i + segment_size] for i in range(0, len(group), segment_size)]


def _estimate_per_frame_cost_mb(
    header_items: list[dict] | None,
    bytes_per_pixel: int = 4,
    overhead_factor: float = 2.0,
    sample_size: int = 32,
) -> dict:
    """Estimate per-frame memory usage from Phase 0 metadata.

    Returns a dictionary containing ``per_frame_mb``, ``max_height`` and
    ``max_width`` along with the inferred ``channels``.
    """

    if not header_items:
        header_items = []

    try:
        overhead_factor = max(1.0, float(overhead_factor))
    except Exception:
        overhead_factor = 2.0

    max_h = 0
    max_w = 0
    max_channels = 0

    if header_items:
        if sample_size > 0 and len(header_items) > sample_size:
            step = max(1, len(header_items) // sample_size)
            sampled_items = [header_items[i] for i in range(0, len(header_items), step)][:sample_size]
        else:
            sampled_items = list(header_items)
    else:
        sampled_items = []

    for item in sampled_items:
        try:
            shape = item.get("shape") if isinstance(item, dict) else None
            if shape:
                h = int(shape[0]) if len(shape) >= 1 else 0
                w = int(shape[1]) if len(shape) >= 2 else 0
                c = int(shape[2]) if len(shape) >= 3 else 1
            else:
                header = item.get("header") if isinstance(item, dict) else None
                h, w = 0, 0
                c = 1
                if header is not None:
                    getter = header.get if hasattr(header, "get") else header.__getitem__
                    try:
                        w = int(getter("NAXIS1", 0)) if hasattr(header, "get") else int(getter("NAXIS1"))
                        h = int(getter("NAXIS2", 0)) if hasattr(header, "get") else int(getter("NAXIS2"))
                    except Exception:
                        h, w = 0, 0
                    try:
                        if hasattr(header, "get"):
                            naxis = int(header.get("NAXIS", 2))
                        else:
                            naxis = int(header["NAXIS"]) if "NAXIS" in header else 2
                    except Exception:
                        naxis = 2
                    if naxis >= 3:
                        try:
                            if hasattr(header, "get"):
                                c = int(header.get("NAXIS3", 1))
                            else:
                                c = int(header.get("NAXIS3", 1)) if hasattr(header, "get") else int(header["NAXIS3"])
                        except Exception:
                            c = 1
                else:
                    h, w, c = 0, 0, 1
            if isinstance(item, dict):
                if "BAYERPAT" in item.get("header", {}):
                    c = max(1, c)
            max_h = max(max_h, int(h))
            max_w = max(max_w, int(w))
            max_channels = max(max_channels, max(1, int(c)))
        except Exception:
            continue

    if max_h <= 0 or max_w <= 0:
        # Conservative fallback for unknown dimensions (~9MP mono sensor)
        max_h = 3000
        max_w = 3000
    if max_channels <= 0:
        max_channels = 1

    per_frame_bytes = max_h * max_w * max_channels * max(1, int(bytes_per_pixel))
    per_frame_mb = (per_frame_bytes / (1024 * 1024)) * overhead_factor

    return {
        "per_frame_mb": float(per_frame_mb),
        "bytes_per_pixel": int(bytes_per_pixel),
        "overhead_factor": float(overhead_factor),
        "max_height": int(max_h),
        "max_width": int(max_w),
        "channels": int(max_channels),
    }


def _probe_system_resources(
    cache_dir: str | None = None,
    *,
    two_pass_enabled: bool | None = None,
    two_pass_sigma_px: int | None = None,
    two_pass_gain_clip: tuple[float, float] | list[float] | None = None,
) -> dict:
    """Collect RAM, disk and GPU availability information."""

    info: dict = {
        "ram_total_mb": None,
        "ram_available_mb": None,
        "usable_ram_mb": None,
        "disk_total_mb": None,
        "disk_free_mb": None,
        "usable_disk_mb": None,
        "gpu_total_mb": None,
        "gpu_free_mb": None,
        "usable_vram_mb": None,
    }

    try:
        if psutil is not None:
            vm = psutil.virtual_memory()
            info["ram_total_mb"] = vm.total / (1024 * 1024)
            info["ram_available_mb"] = vm.available / (1024 * 1024)
            info["usable_ram_mb"] = min(info["ram_total_mb"], info["ram_available_mb"] * 0.6) if info["ram_available_mb"] else None
    except Exception:
        pass

    tp_enabled = bool(two_pass_enabled) if two_pass_enabled is not None else False
    tp_sigma_px = 50
    if two_pass_sigma_px is not None:
        try:
            tp_sigma_px = int(two_pass_sigma_px)
        except (TypeError, ValueError):
            tp_sigma_px = 50
    gain_clip_tuple: tuple[float, float] = (0.85, 1.18)
    if isinstance(two_pass_gain_clip, (list, tuple)) and len(two_pass_gain_clip) >= 2:
        try:
            low = float(two_pass_gain_clip[0])
            high = float(two_pass_gain_clip[1])
            if low > high:
                low, high = high, low
            gain_clip_tuple = (low, high)
        except (TypeError, ValueError):
            gain_clip_tuple = (0.85, 1.18)
    info["two_pass_enabled"] = tp_enabled
    info["two_pass_sigma_px"] = tp_sigma_px
    info["two_pass_gain_clip"] = gain_clip_tuple

    try:
        target_dir = cache_dir if cache_dir and os.path.isdir(cache_dir) else os.getcwd()
        du = shutil.disk_usage(target_dir)
        disk_total_mb = du.total / (1024 * 1024)
        disk_free_mb = du.free / (1024 * 1024)
        info["disk_total_mb"] = disk_total_mb
        info["disk_free_mb"] = disk_free_mb
        info["usable_disk_mb"] = disk_free_mb * 0.7
    except Exception:
        pass

    # GPU detection via CuPy first, then torch
    try:
        import importlib

        if importlib.util.find_spec("cupy") is not None:
            import cupy  # type: ignore

            try:
                cupy.cuda.Device().use()
                free_bytes, total_bytes = cupy.cuda.runtime.memGetInfo()
                free_mb = free_bytes / (1024 * 1024)
                total_mb = total_bytes / (1024 * 1024)
                info["gpu_total_mb"] = total_mb
                info["gpu_free_mb"] = free_mb
                info["usable_vram_mb"] = free_mb * 0.7
            except Exception:
                pass
        elif importlib.util.find_spec("torch") is not None:
            import torch  # type: ignore

            if torch.cuda.is_available():
                device = torch.cuda.current_device()
                total_mb = torch.cuda.get_device_properties(device).total_memory / (1024 * 1024)
                free_mb = torch.cuda.mem_get_info(device)[0] / (1024 * 1024)
                info["gpu_total_mb"] = total_mb
                info["gpu_free_mb"] = free_mb
                info["usable_vram_mb"] = free_mb * 0.7
    except Exception:
        pass

    return info


def _compute_auto_tile_caps(
    resource_info: dict,
    per_frame_info: dict,
    policy_max: int = 50,
    policy_min: int = 8,
    disk_threshold_mb: float = 8192.0,
    user_max_override: int | None = None,
) -> dict:
    """Combine resource probes and per-frame costs into adaptive caps."""

    per_frame_mb = float(per_frame_info.get("per_frame_mb", 0.0) or 0.0)
    usable_ram_mb = float(resource_info.get("usable_ram_mb") or 0.0)
    ram_available_mb = float(resource_info.get("ram_available_mb") or 0.0)

    if user_max_override and user_max_override > 0:
        policy_max = min(policy_max, int(user_max_override))

    frames_by_ram = 0
    if per_frame_mb > 0 and usable_ram_mb > 0:
        frames_by_ram = max(0, int(math.floor(usable_ram_mb / per_frame_mb)))

    cap_candidate = policy_max if policy_max > 0 else frames_by_ram or policy_min
    if frames_by_ram > 0:
        cap_candidate = min(cap_candidate, frames_by_ram)
    cap_candidate = max(policy_min, cap_candidate)

    disk_free_mb = float(resource_info.get("disk_free_mb") or 0.0)
    usable_disk_mb = float(resource_info.get("usable_disk_mb") or 0.0)

    memmap_enabled = False
    memmap_budget_mb = None
    if frames_by_ram < policy_min and disk_free_mb > disk_threshold_mb:
        memmap_enabled = True
        memmap_budget_mb = max(policy_min * per_frame_mb, usable_disk_mb * 0.2 if usable_disk_mb else disk_free_mb * 0.2)

    gpu_hint = None
    usable_vram_mb = float(resource_info.get("usable_vram_mb") or 0.0)
    if per_frame_mb > 0 and usable_vram_mb > 0:
        gpu_hint = max(1, min(cap_candidate, int(math.floor(usable_vram_mb / per_frame_mb))))

    parallel_cap = 1
    if frames_by_ram and cap_candidate > 0:
        parallel_cap = max(1, frames_by_ram // max(1, cap_candidate))
    if memmap_enabled:
        parallel_cap = 1

    return {
        "per_frame_mb": per_frame_mb,
        "frames_by_ram": frames_by_ram,
        "cap": int(cap_candidate),
        "min_cap": int(policy_min),
        "memmap": bool(memmap_enabled),
        "memmap_budget_mb": memmap_budget_mb,
        "gpu_batch_hint": gpu_hint,
        "ram_available_mb": ram_available_mb,
        "parallel_groups": int(parallel_cap),
    }


def _extract_timestamp(info: dict, fallback: float) -> float:
    header = info.get("header") if isinstance(info, dict) else None
    if header is not None:
        for key in ("DATE-OBS", "DATE-AVG", "DATE", "TIME-OBS"):
            try:
                if hasattr(header, "get"):
                    value = header.get(key)
                else:
                    value = header[key] if key in header else None
            except Exception:
                value = None
            if not value:
                continue
            try:
                from astropy.time import Time  # type: ignore

                return float(Time(value, format="isot", scale="utc").unix)
            except Exception:
                try:
                    dt = datetime.fromisoformat(str(value).replace("Z", "+00:00"))
                    return dt.timestamp()
                except Exception:
                    continue
    try:
        idx = info.get("phase0_index")
        if idx is not None:
            return float(idx)
    except Exception:
        pass
    return float(fallback)


def _extract_ra_dec_deg(info: dict) -> tuple[float, float] | None:
    wcs_obj = info.get("wcs") if isinstance(info, dict) else None
    if wcs_obj and getattr(wcs_obj, "is_celestial", False):
        try:
            if getattr(wcs_obj, "pixel_shape", None):
                cx = wcs_obj.pixel_shape[0] / 2.0
                cy = wcs_obj.pixel_shape[1] / 2.0
            else:
                cx = cy = 0.0
            center = wcs_obj.pixel_to_world(cx, cy)
            if hasattr(center, "ra") and hasattr(center.ra, "deg"):
                return float(center.ra.deg), float(center.dec.deg)
        except Exception:
            pass

    if isinstance(info, dict):
        phase0_center = info.get("phase0_center")
        if phase0_center is not None:
            try:
                if hasattr(phase0_center, "ra") and hasattr(phase0_center.ra, "deg"):
                    return float(phase0_center.ra.deg), float(phase0_center.dec.deg)
                if isinstance(phase0_center, (list, tuple)) and len(phase0_center) >= 2:
                    return float(phase0_center[0]), float(phase0_center[1])
            except Exception:
                pass

        header = info.get("header")
        if header is not None:
            try:
                getter = header.get if hasattr(header, "get") else header.__getitem__
                ra = getter("CRVAL1", None)
                dec = getter("CRVAL2", None)
                if ra is not None and dec is not None:
                    return float(ra), float(dec)
            except Exception:
                pass
    return None


def _estimate_frame_fov_deg(info: dict) -> float | None:
    if isinstance(info, dict):
        direct = info.get("phase0_fov_deg") or info.get("estimated_fov_deg")
        if direct:
            try:
                return float(direct)
            except Exception:
                pass
    wcs_obj = info.get("wcs") if isinstance(info, dict) else None
    if wcs_obj and getattr(wcs_obj, "is_celestial", False):
        try:
            if getattr(wcs_obj, "pixel_shape", None):
                width = float(wcs_obj.pixel_shape[0])
                height = float(wcs_obj.pixel_shape[1]) if len(wcs_obj.pixel_shape) > 1 else width
            else:
                height, width = _extract_hw_from_info(info)
            if width and height:
                xs = [0.0, width, 0.0, width]
                ys = [0.0, 0.0, height, height]
                corners = wcs_obj.pixel_to_world(xs, ys)
                if SkyCoord is not None and u is not None:
                    sc = SkyCoord(ra=corners.ra, dec=corners.dec)
                    seps = sc[:, None].separation(sc[None, :]).deg
                    return float(np.nanmax(seps)) if np.size(seps) else None
        except Exception:
            pass

    header = info.get("header") if isinstance(info, dict) else None
    if header is not None:
        try:
            getter = header.get if hasattr(header, "get") else header.__getitem__
            cd1 = abs(float(getter("CDELT1", 0)))
            cd2 = abs(float(getter("CDELT2", 0)))
            h, w = _extract_hw_from_info(info)
            if cd1 and cd2 and h and w:
                return math.hypot(cd1 * w, cd2 * h)
        except Exception:
            pass
    return None


def _unit_vector_from_ra_dec(ra_deg: float, dec_deg: float) -> tuple[float, float, float]:
    ra_rad = math.radians(float(ra_deg))
    dec_rad = math.radians(float(dec_deg))
    x = math.cos(dec_rad) * math.cos(ra_rad)
    y = math.cos(dec_rad) * math.sin(ra_rad)
    z = math.sin(dec_rad)
    return x, y, z


def _compute_max_angular_separation_deg(coords: list[tuple[float, float]]) -> float:
    if not coords or len(coords) < 2:
        return 0.0
    if SkyCoord is not None and u is not None:
        try:
            sc = SkyCoord(ra=[c[0] for c in coords] * u.deg, dec=[c[1] for c in coords] * u.deg)
            seps = sc[:, None].separation(sc[None, :]).deg
            return float(np.nanmax(seps)) if np.size(seps) else 0.0
        except Exception:
            pass
    vectors = np.array([_unit_vector_from_ra_dec(*c) for c in coords], dtype=float)
    max_sep = 0.0
    for i in range(len(vectors)):
        for j in range(i + 1, len(vectors)):
            dot = float(np.dot(vectors[i], vectors[j]))
            dot = min(1.0, max(-1.0, dot))
            sep = math.degrees(math.acos(dot))
            if sep > max_sep:
                max_sep = sep
    return max_sep


def _cluster_unit_vectors(vectors: 'np.ndarray', k: int, max_iter: int = 25) -> list[int]:
    if k <= 1 or vectors.shape[0] <= 1:
        return [0] * vectors.shape[0]
    k = min(k, vectors.shape[0])
    centers = [vectors[0]]
    for _ in range(1, k):
        distances = 1 - np.dot(vectors, np.stack(centers, axis=0).T)
        min_dist = np.min(distances, axis=1)
        idx = int(np.argmax(min_dist))
        centers.append(vectors[idx])
    centers = np.array(centers, dtype=float)

    assignments = np.zeros(vectors.shape[0], dtype=int)
    for _ in range(max_iter):
        distances = 1 - np.dot(vectors, centers.T)
        new_assignments = np.argmin(distances, axis=1)
        if np.array_equal(assignments, new_assignments):
            break
        assignments = new_assignments
        for ci in range(k):
            members = vectors[assignments == ci]
            if members.size == 0:
                # Reinitialize empty cluster to farthest point
                idx = int(np.argmax(np.min(distances, axis=1)))
                centers[ci] = vectors[idx]
            else:
                center = members.mean(axis=0)
                norm = np.linalg.norm(center)
                if norm > 0:
                    centers[ci] = center / norm
    return assignments.tolist()


def _sort_group_chronologically(group: list[dict]) -> list[dict]:
    ordered = []
    for idx, info in enumerate(group):
        ts = _extract_timestamp(info, idx)
        ordered.append((ts, idx, info))
    ordered.sort(key=lambda x: (x[0], x[1]))
    return [item[2] for item in ordered]


def _chunk_sequence(seq: list[dict], size: int) -> list[list[dict]]:
    if size <= 0:
        return [seq]
    return [seq[i:i + size] for i in range(0, len(seq), size)]


def _auto_split_single_group(
    group: list[dict],
    cap: int,
    min_cap: int,
    spatial_fraction: float = 0.25,
) -> tuple[list[list[dict]], dict]:
    n = len(group)
    detail = {
        "original_size": n,
        "segment_sizes": [n],
        "spatial_split": False,
        "reason": "within_cap" if n <= cap else "ram_cap",
        "dispersion_deg": None,
        "fov_deg": None,
    }

    if n <= max(cap, min_cap):
        return [group], detail

    centers = []
    indices = []
    for idx, info in enumerate(group):
        coord = _extract_ra_dec_deg(info)
        if coord:
            centers.append(coord)
            indices.append(idx)

    fov_deg = _estimate_frame_fov_deg(group[0]) if group else None
    dispersion_deg = _compute_max_angular_separation_deg(centers) if centers else 0.0
    detail["dispersion_deg"] = dispersion_deg
    detail["fov_deg"] = fov_deg

    base_clusters: list[list[tuple[int, dict]]] = []
    if (
        centers
        and fov_deg
        and dispersion_deg > float(fov_deg) * float(max(0.0, spatial_fraction))
    ):
        k = max(1, math.ceil(n / max(1, cap)))
        vectors = np.array([_unit_vector_from_ra_dec(*c) for c in centers], dtype=float)
        assignments = _cluster_unit_vectors(vectors, k)
        cluster_map: dict[int, list[tuple[int, dict]]] = {i: [] for i in range(k)}
        for pos, assignment in zip(indices, assignments):
            cluster_map.setdefault(int(assignment), []).append((pos, group[pos]))
        remaining_indices = [i for i in range(n) if i not in indices]
        for idx in remaining_indices:
            target = min(cluster_map.keys(), key=lambda key: (len(cluster_map[key]), key))
            cluster_map[target].append((idx, group[idx]))
        base_clusters = [sorted(items, key=lambda x: x[0]) for items in cluster_map.values() if items]
        if len(base_clusters) > 1:
            detail["spatial_split"] = True
            detail["reason"] = "dispersion"
    if not base_clusters:
        base_clusters = [list(enumerate(group))]

    output_groups: list[list[dict]] = []
    for cluster in base_clusters:
        ordered = _sort_group_chronologically([info for _idx, info in cluster])
        output_groups.extend(_chunk_sequence(ordered, max(min_cap, cap)))

    detail["segment_sizes"] = [len(sub) for sub in output_groups]
    return output_groups, detail


def _auto_split_groups(
    groups: list[list[dict]],
    cap: int,
    min_cap: int,
    progress_callback: Callable | None = None,
    spatial_fraction: float = 0.25,
) -> list[list[dict]]:
    if cap <= 0 or not groups:
        return groups
    new_groups: list[list[dict]] = []
    for idx, group in enumerate(groups, start=1):
        subgroups, detail = _auto_split_single_group(group, cap, min_cap, spatial_fraction)
        new_groups.extend(subgroups)
        if progress_callback:
            try:
                sizes_str = ",".join(str(len(sg)) for sg in subgroups)
                msg = (
                    f"AutoSplit: group #{idx} N={len(group)} -> {len(subgroups)} subgroups "
                    f"[{sizes_str}] (chrono; spatial split={'yes' if detail['spatial_split'] else 'no'}; "
                    f"reason={detail['reason']})"
                )
                _log_and_callback(msg, prog=None, lvl="INFO_DETAIL", callback=progress_callback)
            except Exception:
                pass
    return new_groups


def _group_center_deg(group):
    """Renvoie le centre RA/DEC moyen d'un groupe."""

    ras, decs = [], []
    for info in group:
        ra, dec = info.get("RA"), info.get("DEC")
        if ra is not None and dec is not None:
            ras.append(float(ra))
            decs.append(float(dec))
    if not ras:
        return None
    return (sum(ras) / len(ras), sum(decs) / len(decs))


def _angular_sep_deg(a, b):
    """Distance angulaire simple en degrés (approximation suffisante)."""

    if not a or not b:
        return 9999
    dra = abs(a[0] - b[0])
    ddec = abs(a[1] - b[1])
    return (dra**2 + ddec**2) ** 0.5


def _merge_small_groups(groups, min_size, cap):
    """
    Fusionne les petits groupes (<min_size) avec le plus proche voisin
    si le total reste <= cap (avec marge 10%).
    """

    merged_flags = [False] * len(groups)
    centers = [_group_center_deg(g) for g in groups]

    for i, gi in enumerate(groups):
        if merged_flags[i] or len(gi) >= min_size:
            continue

        best_j, best_d = None, 1e9
        for j, gj in enumerate(groups):
            if i == j or merged_flags[j]:
                continue
            d = _angular_sep_deg(centers[i], centers[j])
            if d < best_d:
                best_d, best_j = d, j

        if best_j is not None and len(groups[best_j]) + len(gi) <= int(cap * 1.1):
            groups[best_j].extend(gi)
            merged_flags[i] = True
            print(
                f"[AutoMerge] Group {i} ({len(gi)} imgs) merged into {best_j} (now {len(groups[best_j])})"
            )

    return [g for k, g in enumerate(groups) if not merged_flags[k]]


def _attempt_recluster_for_budget(
    group: list[dict],
    budget_bytes: int,
    base_threshold_deg: float,
    orientation_split_threshold_deg: float,
    cluster_func: Callable[..., list] = cluster_seestar_stacks_connected,
    max_attempts: int = 6,
) -> tuple[list[list[dict]], float, int] | None:
    """Try to relax clustering threshold until all subgroups fit the RAM budget."""

    if not group or len(group) <= 1:
        return None
    try:
        current_thr = float(base_threshold_deg)
    except Exception:
        return None
    if current_thr <= 0:
        return None

    for attempt in range(1, max_attempts + 1):
        current_thr = max(current_thr * 0.7, 1e-5)
        try:
            reclustered = cluster_func(
                group,
                float(current_thr),
                None,
                orientation_split_threshold_deg=orientation_split_threshold_deg,
            )
        except Exception:
            return None

        if not reclustered or len(reclustered) <= 1:
            continue

        fits_budget = True
        for sub in reclustered:
            total_bytes, _, _, _ = _estimate_group_memory_bytes(sub)
            if budget_bytes > 0 and total_bytes > budget_bytes:
                fits_budget = False
                break
        if fits_budget:
            return reclustered, float(current_thr), attempt

    return None


def _apply_ram_budget_to_groups(
    groups: list[list[dict]],
    budget_bytes: int,
    base_threshold_deg: float,
    orientation_split_threshold_deg: float,
    cluster_func: Callable[..., list] = cluster_seestar_stacks_connected,
) -> tuple[list[list[dict]], list[dict]]:
    """Ensure each stack group fits in the RAM budget by splitting or re-clustering."""

    if budget_bytes is None or budget_bytes <= 0:
        return groups, []

    final_groups: list[list[dict]] = []
    adjustments: list[dict] = []
    queue: list[tuple[int, list[dict]]] = [(idx + 1, grp) for idx, grp in enumerate(groups)]

    while queue:
        group_index, group = queue.pop(0)
        total_bytes, per_frame_bytes, _, _ = _estimate_group_memory_bytes(group)

        if total_bytes <= 0 or total_bytes <= budget_bytes:
            final_groups.append(group)
            continue

        if len(group) == 1:
            # Nothing else can be done; log and proceed.
            adjustments.append(
                {
                    "method": "single_over_budget",
                    "group_index": group_index,
                    "original_frames": len(group),
                    "estimated_mb": total_bytes / (1024 ** 2),
                    "budget_mb": budget_bytes / (1024 ** 2),
                }
            )
            final_groups.append(group)
            continue

        recluster_result = _attempt_recluster_for_budget(
            group,
            budget_bytes,
            base_threshold_deg,
            orientation_split_threshold_deg,
            cluster_func=cluster_func,
        )
        if recluster_result:
            reclustered_groups, new_threshold, attempts = recluster_result
            adjustments.append(
                {
                    "method": "recluster",
                    "group_index": group_index,
                    "original_frames": len(group),
                    "num_subgroups": len(reclustered_groups),
                    "new_threshold_deg": new_threshold,
                    "attempts": attempts,
                    "estimated_mb": total_bytes / (1024 ** 2),
                    "budget_mb": budget_bytes / (1024 ** 2),
                }
            )
            queue = [(group_index, sub) for sub in reclustered_groups] + queue
            continue

        if per_frame_bytes <= 0:
            # Unable to infer size; keep original group.
            final_groups.append(group)
            continue

        max_frames = max(1, int(budget_bytes // per_frame_bytes))
        if max_frames >= len(group):
            final_groups.append(group)
            continue

        segmented = _split_group_temporally(group, max_frames)
        still_over = any(_estimate_group_memory_bytes(seg)[0] > budget_bytes for seg in segmented)
        adjustments.append(
            {
                "method": "split",
                "group_index": group_index,
                "original_frames": len(group),
                "num_subgroups": len(segmented),
                "segment_size": max_frames,
                "estimated_mb": total_bytes / (1024 ** 2),
                "budget_mb": budget_bytes / (1024 ** 2),
                "still_over_budget": still_over,
            }
        )
        queue = [(group_index, seg) for seg in segmented] + queue

    return final_groups, adjustments


# --- Configuration du Logging ---
try:
    log_file_path = os.path.join(os.path.dirname(os.path.abspath(__file__)), "zemosaic_worker.log")
except NameError:
    log_file_path = "zemosaic_worker.log"

logger = logging.getLogger("ZeMosaicWorker")
if not logger.handlers:
    logger.setLevel(logging.DEBUG)
    fh = logging.FileHandler(log_file_path, mode='w', encoding='utf-8')
    fh.setLevel(logging.DEBUG)
    formatter = logging.Formatter('%(asctime)s - %(name)s - %(levelname)s - %(module)s.%(funcName)s:%(lineno)d - %(message)s')
    fh.setFormatter(formatter)
    logger.addHandler(fh)
logger.info("Logging pour ZeMosaicWorker initialisé. Logs écrits dans: %s", log_file_path)

# --- Alignment Warning Tracking ---
# These warnings come from zemosaic_align_stack when an image fails to align.
# We count them here so a summary can be written at the end of a run.
ALIGN_WARNING_SUMMARY = {
    "aligngroup_warn_max_iter_error": "astroalign MaxIterError",
    "aligngroup_warn_shape_mismatch_after_align": "shape mismatch after align",
    "aligngroup_warn_register_returned_none": "astroalign returned None",
    "aligngroup_warn_value_error": "value error during align",
}
ALIGN_WARNING_COUNTS = {key: 0 for key in ALIGN_WARNING_SUMMARY}

# --- Third-Party Library Imports ---
import zarr
from packaging.version import Version

try:
    from zarr.storage import LRUStoreCache
    if Version(zarr.__version__).major >= 3:
        # In zarr>=3 LRUStoreCache was removed. Use a no-op wrapper
        raise ImportError
except Exception:  # pragma: no cover - fallback for zarr>=3 or missing cache
    class LRUStoreCache:
        """Simple pass-through wrapper used when LRUStoreCache is unavailable."""

        def __init__(self, store, max_size=None):
            self.store = store

        def __getattr__(self, name):
            return getattr(self.store, name)

try:
    # Prefer storage module first (zarr < 3)
    from zarr.storage import DirectoryStore
except Exception:
    try:  # pragma: no cover - zarr >= 3 uses LocalStore
        from zarr.storage import LocalStore as DirectoryStore
    except Exception:
        try:
            from zarr.storage import FsspecStore
            import fsspec

            def DirectoryStore(path):
                return FsspecStore(fsspec.filesystem("file").get_mapper(path))
        except Exception:  # pragma: no cover - ultimate fallback
            DirectoryStore = None

# now LRUStoreCache and DirectoryStore are defined


# --- Astropy (critique) ---
ASTROPY_AVAILABLE = False
WCS, SkyCoord, Angle, fits, u = None, None, None, None, None
try:
    from astropy.io import fits as actual_fits
    from astropy.wcs import WCS as actual_WCS
    from astropy.coordinates import SkyCoord as actual_SkyCoord, Angle as actual_Angle
    from astropy import units as actual_u
    fits, WCS, SkyCoord, Angle, u = actual_fits, actual_WCS, actual_SkyCoord, actual_Angle, actual_u
    ASTROPY_AVAILABLE = True
    logger.info("Bibliothèque Astropy importée.")
except ImportError as e_astro_imp: logger.critical(f"Astropy non trouvée: {e_astro_imp}.")
except Exception as e_astro_other_imp: logger.critical(f"Erreur import Astropy: {e_astro_other_imp}", exc_info=True)

# --- Reproject (critique pour la mosaïque) ---
REPROJECT_AVAILABLE = False
find_optimal_celestial_wcs, reproject_and_coadd, reproject_interp = None, None, None
try:
    from reproject.mosaicking import find_optimal_celestial_wcs as actual_find_optimal_wcs
    from reproject.mosaicking import reproject_and_coadd as actual_reproject_coadd
    from reproject import reproject_interp as actual_reproject_interp
    find_optimal_celestial_wcs, reproject_and_coadd, reproject_interp = actual_find_optimal_wcs, actual_reproject_coadd, actual_reproject_interp
    REPROJECT_AVAILABLE = True
    logger.info("Bibliothèque 'reproject' importée.")
except ImportError as e_reproject_final: logger.critical(f"Échec import reproject: {e_reproject_final}.")
except Exception as e_reproject_other_final: logger.critical(f"Erreur import 'reproject': {e_reproject_other_final}", exc_info=True)

# --- Local Project Module Imports ---
zemosaic_utils, ZEMOSAIC_UTILS_AVAILABLE = None, False
zemosaic_astrometry, ZEMOSAIC_ASTROMETRY_AVAILABLE = None, False
zemosaic_align_stack, ZEMOSAIC_ALIGN_STACK_AVAILABLE = None, False
CALC_GRID_OPTIMIZED_AVAILABLE = False
_calculate_final_mosaic_grid_optimized = None

try:
    import zemosaic_utils
    from zemosaic_utils import (
        gpu_assemble_final_mosaic_reproject_coadd,
        gpu_assemble_final_mosaic_incremental,
        reproject_and_coadd_wrapper,
    )
    ZEMOSAIC_UTILS_AVAILABLE = True
    logger.info("Module 'zemosaic_utils' importé.")
except ImportError as e: logger.error(f"Import 'zemosaic_utils.py' échoué: {e}.")
try: import zemosaic_astrometry; ZEMOSAIC_ASTROMETRY_AVAILABLE = True; logger.info("Module 'zemosaic_astrometry' importé.")
except ImportError as e: logger.error(f"Import 'zemosaic_astrometry.py' échoué: {e}.")
try: import zemosaic_align_stack; ZEMOSAIC_ALIGN_STACK_AVAILABLE = True; logger.info("Module 'zemosaic_align_stack' importé.")
except ImportError as e: logger.error(f"Import 'zemosaic_align_stack.py' échoué: {e}.")
try:
    from .solver_settings import SolverSettings  # type: ignore
except ImportError:
    from solver_settings import SolverSettings  # type: ignore

try:
    from .lecropper import detect_autocrop_rgb as _anchor_detect_autocrop
except ImportError:
    try:
        from lecropper import detect_autocrop_rgb as _anchor_detect_autocrop
    except Exception:
        _anchor_detect_autocrop = None

ANCHOR_AUTOCROP_AVAILABLE = callable(_anchor_detect_autocrop)

# Optional configuration import for GPU toggle
try:
    import zemosaic_config
    ZEMOSAIC_CONFIG_AVAILABLE = True
except Exception:
    zemosaic_config = None  # type: ignore
    ZEMOSAIC_CONFIG_AVAILABLE = False

import importlib.util

# Global semaphore to throttle concurrent *.npy cache reads in Phase 3
_CACHE_IO_SEMAPHORE = threading.Semaphore(2 if os.name == 'nt' else 4)

# Global semaphore to limit concurrent Phase 3 (master tile) tasks.
# This allows runtime adaptation when other apps (e.g. a video read) are active.
# It is initialized later inside run_hierarchical_mosaic and can be reassigned
# by the runtime monitor to change the concurrency cap without restarting pools.
_PH3_CONCURRENCY_SEMAPHORE = threading.Semaphore(2 if os.name == 'nt' else 4)

# --- Basic IO throughput probing helpers (Windows-friendly, OS-agnostic) ---
def _measure_sequential_read_mbps(file_path: str, bytes_to_read: int = 16 * 1024 * 1024, block_size: int = 1 * 1024 * 1024) -> float | None:
    """Measure approximate sequential read speed on a single file.

    Returns MB/s or None on failure. Uses small sizes to avoid long stalls.
    """
    try:
        if not (file_path and os.path.exists(file_path)):
            return None
        size_target = max(block_size, bytes_to_read)
        read_total = 0
        t0 = time.perf_counter()
        with open(file_path, 'rb', buffering=0) as f:
            while read_total < size_target:
                chunk = f.read(min(block_size, size_target - read_total))
                if not chunk:
                    break
                read_total += len(chunk)
        dt = max(1e-6, time.perf_counter() - t0)
        return (read_total / (1024 * 1024)) / dt
    except Exception:
        return None


def _measure_sequential_write_mbps(dir_path: str, bytes_to_write: int = 16 * 1024 * 1024, block_size: int = 1 * 1024 * 1024) -> float | None:
    """Measure approximate sequential write speed in a directory.

    Writes and deletes a small temporary file. Returns MB/s or None on failure.
    """
    try:
        if not (dir_path and os.path.isdir(dir_path)):
            return None
        import uuid as _uuid
        tmp_path = os.path.join(dir_path, f"_zemosaic_io_probe_{_uuid.uuid4().hex}.bin")
        size_target = max(block_size, bytes_to_write)
        data = os.urandom(block_size)
        written_total = 0
        t0 = time.perf_counter()
        with open(tmp_path, 'wb', buffering=0) as f:
            while written_total < size_target:
                to_write = min(block_size, size_target - written_total)
                f.write(data[:to_write])
                written_total += to_write
            try:
                f.flush(); os.fsync(f.fileno())
            except Exception:
                pass
        dt = max(1e-6, time.perf_counter() - t0)
        try:
            os.remove(tmp_path)
        except Exception:
            pass
        return (written_total / (1024 * 1024)) / dt
    except Exception:
        return None


def _categorize_io_speed(mbps: float | None) -> str:
    """Rough IO category string based on MB/s; conservative thresholds.

    very_slow: < 60 MB/s (typical USB HDD or spinning disk behind a hub)
    slow:      < 120 MB/s
    medium:    < 220 MB/s
    fast:      >= 220 MB/s
    """
    if mbps is None or mbps <= 0:
        return "unknown"
    if mbps < 60:
        return "very_slow"
    if mbps < 120:
        return "slow"
    if mbps < 220:
        return "medium"
    return "fast"

def gpu_is_available() -> bool:
    """Return True if CuPy and a CUDA device are available."""
    if importlib.util.find_spec("cupy") is None:
        return False
    try:
        import cupy
        return cupy.is_available()
    except Exception:
        return False

# Exposed compatibility flag expected by some tests
ASTROMETRY_SOLVER_AVAILABLE = ZEMOSAIC_ASTROMETRY_AVAILABLE

# progress_callback(stage: str, current: int, total: int)







# DANS zemosaic_worker.py

# ... (imports et logger configuré comme avant) ...

# --- Helper pour log et callback ---
def _log_and_callback(
    message_key_or_raw,
    progress_value=None,
    level="INFO",
    callback=None,
    **kwargs,
):
    """
    Helper pour loguer un message et appeler le callback GUI.
    - Si level est INFO, WARN, ERROR, SUCCESS, message_key_or_raw est traité comme une clé.
    - Sinon (DEBUG, ETA_LEVEL, etc.), message_key_or_raw est loggué tel quel.
    - Les **kwargs sont passés pour le formatage si message_key_or_raw est une clé.
    """
    # Support backwards compatibility for lvl/prog keyword aliases
    if "lvl" in kwargs and level == "INFO":
        level = kwargs.pop("lvl")
    elif "lvl" in kwargs:
        level = kwargs.pop("lvl")
    if "prog" in kwargs and progress_value is None:
        progress_value = kwargs.pop("prog")
    elif "prog" in kwargs:
        progress_value = kwargs.pop("prog")

    # Count alignment warnings for final summary
    if isinstance(message_key_or_raw, str) and message_key_or_raw in ALIGN_WARNING_COUNTS:
        ALIGN_WARNING_COUNTS[message_key_or_raw] += 1
    log_level_map = {
        "INFO": logging.INFO, "DEBUG": logging.DEBUG, "DEBUG_DETAIL": logging.DEBUG,
        "WARN": logging.WARNING, "ERROR": logging.ERROR, "SUCCESS": logging.INFO,
        "INFO_DETAIL": logging.DEBUG, 
        "ETA_LEVEL": logging.DEBUG, # Pour les messages ETA spécifiques
        "CHRONO_LEVEL": logging.DEBUG # Pour les commandes de chrono
    }
    
    level_str = "INFO" # Défaut
    if isinstance(level, str):
        level_str = level.upper()
    elif level is not None:
        logger.warning(f"_log_and_callback: Argument 'level' inattendu (type: {type(level)}, valeur: {level}). Utilisation de INFO par défaut.")

    # Préparer le message pour le logger Python interne
    final_message_for_py_logger = ""
    user_facing_log_levels = ["INFO", "WARN", "ERROR", "SUCCESS"]

    if level_str in user_facing_log_levels:
        # Pour ces niveaux, on s'attend à une clé. Logguer la clé et les args pour le debug interne.
        final_message_for_py_logger = f"[CLÉ_POUR_GUI: {message_key_or_raw}]"
        if kwargs:
            final_message_for_py_logger += f" (Args: {kwargs})"
    else: 
        # Pour les niveaux DEBUG, ETA, CHRONO, on loggue le message brut.
        # Si des kwargs sont passés avec un message brut (ex: debug), on peut essayer de le formater.
        final_message_for_py_logger = str(message_key_or_raw)
        if kwargs:
            try:
                final_message_for_py_logger = final_message_for_py_logger.format(**kwargs)
            except (KeyError, ValueError, IndexError) as fmt_err:
                logger.debug(f"Échec formatage message brut '{message_key_or_raw}' avec kwargs {kwargs} pour logger interne: {fmt_err}")
                # Garder le message brut si le formatage échoue

    logger.log(log_level_map.get(level_str, logging.INFO), final_message_for_py_logger)
    
    # Appel au callback GUI
    if callback and callable(callback):
        try:
            # On envoie la clé (ou le message brut) et les kwargs au callback GUI.
            # La GUI (sa méthode _log_message) sera responsable de faire la traduction
            # et le formatage final en utilisant ces kwargs si message_key_or_raw est une clé.
            #
            # La signature de _log_message dans la GUI doit être :
            # def _log_message(self, message_key_or_raw, progress_value=None, level="INFO", **kwargs):
            callback(message_key_or_raw, progress_value, level if isinstance(level, str) else "INFO", **kwargs)
        except Exception as e_cb:
            # Logguer l'erreur du callback, mais ne pas planter le worker pour ça
            logger.warning(f"Erreur dans progress_callback lors de l'appel depuis _log_and_callback: {e_cb}", exc_info=False)
            # Peut-être afficher la trace pour le debug du callback lui-même
            # logger.debug("Traceback de l'erreur du callback:", exc_info=True)




def _log_memory_usage(progress_callback: callable, context_message: str = ""): # Fonction helper définie ici ou globalement dans le module
    """Logue l'utilisation actuelle de la mémoire du processus et du système."""
    if not progress_callback or not callable(progress_callback):
        return
    try:
        process = psutil.Process(os.getpid())
        mem_info = process.memory_info()
        rss_mb = mem_info.rss / (1024 * 1024)
        vms_mb = mem_info.vms / (1024 * 1024)

        virtual_mem = psutil.virtual_memory()
        available_ram_mb = virtual_mem.available / (1024 * 1024)
        total_ram_mb = virtual_mem.total / (1024 * 1024)
        percent_ram_used = virtual_mem.percent

        swap_mem = psutil.swap_memory()
        used_swap_mb = swap_mem.used / (1024 * 1024)
        total_swap_mb = swap_mem.total / (1024 * 1024)
        percent_swap_used = swap_mem.percent
        
        log_msg = (
            f"Memory Usage ({context_message}): "
            f"Proc RSS: {rss_mb:.1f}MB, VMS: {vms_mb:.1f}MB. "
            f"Sys RAM: Avail {available_ram_mb:.0f}MB / Total {total_ram_mb:.0f}MB ({percent_ram_used}%% used). "
            f"Sys Swap: Used {used_swap_mb:.0f}MB / Total {total_swap_mb:.0f}MB ({percent_swap_used}%% used)."
        )
        _log_and_callback(log_msg, prog=None, lvl="DEBUG", callback=progress_callback)
        
    except Exception as e_mem_log:
        _log_and_callback(f"Erreur lors du logging mémoire ({context_message}): {e_mem_log}", prog=None, lvl="WARN", callback=progress_callback)


def _log_alignment_warning_summary():
    """Write a summary of alignment warnings to the worker log."""
    total = sum(ALIGN_WARNING_COUNTS.values())
    if total == 0:
        logger.info("Alignment summary: no frames ignored due to errors.")
        return

    logger.info("===== Alignment warning summary =====")
    logger.info("Total frames ignored: %d", total)
    for key, count in ALIGN_WARNING_COUNTS.items():
        if count:
            human = ALIGN_WARNING_SUMMARY.get(key, key)
            logger.info("%d frame(s) - %s", count, human)


def _crop_array_to_signal(
    img: np.ndarray,
    coverage: np.ndarray | None = None,
    margin_frac: float = 0.05,
) -> tuple[np.ndarray, tuple[int, int, int, int]]:
    """Crop ``img`` to the bounding box of useful signal.

    Parameters
    ----------
    img : np.ndarray
        2D/3D array containing image data.
    coverage : np.ndarray | None, optional
        Optional coverage map used as mask (>0 considered valid).
    margin_frac : float, optional
        Additional fractional margin added to each side of the bounding box.

    Returns
    -------
    tuple[np.ndarray, tuple[int, int, int, int]]
        Cropped image and bounding box ``(y0, y1, x0, x1)``.
    """

    if img is None:
        return img, (0, 0, 0, 0)

    arr = np.asarray(img)
    if arr.ndim < 2:
        height = int(arr.shape[0]) if arr.ndim >= 1 else 0
        width = int(arr.shape[1]) if arr.ndim > 1 else 0
        return img, (0, height, 0, width)

    height, width = int(arr.shape[0]), int(arr.shape[1])
    default_bbox = (0, height, 0, width)

    mask: np.ndarray | None = None
    if coverage is not None:
        try:
            cov_arr = np.asarray(coverage)
            if cov_arr.shape[0] == height and cov_arr.shape[1] == width:
                mask = cov_arr > 0
        except Exception:
            mask = None

    if mask is None:
        data_arr = np.asarray(img)
        if data_arr.ndim == 3:
            valid_pixels = np.any(np.isfinite(data_arr) & (data_arr != 0), axis=-1)
        else:
            valid_pixels = np.isfinite(data_arr) & (data_arr != 0)
        mask = valid_pixels

    if not np.any(mask):
        return img, default_bbox

    rows = np.where(np.any(mask, axis=1))[0]
    cols = np.where(np.any(mask, axis=0))[0]
    if rows.size == 0 or cols.size == 0:
        return img, default_bbox

    y_min, y_max = int(rows[0]), int(rows[-1]) + 1
    x_min, x_max = int(cols[0]), int(cols[-1]) + 1

    try:
        margin_frac = float(margin_frac)
    except (TypeError, ValueError):
        margin_frac = 0.0
    margin_frac = max(0.0, margin_frac)

    if margin_frac > 0.0:
        bbox_height = y_max - y_min
        bbox_width = x_max - x_min
        margin_y = int(math.ceil(bbox_height * margin_frac))
        margin_x = int(math.ceil(bbox_width * margin_frac))
        y_min = max(0, y_min - margin_y)
        y_max = min(height, y_max + margin_y)
        x_min = max(0, x_min - margin_x)
        x_max = min(width, x_max + margin_x)

    bbox = (y_min, y_max, x_min, x_max)
    cropped = img[y_min:y_max, x_min:x_max, ...]

    return cropped, bbox


def _auto_crop_mosaic_to_valid_region(
    mosaic: np.ndarray,
    coverage: np.ndarray | None,
    output_wcs,
    log_callback=None,
    threshold: float = 1e-6,
    *,
    follow_signal: bool | None = None,
    margin_frac: float | None = 0.05,
):
    """Crop blank borders from the mosaic using the coverage map.

    Parameters
    ----------
    mosaic : np.ndarray
        Final stacked mosaic with shape ``(H, W, C)``.
    coverage : np.ndarray | None
        Coverage/weight map returned by ``reproject_and_coadd``.
    output_wcs : astropy.wcs.WCS | Any
        WCS object describing the mosaic; will be updated in-place if cropping occurs.
    log_callback : callable | None
        Optional callback used to emit log messages (same signature as ``_pcb``).
    threshold : float
        Minimum coverage value considered as valid data when computing the crop bounds.

    Returns
    -------
    tuple[np.ndarray, np.ndarray | None]
        Cropped mosaic and coverage arrays. If no cropping is necessary the
        original inputs are returned unchanged.
    """

    if mosaic is None:
        return mosaic, coverage

    mosaic_arr = np.asarray(mosaic)
    if mosaic_arr.ndim < 2:
        return mosaic, coverage

    default_bbox = (0, int(mosaic_arr.shape[0]), 0, int(mosaic_arr.shape[1]))

    if follow_signal is None:
        try:
            import zemosaic_config

            cfg = zemosaic_config.load_config() or {}
            follow_signal = bool(cfg.get("crop_follow_signal", False))
        except Exception:
            follow_signal = False
    else:
        follow_signal = bool(follow_signal)

    try:
        margin_value = 0.05 if margin_frac is None else float(margin_frac)
    except (TypeError, ValueError):
        margin_value = 0.05
    margin_value = max(0.0, margin_value)

    bbox = default_bbox
    cropped_mosaic = mosaic
    cropped_coverage = coverage
    used_signal_crop = False

    if follow_signal:
        try:
            candidate_mosaic, candidate_bbox = _crop_array_to_signal(
                mosaic,
                coverage,
                margin_value,
            )
            if candidate_bbox:
                bbox = candidate_bbox
                used_signal_crop = True
                if bbox != default_bbox:
                    cropped_mosaic = candidate_mosaic
                    if coverage is not None:
                        y0, y1, x0, x1 = bbox
                        cropped_coverage = coverage[y0:y1, x0:x1]
                    if logger.isEnabledFor(logging.DEBUG):
                        logger.debug("follow_signal crop applied, bbox=%s", bbox)
        except Exception:
            bbox = default_bbox
            used_signal_crop = False

    if used_signal_crop and bbox == default_bbox:
        return mosaic, coverage

    if not used_signal_crop:
        if coverage is None:
            return mosaic, coverage

        try:
            cov_array = np.asarray(coverage)
        except Exception:
            cov_array = coverage

        if getattr(cov_array, "ndim", 0) != 2:
            return mosaic, coverage

        try:
            valid_mask = np.asarray(cov_array) > float(threshold)
        except Exception:
            return mosaic, coverage

        if not np.any(valid_mask):
            return mosaic, coverage

        rows = np.where(np.any(valid_mask, axis=1))[0]
        cols = np.where(np.any(valid_mask, axis=0))[0]
        if rows.size == 0 or cols.size == 0:
            return mosaic, coverage

        y_min, y_max = int(rows[0]), int(rows[-1]) + 1
        x_min, x_max = int(cols[0]), int(cols[-1]) + 1

        bbox = (y_min, y_max, x_min, x_max)

        if (
            y_min == 0
            and x_min == 0
            and y_max == mosaic.shape[0]
            and x_max == mosaic.shape[1]
        ):
            return mosaic, coverage

        cropped_mosaic = mosaic[y_min:y_max, x_min:x_max, ...]
        cropped_coverage = coverage[y_min:y_max, x_min:x_max]

    if used_signal_crop and bbox == default_bbox:
        # Signal crop requested but no bounding box reduction occurred.
        return mosaic, coverage

    new_shape = tuple(int(v) for v in np.shape(cropped_mosaic))

    y_min, y_max, x_min, x_max = bbox

    if callable(log_callback):
        try:
            log_callback(
                "ASM_REPROJ_COADD: Auto-cropped output to coverage bounds",
                prog=None,
                lvl="INFO_DETAIL",
                y_bounds=f"{y_min}:{y_max}",
                x_bounds=f"{x_min}:{x_max}",
                new_shape=str(new_shape),
            )
        except Exception:
            pass

    try:
        if hasattr(output_wcs, "wcs") and getattr(output_wcs, "wcs") is not None:
            if hasattr(output_wcs.wcs, "crpix") and output_wcs.wcs.crpix is not None:
                output_wcs.wcs.crpix[0] -= float(x_min)
                output_wcs.wcs.crpix[1] -= float(y_min)
            if hasattr(output_wcs.wcs, "naxis1"):
                output_wcs.wcs.naxis1 = int(new_shape[1])
            if hasattr(output_wcs.wcs, "naxis2"):
                output_wcs.wcs.naxis2 = int(new_shape[0])
    except Exception:
        pass

    for attr, val in (
        ("pixel_shape", (int(new_shape[1]), int(new_shape[0]))),
        ("array_shape", (int(new_shape[0]), int(new_shape[1]))),
    ):
        if hasattr(output_wcs, attr):
            try:
                setattr(output_wcs, attr, val)
            except Exception:
                pass

    return cropped_mosaic, cropped_coverage


def _wait_for_memmap_files(prefixes, timeout=10.0):
    """Poll until each prefix.dat and prefix.npy exist and are non-empty."""
    import time, os
    start = time.time()
    while True:
        all_ready = True
        for prefix in prefixes:
            dat_f = prefix + '.dat'
            npy_f = prefix + '.npy'
            if not (os.path.exists(dat_f) and os.path.getsize(dat_f) > 0 and os.path.exists(npy_f) and os.path.getsize(npy_f) > 0):
                all_ready = False
                break
        if all_ready:
            return
        if time.time() - start > timeout:
            raise RuntimeError(f"Memmap file not ready after {timeout}s: {prefix}")


def astap_paths_valid(astap_exe_path: str, astap_data_dir: str) -> bool:
    """Return True if ASTAP executable and data directory look valid."""
    return (
        astap_exe_path
        and os.path.isfile(astap_exe_path)
        and astap_data_dir
        and os.path.isdir(astap_data_dir)
    )


def _write_header_to_fits(file_path: str, header_obj, pcb=None):
    """Safely update ``file_path`` FITS header with ``header_obj`` if possible."""
    if not (ASTROPY_AVAILABLE and fits):
        return
    try:
        with fits.open(file_path, mode="update", memmap=False) as hdul:
            hdul[0].header.update(header_obj)
            hdul.flush()
        if pcb:
            pcb("getwcs_info_header_written", lvl="DEBUG_DETAIL", filename=os.path.basename(file_path))
    except Exception as e_update:
        if pcb:
            pcb("getwcs_warn_header_write_failed", lvl="WARN", filename=os.path.basename(file_path), error=str(e_update))


def solve_with_astrometry(
    image_fits_path: str,
    fits_header,
    settings: dict | None,
    progress_callback=None,
):
    """Attempt plate solving via the Astrometry.net service."""

    if not ASTROMETRY_SOLVER_AVAILABLE:
        return None

    try:
        from . import zemosaic_astrometry
    except Exception:
        return None

    solver_dict = settings or {}
    api_key = solver_dict.get("api_key", "")
    timeout = solver_dict.get("timeout")
    down = solver_dict.get("downsample")

    try:
        return zemosaic_astrometry.solve_with_astrometry_net(
            image_fits_path,
            fits_header,
            api_key=api_key,
            timeout_sec=timeout or 60,
            downsample_factor=down,
            update_original_header_in_place=True,
            progress_callback=progress_callback,
        )
    except Exception as e:
        _log_and_callback(
            f"Astrometry solve error: {e}", prog=None, lvl="WARN", callback=progress_callback
        )
        return None


def solve_with_ansvr(
    image_fits_path: str,
    fits_header,
    settings: dict | None,
    progress_callback=None,
):
    """Attempt plate solving using a local ansvr installation."""

    if not ASTROMETRY_SOLVER_AVAILABLE:
        return None

    try:
        from . import zemosaic_astrometry
    except Exception:
        return None

    solver_dict = settings or {}
    path = solver_dict.get("ansvr_path") or solver_dict.get("astrometry_local_path") or solver_dict.get("local_ansvr_path")
    timeout = solver_dict.get("ansvr_timeout") or solver_dict.get("timeout")

    try:
        return zemosaic_astrometry.solve_with_ansvr(
            image_fits_path,
            fits_header,
            ansvr_config_path=path or "",
            timeout_sec=timeout or 120,
            update_original_header_in_place=True,
            progress_callback=progress_callback,
        )
    except Exception as e:
        _log_and_callback(
            f"Ansvr solve error: {e}", prog=None, lvl="WARN", callback=progress_callback
        )
        return None


# Note: Ancienne fonction _prepare_image_for_astap supprimée. Les images sont
# passées à ASTAP telles quelles pour la résolution (pas de conversion mono).


def reproject_tile_to_mosaic(
    tile_path: str,
    tile_wcs,
    mosaic_wcs,
    mosaic_shape_hw,
    feather: bool = True,
    apply_crop: bool = False,
    crop_percent: float = 0.0,
    tile_affine: tuple[float, float] | None = None,
    gain: float | None = None,
    offset: float | None = None,
    match_background: bool = True,
    nan_fill_value: float = 0.0,
    enforce_positive: bool = True,
):
    """Reprojecte une tuile sur la grille finale et renvoie l'image et sa carte
    de poids ainsi que la bounding box utile.

    Les bornes sont retournées dans l'ordre ``(xmin, xmax, ymin, ymax)`` afin
    de correspondre aux indices ``[ligne, colonne]`` lors de l'incrémentation
    sur la mosaïque.

    ``tile_wcs`` et ``mosaic_wcs`` peuvent être soit des objets :class:`WCS`
    directement, soit des en-têtes FITS (``dict`` ou :class:`~astropy.io.fits.Header``).
    Cela permet d'utiliser cette fonction avec :class:`concurrent.futures.ProcessPoolExecutor`
    où les arguments doivent être sérialisables.
    """
    if not (REPROJECT_AVAILABLE and reproject_interp and ASTROPY_AVAILABLE and fits):
        return None, None, (0, 0, 0, 0)

    # Les objets WCS ne sont pas toujours sérialisables via multiprocessing.
    # Si on reçoit des en-têtes (dict ou fits.Header), reconstruire les WCS ici.
    if ASTROPY_AVAILABLE and WCS:
        if not isinstance(tile_wcs, WCS):
            try:
                tile_wcs = WCS(tile_wcs)
            except Exception:
                return None, None, (0, 0, 0, 0)
        if not isinstance(mosaic_wcs, WCS):
            try:
                mosaic_wcs = WCS(mosaic_wcs)
            except Exception:
                return None, None, (0, 0, 0, 0)

    with fits.open(tile_path, memmap=False) as hdul:
        raw_data = hdul[0].data

    try:
        data = _ensure_hwc_master_tile(raw_data, os.path.basename(tile_path))
    except ValueError:
        return None, None, (0, 0, 0, 0)
    n_channels = data.shape[-1]

    if gain is None or offset is None:
        if tile_affine is not None:
            try:
                gain, offset = tile_affine
            except Exception:
                gain, offset = None, None

    if gain is not None and offset is not None:
        try:
            gain_val = float(gain)
        except Exception:
            gain_val = 1.0
        try:
            offset_val = float(offset)
        except Exception:
            offset_val = 0.0
        if not np.isfinite(gain_val):
            gain_val = 1.0
        if not np.isfinite(offset_val):
            offset_val = 0.0
        if gain_val != 1.0:
            data *= gain_val
        if offset_val != 0.0:
            data += offset_val

    # Optional cropping of the tile before reprojection
    if apply_crop and crop_percent > 1e-3 and ZEMOSAIC_UTILS_AVAILABLE \
            and hasattr(zemosaic_utils, "crop_image_and_wcs"):
        try:
            cropped, cropped_wcs = zemosaic_utils.crop_image_and_wcs(
                data,
                tile_wcs,
                crop_percent / 100.0,
                progress_callback=None,
            )
            if cropped is not None and cropped_wcs is not None:
                data = cropped
                tile_wcs = cropped_wcs
                n_channels = data.shape[-1]
        except Exception:
            pass

    if data.ndim != 3:
        raise ValueError(f"Expected HWC data after normalization, got shape {data.shape}")

    base_weight = np.ones(data.shape[:2], dtype=np.float32)
    if (
        feather
        and ZEMOSAIC_UTILS_AVAILABLE
        and hasattr(zemosaic_utils, "make_radial_weight_map")
    ):
        try:
            base_weight = zemosaic_utils.make_radial_weight_map(
                data.shape[0],
                data.shape[1],
                feather_fraction=0.92,
                min_weight_floor=0.10,
            )
            logger.debug("Feather applied with min_weight_floor=0.10")
        except Exception:
            base_weight = np.ones(data.shape[:2], dtype=np.float32)

    # --- Determine bounding box covered by the tile on the mosaic
    footprint_full, _ = reproject_interp(
        (base_weight, tile_wcs),
        mosaic_wcs,
        shape_out=mosaic_shape_hw,
        order='nearest-neighbor',  # suffit, c'est binaire
        parallel=False,
    )

    j_idx, i_idx = np.where(footprint_full > 0)
    if j_idx.size == 0:
        return None, None, (0, 0, 0, 0)

    j0, j1 = int(j_idx.min()), int(j_idx.max()) + 1
    i0, i1 = int(i_idx.min()), int(i_idx.max()) + 1
    h, w = j1 - j0, i1 - i0

    # Create a WCS for the sub-region
    try:
        sub_wcs = mosaic_wcs.deepcopy()
        sub_wcs.wcs.crpix = [mosaic_wcs.wcs.crpix[0] - i0, mosaic_wcs.wcs.crpix[1] - j0]
    except Exception:
        sub_wcs = mosaic_wcs

    # Allocate arrays only for the useful area
    reproj_img = np.zeros((h, w, n_channels), dtype=np.float32)
    reproj_weight = np.zeros((h, w), dtype=np.float32)

    for c in range(n_channels):
        reproj_c, footprint = reproject_interp(
            (data[..., c], tile_wcs),
            sub_wcs,
            shape_out=(h, w),
            order='bilinear',
            parallel=False,
        )

        w_reproj, _ = reproject_interp(
            (base_weight, tile_wcs),
            sub_wcs,
            shape_out=(h, w),
            order='bilinear',
            parallel=False,
        )

        total_w = footprint * w_reproj
        reproj_img[..., c] = reproj_c.astype(np.float32)
        reproj_weight += total_w.astype(np.float32)

    valid = reproj_weight > 0
    if not np.any(valid):
        return None, None, (0, 0, 0, 0)

    # Normalisation d'arrière-plan optionnelle (match_background)
    if match_background:
        try:
            for c in range(n_channels):
                channel_view = reproj_img[..., c]
                med_c = np.nanmedian(channel_view[valid])
                if np.isfinite(med_c):
                    channel_view -= med_c
        except Exception:
            pass

    if nan_fill_value is not None:
        np.nan_to_num(
            reproj_img,
            copy=False,
            nan=nan_fill_value,
            posinf=nan_fill_value,
            neginf=nan_fill_value,
        )
    if enforce_positive:
        np.clip(reproj_img, 0.0, None, out=reproj_img)

    # Les indices sont retournés dans l'ordre (xmin, xmax, ymin, ymax)
    return reproj_img, reproj_weight, (i0, i1, j0, j1)




# --- Fonctions Utilitaires Internes au Worker ---
def _calculate_final_mosaic_grid(panel_wcs_list: list, panel_shapes_hw_list: list,
                                 drizzle_scale_factor: float = 1.0, progress_callback: callable = None):
    num_initial_inputs = len(panel_wcs_list)
    # Utilisation de clés pour les messages utilisateur
    _log_and_callback("calcgrid_info_start_calc", num_wcs_shapes=num_initial_inputs, scale_factor=drizzle_scale_factor, level="DEBUG_DETAIL", callback=progress_callback)
    
    if not REPROJECT_AVAILABLE:
        _log_and_callback("calcgrid_error_reproject_unavailable", level="ERROR", callback=progress_callback)
        return None, None
    if find_optimal_celestial_wcs is None:
        if CALC_GRID_OPTIMIZED_AVAILABLE and _calculate_final_mosaic_grid_optimized:
            _log_and_callback(
                "calcgrid_warn_find_optimal_celestial_wcs_missing",
                level="WARN",
                callback=progress_callback,
            )
            return _calculate_final_mosaic_grid_optimized(
                panel_wcs_list, panel_shapes_hw_list, drizzle_scale_factor
            )
        _log_and_callback("calcgrid_error_reproject_unavailable", level="ERROR", callback=progress_callback)
        return None, None
    if not (ASTROPY_AVAILABLE and u and Angle):
        _log_and_callback("calcgrid_error_astropy_unavailable", level="ERROR", callback=progress_callback); return None, None
    if num_initial_inputs == 0:
        _log_and_callback("calcgrid_error_no_wcs_shape", level="ERROR", callback=progress_callback); return None, None

    valid_wcs_inputs = []; valid_shapes_inputs_hw = []
    for idx_filt, wcs_filt in enumerate(panel_wcs_list):
        if isinstance(wcs_filt, WCS) and wcs_filt.is_celestial:
            if idx_filt < len(panel_shapes_hw_list):
                shape_filt = panel_shapes_hw_list[idx_filt]
                if isinstance(shape_filt, tuple) and len(shape_filt) == 2 and isinstance(shape_filt[0], int) and shape_filt[0] > 0 and isinstance(shape_filt[1], int) and shape_filt[1] > 0:
                    valid_wcs_inputs.append(wcs_filt); valid_shapes_inputs_hw.append(shape_filt)
                else: _log_and_callback("calcgrid_warn_invalid_shape_skipped", shape=shape_filt, wcs_index=idx_filt, level="WARN", callback=progress_callback)
            else: _log_and_callback("calcgrid_warn_no_shape_for_wcs_skipped", wcs_index=idx_filt, level="WARN", callback=progress_callback)
        else: _log_and_callback("calcgrid_warn_invalid_wcs_skipped", wcs_index=idx_filt, level="WARN", callback=progress_callback)
    
    if not valid_wcs_inputs:
        _log_and_callback("calcgrid_error_no_valid_wcs_shape_after_filter", level="ERROR", callback=progress_callback); return None, None

    panel_wcs_list_to_use = valid_wcs_inputs; panel_shapes_hw_list_to_use = valid_shapes_inputs_hw
    num_valid_inputs = len(panel_wcs_list_to_use)
    _log_and_callback(f"CalcGrid: {num_valid_inputs} WCS/Shapes valides pour calcul.", None, "DEBUG", progress_callback) # Log technique

    inputs_for_optimal_wcs_calc = []
    for i in range(num_valid_inputs):
        wcs_in = panel_wcs_list_to_use[i]
        shape_in_hw = panel_shapes_hw_list_to_use[i] # shape (height, width)
        shape_in_wh_for_wcs_pixel_shape = (shape_in_hw[1], shape_in_hw[0]) # (width, height) for WCS.pixel_shape

        # Ensure WCS.pixel_shape is set for reproject, it might use it internally.
        if wcs_in.pixel_shape is None or wcs_in.pixel_shape != shape_in_wh_for_wcs_pixel_shape:
            try: 
                wcs_in.pixel_shape = shape_in_wh_for_wcs_pixel_shape
                _log_and_callback(f"CalcGrid: WCS {i} pixel_shape set to {shape_in_wh_for_wcs_pixel_shape}", None, "DEBUG_DETAIL", progress_callback)
            except Exception as e_pshape_set: 
                _log_and_callback("calcgrid_warn_set_pixel_shape_failed", wcs_index=i, error=str(e_pshape_set), level="WARN", callback=progress_callback)
        
        # **** LA CORRECTION EST ICI ****
        # find_optimal_celestial_wcs expects a list of (shape, wcs) tuples or HDU objects.
        # The shape should be (height, width).
        inputs_for_optimal_wcs_calc.append((shape_in_hw, wcs_in))
        # *****************************

    if not inputs_for_optimal_wcs_calc:
        _log_and_callback("calcgrid_error_no_wcs_for_optimal_calc", level="ERROR", callback=progress_callback); return None, None
        
    try:
        sum_of_pixel_scales_deg = 0.0; count_of_valid_scales = 0
        # For calculating average input pixel scale, we use panel_wcs_list_to_use (which are just WCS objects)
        for wcs_obj_scale in panel_wcs_list_to_use: 
            if not (wcs_obj_scale and wcs_obj_scale.is_celestial): continue
            try:
                current_pixel_scale_deg = 0.0
                if hasattr(wcs_obj_scale, 'proj_plane_pixel_scales') and callable(wcs_obj_scale.proj_plane_pixel_scales):
                    pixel_scales_angle_tuple = wcs_obj_scale.proj_plane_pixel_scales(); current_pixel_scale_deg = np.mean(np.abs([s.to_value(u.deg) for s in pixel_scales_angle_tuple]))
                elif hasattr(wcs_obj_scale, 'pixel_scale_matrix'): current_pixel_scale_deg = np.sqrt(np.abs(np.linalg.det(wcs_obj_scale.pixel_scale_matrix)))
                else: continue
                if np.isfinite(current_pixel_scale_deg) and current_pixel_scale_deg > 1e-10: sum_of_pixel_scales_deg += current_pixel_scale_deg; count_of_valid_scales += 1
            except Exception: pass # Ignore errors in calculating scale for one WCS
        
        avg_input_pixel_scale_deg = (2.0 / 3600.0) # Fallback 2 arcsec/pix
        if count_of_valid_scales > 0: avg_input_pixel_scale_deg = sum_of_pixel_scales_deg / count_of_valid_scales
        elif num_valid_inputs > 0 : _log_and_callback("calcgrid_warn_scale_fallback", level="WARN", callback=progress_callback)
        
        target_resolution_deg_per_pixel = avg_input_pixel_scale_deg / drizzle_scale_factor
        target_resolution_angle = Angle(target_resolution_deg_per_pixel, unit=u.deg)
        _log_and_callback("calcgrid_info_scales", avg_input_scale_arcsec=avg_input_pixel_scale_deg*3600, target_scale_arcsec=target_resolution_angle.arcsec, level="INFO", callback=progress_callback)
        
        # Now call with inputs_for_optimal_wcs_calc which is a list of (shape_hw, wcs) tuples
        optimal_wcs_out, optimal_shape_hw_out = find_optimal_celestial_wcs(
            inputs_for_optimal_wcs_calc, # This is now a list of (shape_hw, WCS) tuples
            resolution=target_resolution_angle, 
            auto_rotate=True, 
            projection='TAN', 
            reference=None, 
            frame='icrs'
        )
        
        if optimal_wcs_out and optimal_shape_hw_out:
            expected_pixel_shape_wh_for_wcs_out = (optimal_shape_hw_out[1], optimal_shape_hw_out[0])
            if optimal_wcs_out.pixel_shape is None or optimal_wcs_out.pixel_shape != expected_pixel_shape_wh_for_wcs_out:
                try: optimal_wcs_out.pixel_shape = expected_pixel_shape_wh_for_wcs_out
                except Exception: pass
            if not (hasattr(optimal_wcs_out.wcs, 'naxis1') and hasattr(optimal_wcs_out.wcs, 'naxis2')) or not (optimal_wcs_out.wcs.naxis1 > 0 and optimal_wcs_out.wcs.naxis2 > 0) :
                try: optimal_wcs_out.wcs.naxis1 = expected_pixel_shape_wh_for_wcs_out[0]; optimal_wcs_out.wcs.naxis2 = expected_pixel_shape_wh_for_wcs_out[1]
                except Exception: pass
        
        _log_and_callback("calcgrid_info_optimal_grid_calculated", shape=optimal_shape_hw_out, crval=optimal_wcs_out.wcs.crval if optimal_wcs_out and optimal_wcs_out.wcs else 'N/A', level="INFO", callback=progress_callback)
        return optimal_wcs_out, optimal_shape_hw_out
    except ImportError: _log_and_callback("calcgrid_error_find_optimal_wcs_unavailable", level="ERROR", callback=progress_callback); return None, None
    except Exception as e_optimal_wcs_call: 
        _log_and_callback("calcgrid_error_find_optimal_wcs_call", error=str(e_optimal_wcs_call), level="ERROR", callback=progress_callback)
        logger.error("Traceback find_optimal_celestial_wcs:", exc_info=True)
        return None, None


def cluster_seestar_stacks(all_raw_files_with_info: list, stack_threshold_deg: float, progress_callback: callable):
    """Group raw files captured by the Seestar based on their WCS position."""

    if not (ASTROPY_AVAILABLE and SkyCoord and u):
        _log_and_callback("clusterstacks_error_astropy_unavailable", level="ERROR", callback=progress_callback)
        return []

    if not all_raw_files_with_info:
        _log_and_callback("clusterstacks_warn_no_raw_info", level="WARN", callback=progress_callback)
        return []

    _log_and_callback(
        "clusterstacks_info_start",
        num_files=len(all_raw_files_with_info),
        threshold=stack_threshold_deg,
        level="INFO",
        callback=progress_callback,
    )

    panel_centers_sky = []
    panel_data_for_clustering = []

    for i, info in enumerate(all_raw_files_with_info):
        wcs_obj = info["wcs"]
        if not (wcs_obj and wcs_obj.is_celestial):
            continue
        try:
            if wcs_obj.pixel_shape:
                center_world = wcs_obj.pixel_to_world(
                    wcs_obj.pixel_shape[0] / 2.0,
                    wcs_obj.pixel_shape[1] / 2.0,
                )
            elif hasattr(wcs_obj.wcs, "crval"):
                center_world = SkyCoord(
                    ra=wcs_obj.wcs.crval[0] * u.deg,
                    dec=wcs_obj.wcs.crval[1] * u.deg,
                    frame="icrs",
                )
            else:
                continue
            panel_centers_sky.append(center_world)
            panel_data_for_clustering.append(info)
        except Exception:
            continue

    if not panel_centers_sky:
        _log_and_callback("clusterstacks_warn_no_centers", level="WARN", callback=progress_callback)
        return []

    groups = []
    assigned_mask = [False] * len(panel_centers_sky)

    for i in range(len(panel_centers_sky)):
        if assigned_mask[i]:
            continue
        current_group_infos = [panel_data_for_clustering[i]]
        assigned_mask[i] = True
        current_group_center_seed = panel_centers_sky[i]
        for j in range(i + 1, len(panel_centers_sky)):
            if assigned_mask[j]:
                continue
            if current_group_center_seed.separation(panel_centers_sky[j]).deg < stack_threshold_deg:
                current_group_infos.append(panel_data_for_clustering[j])
                assigned_mask[j] = True
        groups.append(current_group_infos)

    _log_and_callback("clusterstacks_info_finished", num_groups=len(groups), level="INFO", callback=progress_callback)
    return groups

def get_wcs_and_pretreat_raw_file(
    file_path: str,
    astap_exe_path: str,
    astap_data_dir: str,
    astap_search_radius: float,
    astap_downsample: int,
    astap_sensitivity: int,
    astap_timeout_seconds: int,
    progress_callback: callable,
    hotpix_mask_dir: str | None = None,
    solver_settings: dict | None = None,
):
    filename = os.path.basename(file_path)
    # Utiliser une fonction helper pour les logs internes à cette fonction si _log_and_callback
    # est trop lié à la structure de run_hierarchical_mosaic
    _pcb_local = lambda msg_key, lvl="DEBUG", **kwargs: \
        progress_callback(msg_key, None, lvl, **kwargs) if progress_callback else print(f"GETWCS_LOG {lvl}: {msg_key} {kwargs}")

    if solver_settings is None:
        solver_settings = {}

    # Charger configuration pour options de prétraitement (si disponible)
    _cfg_pre = {}
    try:
        if ZEMOSAIC_CONFIG_AVAILABLE and zemosaic_config:
            _cfg_pre = zemosaic_config.load_config() or {}
    except Exception:
        _cfg_pre = {}
    _bg_gpu_enabled = bool(_cfg_pre.get("preprocess_remove_background_gpu", False))
    _bg_sigma = float(_cfg_pre.get("preprocess_background_sigma", 24.0))

    _pcb_local(f"GetWCS_Pretreat: Début pour '{filename}'.", lvl="DEBUG_DETAIL") # Niveau DEBUG_DETAIL pour être moins verbeux

    hp_mask_path = None

    if not (ZEMOSAIC_UTILS_AVAILABLE and zemosaic_utils):
        _pcb_local("getwcs_error_utils_unavailable", lvl="ERROR")
        return None, None, None, None
        
    res_load = zemosaic_utils.load_and_validate_fits(
        file_path,
        normalize_to_float32=False,
        attempt_fix_nonfinite=True,
        progress_callback=progress_callback,
    )
    if isinstance(res_load, tuple):
        img_data_raw_adu = res_load[0]
        header_orig = res_load[1] if len(res_load) > 1 else None
    else:
        img_data_raw_adu = res_load
        header_orig = None

    if img_data_raw_adu is None or header_orig is None:
        _pcb_local("getwcs_error_load_failed", lvl="ERROR", filename=filename)
        # Le fichier n'a pas pu être chargé, on ne peut pas le déplacer car on ne sait pas s'il existe ou est corrompu.
        # Ou on pourrait essayer de le déplacer s'il existe. Pour l'instant, on retourne None.
        return None, None, None, None

    # ... (log de post-load) ...
    _pcb_local(f"  Post-Load: '{filename}' - Shape: {img_data_raw_adu.shape}, Dtype: {img_data_raw_adu.dtype}", lvl="DEBUG_VERY_DETAIL")

    img_data_processed_adu = img_data_raw_adu.astype(np.float32, copy=True)

    # --- Débayerisation ---
    if img_data_processed_adu.ndim == 2:
        _pcb_local(f"  Monochrome détecté pour '{filename}'. Débayerisation...", lvl="DEBUG_DETAIL")
        bayer_pattern = header_orig.get('BAYERPAT', header_orig.get('CFAIMAGE', 'GRBG'))
        if not isinstance(bayer_pattern, str) or bayer_pattern.upper() not in ['GRBG','RGGB','GBRG','BGGR']: bayer_pattern = 'GRBG'
        else: bayer_pattern = bayer_pattern.upper()
        
        bitpix = header_orig.get('BITPIX', 16)
        # ... (logique de max_val_for_norm_before_debayer inchangée) ...
        max_val_for_norm_before_debayer = (2**abs(bitpix))-1. if bitpix!=0 and np.issubdtype(img_data_processed_adu.dtype,np.integer) else (65535. if np.issubdtype(img_data_processed_adu.dtype,np.unsignedinteger) else 1.)
        if abs(bitpix)>16 and np.issubdtype(img_data_processed_adu.dtype,np.integer): max_val_for_norm_before_debayer=(2**16)-1.
        if max_val_for_norm_before_debayer<=0: max_val_for_norm_before_debayer=1.

        img_norm_for_debayer = np.zeros_like(img_data_processed_adu,dtype=np.float32)
        min_adu_pre_debayer,max_adu_pre_debayer=np.nanmin(img_data_processed_adu),np.nanmax(img_data_processed_adu)
        range_adu_pre_debayer=max_adu_pre_debayer-min_adu_pre_debayer
        if range_adu_pre_debayer>1e-9: img_norm_for_debayer=(img_data_processed_adu-min_adu_pre_debayer)/range_adu_pre_debayer
        elif np.any(np.isfinite(img_data_processed_adu)): img_norm_for_debayer=np.full_like(img_data_processed_adu,0.5)
        img_norm_for_debayer=np.clip(img_norm_for_debayer,0.,1.)
        
        try:
            img_rgb_norm_01 = zemosaic_utils.debayer_image(img_norm_for_debayer, bayer_pattern, progress_callback=progress_callback)
            if range_adu_pre_debayer>1e-9: img_data_processed_adu=(img_rgb_norm_01*range_adu_pre_debayer)+min_adu_pre_debayer
            else: img_data_processed_adu=np.full_like(img_rgb_norm_01,min_adu_pre_debayer if np.isfinite(min_adu_pre_debayer) else 0.)
        except Exception as e_debayer: 
            _pcb_local("getwcs_warn_debayer_failed", lvl="WARN", filename=filename, error=str(e_debayer))
            img_data_processed_adu = np.stack([img_data_processed_adu]*3, axis=-1) # Fallback stack
    
    if img_data_processed_adu.ndim == 2: # Toujours monochrome après tentative de débayerisation
        _pcb_local("getwcs_warn_still_2d_after_debayer_attempt", lvl="WARN", filename=filename)
        img_data_processed_adu = np.stack([img_data_processed_adu]*3, axis=-1)
    
    if img_data_processed_adu.ndim != 3 or img_data_processed_adu.shape[-1] != 3:
        _pcb_local("getwcs_error_shape_after_debayer_final_check", lvl="ERROR", filename=filename, shape=str(img_data_processed_adu.shape))
        return None, None, None, None

    # --- Correction Hot Pixels + optional GPU background smoothing ---
    _pcb_local(f"  Correction HP pour '{filename}'...", lvl="DEBUG_DETAIL")
    if hotpix_mask_dir:
        os.makedirs(hotpix_mask_dir, exist_ok=True)
        hp_mask_path = os.path.join(hotpix_mask_dir, f"hp_mask_{os.path.splitext(filename)[0]}_{uuid.uuid4().hex}.npy")

    img_data_hp_corrected_adu = None
    try:
        # Prefer GPU hot-pixel correction when available
        if hasattr(zemosaic_utils, 'detect_and_correct_hot_pixels_gpu') and zemosaic_utils.gpu_is_available():
            img_data_hp_corrected_adu = zemosaic_utils.detect_and_correct_hot_pixels_gpu(
                img_data_processed_adu,
                threshold=3.0,
                neighborhood_size=5,
                progress_callback=progress_callback,
            )
        else:
            raise RuntimeError('GPU HP not available')
    except Exception:
        if 'save_mask_path' in zemosaic_utils.detect_and_correct_hot_pixels.__code__.co_varnames:
            img_data_hp_corrected_adu = zemosaic_utils.detect_and_correct_hot_pixels(
                img_data_processed_adu,
                3.0,
                5,
                progress_callback=progress_callback,
                save_mask_path=hp_mask_path,
            )
        else:
            img_data_hp_corrected_adu = zemosaic_utils.detect_and_correct_hot_pixels(
                img_data_processed_adu,
                3.0,
                5,
                progress_callback=progress_callback,
            )

    if img_data_hp_corrected_adu is not None:
        img_data_processed_adu = img_data_hp_corrected_adu
    else:
        _pcb_local("getwcs_warn_hp_returned_none_using_previous", lvl="WARN", filename=filename)

    # Optional GPU background smoothing (stabilize inter-batch photometry)
    # IMPORTANT: remove only the low-frequency GRADIENT (bg - median(bg)) to avoid truncating
    # histogram at zero and avoid dark rings around stars. Do NOT hard-clip to 0 here.
    try:
        if _bg_gpu_enabled and hasattr(zemosaic_utils, 'estimate_background_map_gpu') and zemosaic_utils.gpu_is_available():
            bg = zemosaic_utils.estimate_background_map_gpu(img_data_processed_adu, method='gaussian', sigma=_bg_sigma)
            if bg is not None and np.any(np.isfinite(bg)):
                # Use luminance gradient so the subtraction is achromatic
                if bg.ndim == 3 and bg.shape[-1] == 3:
                    lum_bg = 0.299 * bg[..., 0].astype(np.float32) + 0.587 * bg[..., 1].astype(np.float32) + 0.114 * bg[..., 2].astype(np.float32)
                else:
                    lum_bg = bg.astype(np.float32)
                med_lum = np.nanmedian(lum_bg) if np.any(np.isfinite(lum_bg)) else 0.0
                grad = (lum_bg - med_lum).astype(np.float32)
                if img_data_processed_adu.ndim == 3 and img_data_processed_adu.shape[-1] == 3:
                    for c in range(3):
                        img_data_processed_adu[..., c] = img_data_processed_adu[..., c].astype(np.float32) - grad
                else:
                    img_data_processed_adu = img_data_processed_adu.astype(np.float32) - grad
                _pcb_local("  Background luminance gradient removed (achromatic), no hard clipping.", lvl="DEBUG_DETAIL")
    except Exception:
        pass

    # --- Résolution WCS ---
    _pcb_local(f"  Résolution WCS pour '{filename}'...", lvl="DEBUG_DETAIL")
    wcs_brute = None
    # Évite d'écrire le header FITS si le WCS est déjà présent dans le fichier d'origine.
    # Nous ne réécrivons le header que si un solver externe (ASTAP/ASTROMETRY/ANSVR)
    # a effectivement injecté/ajusté des clés WCS dans header_orig.
    should_write_header_back = False
    if ASTROPY_AVAILABLE and WCS: # S'assurer que WCS est bien l'objet d'Astropy
        try:
            wcs_from_header = WCS(header_orig, naxis=2, relax=True) # Utiliser WCS d'Astropy
            if wcs_from_header.is_celestial and hasattr(wcs_from_header.wcs,'crval') and \
               (hasattr(wcs_from_header.wcs,'cdelt') or hasattr(wcs_from_header.wcs,'cd') or hasattr(wcs_from_header.wcs,'pc')):
                wcs_brute = wcs_from_header
                _pcb_local(f"    WCS trouvé dans header FITS de '{filename}'.", lvl="DEBUG_DETAIL")
                # WCS déjà présent => pas besoin de réécrire le header
                should_write_header_back = False
        except Exception as e_wcs_hdr:
            _pcb_local("getwcs_warn_header_wcs_read_failed", lvl="WARN", filename=filename, error=str(e_wcs_hdr))
            wcs_brute = None
            
    solver_choice_effective = (solver_settings or {}).get("solver_choice", "ASTAP")
    api_key_len = len((solver_settings or {}).get("api_key", ""))
    _pcb_local(
        f"Solver choice effective={solver_choice_effective}",
        lvl="DEBUG_DETAIL",
    )
    if wcs_brute is None and ZEMOSAIC_ASTROMETRY_AVAILABLE and zemosaic_astrometry:
        try:
            # Utiliser directement le fichier original sans conversion mono ni FITS minimal
            input_for_solver = file_path

            if solver_choice_effective == "ASTROMETRY":
                _pcb_local("GetWCS: using ASTROMETRY", lvl="DEBUG")
                wcs_brute = solve_with_astrometry(
                    input_for_solver,
                    header_orig,
                    solver_settings or {},
                    progress_callback,
                )
                if not wcs_brute and astap_paths_valid(astap_exe_path, astap_data_dir):
                    _pcb_local("Astrometry failed; fallback to ASTAP", lvl="INFO")
                    _pcb_local("GetWCS: using ASTAP (fallback)", lvl="DEBUG")
                    wcs_brute = zemosaic_astrometry.solve_with_astap(
                        image_fits_path=input_for_solver,
                        original_fits_header=header_orig,
                        astap_exe_path=astap_exe_path,
                        astap_data_dir=astap_data_dir,
                        search_radius_deg=astap_search_radius,
                        downsample_factor=astap_downsample,
                        sensitivity=astap_sensitivity,
                        timeout_sec=astap_timeout_seconds,
                        update_original_header_in_place=True,
                        progress_callback=progress_callback,
                    )
                # Si un solver a réussi, le header_orig a potentiellement été mis à jour
                if wcs_brute:
                    should_write_header_back = True
                if wcs_brute:
                    _pcb_local("getwcs_info_astrometry_solved", lvl="INFO_DETAIL", filename=filename)
            elif solver_choice_effective == "ANSVR":
                _pcb_local("GetWCS: using ANSVR", lvl="DEBUG")
                wcs_brute = solve_with_ansvr(
                    input_for_solver,
                    header_orig,
                    solver_settings or {},
                    progress_callback,
                )
                if not wcs_brute and astap_paths_valid(astap_exe_path, astap_data_dir):
                    _pcb_local("Ansvr failed; fallback to ASTAP", lvl="INFO")
                    _pcb_local("GetWCS: using ASTAP (fallback)", lvl="DEBUG")
                    wcs_brute = zemosaic_astrometry.solve_with_astap(
                        image_fits_path=input_for_solver,
                        original_fits_header=header_orig,
                        astap_exe_path=astap_exe_path,
                        astap_data_dir=astap_data_dir,
                        search_radius_deg=astap_search_radius,
                        downsample_factor=astap_downsample,
                        sensitivity=astap_sensitivity,
                        timeout_sec=astap_timeout_seconds,
                        update_original_header_in_place=True,
                        progress_callback=progress_callback,
                    )
                # Si ANSVR/ASTAP réussit, le header a été mis à jour par le solver
                if wcs_brute:
                    should_write_header_back = True
                if wcs_brute:
                    _pcb_local("getwcs_info_astrometry_solved", lvl="INFO_DETAIL", filename=filename)
            else:
                _pcb_local("GetWCS: using ASTAP", lvl="DEBUG")
                wcs_brute = zemosaic_astrometry.solve_with_astap(
                    image_fits_path=input_for_solver,
                    original_fits_header=header_orig,
                    astap_exe_path=astap_exe_path,
                    astap_data_dir=astap_data_dir,
                    search_radius_deg=astap_search_radius,
                    downsample_factor=astap_downsample,
                    sensitivity=astap_sensitivity,
                    timeout_sec=astap_timeout_seconds,
                    update_original_header_in_place=True,
                    progress_callback=progress_callback,
                )
                # ASTAP a potentiellement mis à jour le header_orig
                if wcs_brute:
                    should_write_header_back = True
                if wcs_brute:
                    _pcb_local("getwcs_info_astap_solved", lvl="INFO_DETAIL", filename=filename)
                else:
                    _pcb_local("getwcs_warn_astap_failed", lvl="WARN", filename=filename)
        except Exception as e_solver_call:
            _pcb_local("getwcs_error_astap_exception", lvl="ERROR", filename=filename, error=str(e_solver_call))
            logger.error(f"Erreur solver pour {filename}", exc_info=True)
            wcs_brute = None
        finally:
            del img_data_raw_adu
            gc.collect()
    elif wcs_brute is None: # Ni header, ni ASTAP n'a fonctionné ou n'était dispo
        _pcb_local("getwcs_warn_no_wcs_source_available_or_failed", lvl="WARN", filename=filename)
        # Action de déplacement sera gérée par le check suivant

    # --- Vérification finale du WCS et action de déplacement si échec ---
    if wcs_brute and wcs_brute.is_celestial:
        # Mettre à jour pixel_shape si nécessaire
        if wcs_brute.pixel_shape is None or not (wcs_brute.pixel_shape[0]>0 and wcs_brute.pixel_shape[1]>0):
            n1_final = header_orig.get('NAXIS1', img_data_processed_adu.shape[1])
            n2_final = header_orig.get('NAXIS2', img_data_processed_adu.shape[0])
            if n1_final > 0 and n2_final > 0:
                try: wcs_brute.pixel_shape = (int(n1_final), int(n2_final))
                except Exception as e_ps_final: 
                    _pcb_local("getwcs_error_set_pixel_shape_final_wcs_invalid", lvl="ERROR", filename=filename, error=str(e_ps_final))
                    # WCS devient invalide ici
                    wcs_brute = None # Forcer le déplacement
            else:
                _pcb_local("getwcs_error_invalid_naxis_for_pixel_shape_wcs_invalid", lvl="ERROR", filename=filename)
                wcs_brute = None # Forcer le déplacement
        
        if wcs_brute and wcs_brute.is_celestial: # Re-vérifier après la tentative de set_pixel_shape
            _pcb_local("getwcs_info_pretreatment_wcs_ok", lvl="DEBUG", filename=filename)
            # Écriture du header uniquement si un solver a réellement mis à jour le header
            if should_write_header_back:
                _write_header_to_fits(file_path, header_orig, _pcb_local)
            return img_data_processed_adu, wcs_brute, header_orig, hp_mask_path
        # else: tombe dans le bloc de déplacement ci-dessous

    # Si on arrive ici, c'est que wcs_brute est None ou non céleste
    _pcb_local("getwcs_action_moving_unsolved_file", lvl="WARN", filename=filename)
    try:
        original_file_dir = os.path.dirname(file_path)
        unaligned_dir_name = "unaligned_by_zemosaic"
        unaligned_path = os.path.join(original_file_dir, unaligned_dir_name)
        
        if not os.path.exists(unaligned_path):
            os.makedirs(unaligned_path)
            _pcb_local(f"  Création dossier: '{unaligned_path}'", lvl="INFO_DETAIL")
        
        destination_path = os.path.join(unaligned_path, filename)
        
        if os.path.exists(destination_path):
            base, ext = os.path.splitext(filename)
            timestamp_suffix = time.strftime("_%Y%m%d%H%M%S")
            destination_path = os.path.join(unaligned_path, f"{base}{timestamp_suffix}{ext}")
            _pcb_local(f"  Fichier de destination '{filename}' existe déjà. Renommage en '{os.path.basename(destination_path)}'", lvl="DEBUG_DETAIL")

        shutil.move(file_path, destination_path) # shutil.move écrase si la destination existe et est un fichier
                                                  # mais notre renommage ci-dessus gère le cas.
        _pcb_local(f"  Fichier '{filename}' déplacé vers '{unaligned_path}'.", lvl="INFO")

    except Exception as e_move:
        _pcb_local(f"getwcs_error_moving_unaligned_file", lvl="ERROR", filename=filename, error=str(e_move))
        logger.error(f"Erreur déplacement fichier {filename} vers dossier unaligned:", exc_info=True)
            
    if img_data_processed_adu is not None: del img_data_processed_adu 
    gc.collect()
    return None, None, None, None








# Dans zemosaic_worker.py

# ... (vos imports existants : os, shutil, time, traceback, gc, logging, np, astropy, reproject, et les modules zemosaic_...)

def create_master_tile(
    seestar_stack_group_info: list[dict],
    tile_id: int,
    output_temp_dir: str,
    # Paramètres de stacking existants
    stack_norm_method: str,
    stack_weight_method: str, # Ex: "none", "noise_variance", "noise_fwhm", "noise_plus_fwhm"
    stack_reject_algo: str,
    stack_kappa_low: float,
    stack_kappa_high: float,
    parsed_winsor_limits: tuple[float, float],
    stack_final_combine: str,
    poststack_equalize_rgb: bool,
    # --- NOUVEAUX PARAMÈTRES POUR LA PONDÉRATION RADIALE ---
    apply_radial_weight: bool,             # Vient de la GUI/config
    radial_feather_fraction: float,      # Vient de la GUI/config
    radial_shape_power: float,           # Pourrait être une constante ou configurable
    min_radial_weight_floor: float,
    # --- FIN NOUVEAUX PARAMÈTRES ---
    quality_crop_enabled: bool,
    quality_crop_band_px: int,
    quality_crop_k_sigma: float,
    quality_crop_margin_px: int,
    # Paramètres ASTAP (pourraient être enlevés si plus du tout utilisés ici)
    astap_exe_path_global: str, 
    astap_data_dir_global: str, 
    astap_search_radius_global: float,
    astap_downsample_global: int,
    astap_sensitivity_global: int,
    astap_timeout_seconds_global: int,
    winsor_pool_workers: int,
    winsor_max_frames_per_pass: int,
    progress_callback: callable,
    resource_strategy: dict | None = None,
    center_out_context: CenterOutNormalizationContext | None = None,
    center_out_settings: dict | None = None,
    center_out_rank: int | None = None,
):
    """
    Crée une "master tuile" à partir d'un groupe d'images.
    Lit les données image prétraitées depuis un cache disque (.npy).
    Utilise les WCS et Headers déjà résolus et stockés en mémoire.
    Transmet toutes les options de stacking, y compris la pondération radiale.

    Returns
    -------
    tuple[tuple[str | None, object | None], list[list[dict]]]
        - ``(path, wcs)`` du master stack produit (``None`` si échec).
        - Liste de sous-groupes à retraiter (copie des ``raw_info`` pour les images non alignées).
    """
    pcb_tile = lambda msg_key, prog=None, lvl="INFO_DETAIL", **kwargs: _log_and_callback(msg_key, prog, lvl, callback=progress_callback, **kwargs)
    # Load persistent configuration to forward GPU preference
    if ZEMOSAIC_CONFIG_AVAILABLE and zemosaic_config:
        try:
            zconfig = SimpleNamespace(**zemosaic_config.load_config())
        except Exception:
            zconfig = SimpleNamespace()
    else:
        zconfig = SimpleNamespace()
    # Ensure stacking GPU preference mirrors the Phase 5 GPU intent when not explicitly set.
    try:
        phase5_pref = bool(getattr(zconfig, "use_gpu_phase5"))
    except Exception:
        phase5_pref = False
    try:
        stack_pref = getattr(zconfig, "stack_use_gpu")
    except AttributeError:
        stack_pref = None
    except Exception:
        stack_pref = None
    if stack_pref is None:
        setattr(zconfig, "stack_use_gpu", phase5_pref)
    else:
        try:
            setattr(zconfig, "stack_use_gpu", bool(stack_pref))
        except Exception:
            setattr(zconfig, "stack_use_gpu", phase5_pref)
    if not hasattr(zconfig, "use_gpu_stack") or getattr(zconfig, "use_gpu_stack") is None:
        setattr(zconfig, "use_gpu_stack", getattr(zconfig, "stack_use_gpu", phase5_pref))
    try:
        setattr(zconfig, "poststack_equalize_rgb", bool(poststack_equalize_rgb))
    except Exception:
        pass
    # Do not alias Phase‑5 GPU flag onto a generic 'use_gpu' here.
    # Stacking code now honors only explicit stacking flags
    # (e.g., 'stack_use_gpu' / 'use_gpu_stack') or 'use_gpu' if set by user.
    if resource_strategy:
        try:
            if resource_strategy.get('gpu_batch_hint'):
                setattr(zconfig, 'gpu_batch_hint', int(resource_strategy.get('gpu_batch_hint')))
            if 'memmap' in resource_strategy:
                setattr(zconfig, 'stack_memmap_enabled', bool(resource_strategy.get('memmap')))
            if resource_strategy.get('memmap_budget_mb') is not None:
                setattr(zconfig, 'stack_memmap_budget_mb', resource_strategy.get('memmap_budget_mb'))
        except Exception:
            pass
        try:
            pcb_tile(
                f"{func_id_log_base}_autocaps_hint",
                prog=None,
                lvl="INFO_DETAIL",
                cap=resource_strategy.get('cap'),
                memmap=resource_strategy.get('memmap'),
                gpu_hint=resource_strategy.get('gpu_batch_hint'),
            )
        except Exception:
            pass
    func_id_log_base = "mastertile"

    pcb_tile(f"{func_id_log_base}_info_creation_started_from_cache", prog=None, lvl="INFO",
             num_raw=len(seestar_stack_group_info), tile_id=tile_id)
    failed_groups_to_retry: list[list[dict]] = []
    pcb_tile(
        f"    {func_id_log_base}_{tile_id}: Options Stacking - Norm='{stack_norm_method}', "
        f"Weight='{stack_weight_method}' (RadialWeight={apply_radial_weight}), "
        f"Reject='{stack_reject_algo}', Combine='{stack_final_combine}', RGBEqualize={poststack_equalize_rgb}",
        prog=None,
        lvl="DEBUG",
    )

    if not (ZEMOSAIC_UTILS_AVAILABLE and zemosaic_utils and ZEMOSAIC_ALIGN_STACK_AVAILABLE and zemosaic_align_stack and ASTROPY_AVAILABLE and fits): # Ajout de 'fits' pour header_mt_save
        # ... (votre gestion d'erreur de dépendances existante) ...
        if not ZEMOSAIC_UTILS_AVAILABLE: pcb_tile(f"{func_id_log_base}_error_utils_unavailable", prog=None, lvl="ERROR", tile_id=tile_id)
        if not ZEMOSAIC_ALIGN_STACK_AVAILABLE: pcb_tile(f"{func_id_log_base}_error_alignstack_unavailable", prog=None, lvl="ERROR", tile_id=tile_id)
        if not ASTROPY_AVAILABLE or not fits: pcb_tile(f"{func_id_log_base}_error_astropy_unavailable", prog=None, lvl="ERROR", tile_id=tile_id)
        return (None, None), failed_groups_to_retry
        
    if not seestar_stack_group_info: 
        pcb_tile(f"{func_id_log_base}_error_no_images_provided", prog=None, lvl="ERROR", tile_id=tile_id)
        return (None, None), failed_groups_to_retry
    
    # Choix de l'image de référence (généralement la première du groupe après tri ou la plus centrale)
    reference_image_index_in_group = 0 # Pourrait être plus sophistiqué à l'avenir
    if not (0 <= reference_image_index_in_group < len(seestar_stack_group_info)): 
        pcb_tile(f"{func_id_log_base}_error_invalid_ref_index", prog=None, lvl="ERROR", tile_id=tile_id, ref_idx=reference_image_index_in_group, group_size=len(seestar_stack_group_info))
        return (None, None), failed_groups_to_retry
    
    ref_info_for_tile = seestar_stack_group_info[reference_image_index_in_group]
    wcs_for_master_tile = ref_info_for_tile.get('wcs')
    # Le header est un dict venant du cache, il faut le convertir en objet fits.Header si besoin
    header_dict_for_master_tile_base = ref_info_for_tile.get('header') 

    if not (wcs_for_master_tile and wcs_for_master_tile.is_celestial and header_dict_for_master_tile_base):
        pcb_tile(f"{func_id_log_base}_error_invalid_ref_wcs_header", prog=None, lvl="ERROR", tile_id=tile_id)
        return (None, None), failed_groups_to_retry
    
    # Conversion du dict en objet astropy.io.fits.Header pour la sauvegarde
    header_for_master_tile_base = fits.Header(header_dict_for_master_tile_base.cards if hasattr(header_dict_for_master_tile_base,'cards') else header_dict_for_master_tile_base)
    
    ref_path_raw = ref_info_for_tile.get('path_raw', 'UnknownRawRef')
    pcb_tile(f"{func_id_log_base}_info_reference_set", prog=None, lvl="DEBUG_DETAIL", ref_index=reference_image_index_in_group, ref_filename=os.path.basename(ref_path_raw), tile_id=tile_id)

    # Acquire a dynamic Phase 3 I/O concurrency slot to avoid disk stalls
    # when the system is busy (e.g., another app reading video files).
    try:
        _PH3_CONCURRENCY_SEMAPHORE.acquire()
    except Exception:
        pass

    pcb_tile(f"{func_id_log_base}_info_loading_from_cache_started", prog=None, lvl="DEBUG_DETAIL", num_images=len(seestar_stack_group_info), tile_id=tile_id)
    
    tile_images_data_HWC_adu = []
    tile_original_raw_headers = [] # Liste des dictionnaires de header originaux

    for i, raw_file_info in enumerate(seestar_stack_group_info):
        cached_image_file_path = raw_file_info.get('path_preprocessed_cache')
        original_raw_path = raw_file_info.get('path_raw', 'UnknownRawPathForTileImg') # Plus descriptif

        if not (cached_image_file_path and os.path.exists(cached_image_file_path)):
            pcb_tile(f"{func_id_log_base}_warn_cache_file_missing", prog=None, lvl="WARN", filename=os.path.basename(original_raw_path), cache_path=cached_image_file_path, tile_id=tile_id)
            continue
        
        # pcb_tile(f"    {func_id_log_base}_{tile_id}_Img{i}: Lecture cache '{os.path.basename(cached_image_file_path)}'", prog=None, lvl="DEBUG_VERY_DETAIL")
        
        try:
            # Throttle concurrent cache reads and use memory-mapped load to reduce RAM spikes
            with _CACHE_IO_SEMAPHORE:
                img_data_adu = np.load(cached_image_file_path, allow_pickle=False, mmap_mode='r') 
            if not (isinstance(img_data_adu, np.ndarray) and img_data_adu.dtype == np.float32 and img_data_adu.ndim == 3 and img_data_adu.shape[-1] == 3):
                pcb_tile(f"{func_id_log_base}_warn_invalid_cached_data", prog=None, lvl="WARN", filename=os.path.basename(cached_image_file_path), 
                         shape=img_data_adu.shape if hasattr(img_data_adu, 'shape') else 'N/A', 
                         dtype=img_data_adu.dtype if hasattr(img_data_adu, 'dtype') else 'N/A', tile_id=tile_id)
                del img_data_adu; gc.collect(); continue
            # Ensure writable, C-contiguous buffers (astroalign may require writeable arrays)
            try:
                # Avoid forcing writable copies; astroalign does not modify input arrays.
                # Only ensure contiguity if needed.
                if not getattr(img_data_adu, 'flags', None) or (not img_data_adu.flags.c_contiguous):
                    img_data_adu = np.ascontiguousarray(img_data_adu, dtype=np.float32)
            except Exception:
                img_data_adu = np.ascontiguousarray(img_data_adu, dtype=np.float32)
            
            tile_images_data_HWC_adu.append(img_data_adu)
            # Stocker le dict de header, pas l'objet fits.Header, car c'est ce qui est dans raw_file_info
            tile_original_raw_headers.append(raw_file_info.get('header')) 
        except MemoryError as e_mem_load_cache:
             pcb_tile(f"{func_id_log_base}_error_memory_loading_cache", prog=None, lvl="ERROR", filename=os.path.basename(cached_image_file_path), error=str(e_mem_load_cache), tile_id=tile_id)
             # Release the concurrency slot before aborting
             try:
                 _PH3_CONCURRENCY_SEMAPHORE.release()
             except Exception:
                 pass
             del tile_images_data_HWC_adu, tile_original_raw_headers; gc.collect(); return (None, None), failed_groups_to_retry
        except Exception as e_load_cache:
            pcb_tile(f"{func_id_log_base}_error_loading_cache", prog=None, lvl="ERROR", filename=os.path.basename(cached_image_file_path), error=str(e_load_cache), tile_id=tile_id)
            logger.error(f"Erreur chargement cache {cached_image_file_path} pour tuile {tile_id}", exc_info=True)
            continue
            
    # Release the concurrency slot as soon as disk reads are done for this tile
    try:
        _PH3_CONCURRENCY_SEMAPHORE.release()
    except Exception:
        pass

    if not tile_images_data_HWC_adu:
        pcb_tile(f"{func_id_log_base}_error_no_valid_images_from_cache", prog=None, lvl="ERROR", tile_id=tile_id)
        return (None, None), failed_groups_to_retry
    # pcb_tile(f"{func_id_log_base}_info_loading_from_cache_finished", prog=None, lvl="DEBUG_DETAIL", num_loaded=len(tile_images_data_HWC_adu), tile_id=tile_id)

    # pcb_tile(f"{func_id_log_base}_info_intra_tile_alignment_started", prog=None, lvl="DEBUG_DETAIL", num_to_align=len(tile_images_data_HWC_adu), tile_id=tile_id)
    # Limit concurrency during alignment/stacking as well to reduce peak RAM
    try:
        _PH3_CONCURRENCY_SEMAPHORE.acquire()
    except Exception:
        pass
    aligned_images_for_stack, failed_alignment_indices = zemosaic_align_stack.align_images_in_group(
        image_data_list=tile_images_data_HWC_adu,
        reference_image_index=reference_image_index_in_group,
        progress_callback=progress_callback
    )
    if failed_alignment_indices:
        retry_group: list[dict] = []
        for idx_fail in failed_alignment_indices:
            if 0 <= idx_fail < len(seestar_stack_group_info):
                raw_info = seestar_stack_group_info[idx_fail]
                if isinstance(raw_info, dict):
                    info_copy = dict(raw_info)
                    current_retry = int(info_copy.get('retry_attempt', 0))
                    info_copy['retry_attempt'] = current_retry + 1
                    origin_chain = list(info_copy.get('retry_origin_chain', []))
                    origin_chain.append(int(tile_id))
                    info_copy['retry_origin_chain'] = origin_chain
                else:
                    info_copy = raw_info
                retry_group.append(info_copy)
        if retry_group:
            failed_groups_to_retry.append(retry_group)

    del tile_images_data_HWC_adu; gc.collect()

    valid_aligned_images = [img for img in aligned_images_for_stack if img is not None]
    if aligned_images_for_stack:
        del aligned_images_for_stack # Libérer la liste originale après filtrage

    num_actually_aligned_for_header = len(valid_aligned_images)
    # pcb_tile(f"{func_id_log_base}_info_intra_tile_alignment_finished", prog=None, lvl="DEBUG_DETAIL", num_aligned=num_actually_aligned_for_header, tile_id=tile_id)
    
    if not valid_aligned_images: 
        pcb_tile(f"{func_id_log_base}_error_no_images_after_alignment", prog=None, lvl="ERROR", tile_id=tile_id)
        try:
            _PH3_CONCURRENCY_SEMAPHORE.release()
        except Exception:
            pass
        return (None, None), failed_groups_to_retry
    
    pcb_tile(f"{func_id_log_base}_info_stacking_started", prog=None, lvl="DEBUG_DETAIL",
             num_to_stack=len(valid_aligned_images), tile_id=tile_id) # Les options sont loggées au début

    stack_metadata: dict[str, Any] = {}

    if stack_reject_algo == "winsorized_sigma_clip":
        master_tile_stacked_HWC, _ = zemosaic_align_stack.stack_winsorized_sigma_clip(
            valid_aligned_images,
            weight_method=stack_weight_method,
            zconfig=zconfig,
            kappa=stack_kappa_low,
            winsor_limits=parsed_winsor_limits,
            apply_rewinsor=True,
            winsor_max_frames_per_pass=int(winsor_max_frames_per_pass) if winsor_max_frames_per_pass is not None else 0,
            winsor_max_workers=int(winsor_pool_workers) if winsor_pool_workers is not None else 1,
            stack_metadata=stack_metadata,
        )
    elif stack_reject_algo == "kappa_sigma":
        master_tile_stacked_HWC, _ = zemosaic_align_stack.stack_kappa_sigma_clip(
            valid_aligned_images,
            weight_method=stack_weight_method,
            zconfig=zconfig,
            sigma_low=stack_kappa_low,
            sigma_high=stack_kappa_high,
            stack_metadata=stack_metadata,
        )
    elif stack_reject_algo == "linear_fit_clip":
        master_tile_stacked_HWC, _ = zemosaic_align_stack.stack_linear_fit_clip(
            valid_aligned_images,
            weight_method=stack_weight_method,
            zconfig=zconfig,
            sigma=stack_kappa_high,
            stack_metadata=stack_metadata,
        )
    else:
        master_tile_stacked_HWC = zemosaic_align_stack.stack_aligned_images(
            aligned_image_data_list=valid_aligned_images,
            normalize_method=stack_norm_method,
            weighting_method=stack_weight_method,
            rejection_algorithm=stack_reject_algo,
            final_combine_method=stack_final_combine,
            sigma_clip_low=stack_kappa_low,
            sigma_clip_high=stack_kappa_high,
            winsor_limits=parsed_winsor_limits,
            minimum_signal_adu_target=0.0,
            apply_radial_weight=apply_radial_weight,
            radial_feather_fraction=radial_feather_fraction,
            radial_shape_power=radial_shape_power,
            winsor_max_workers=winsor_pool_workers,
            progress_callback=progress_callback,
            zconfig=zconfig,
            stack_metadata=stack_metadata,
        )
    
    del valid_aligned_images; gc.collect() # valid_aligned_images a été passé par valeur (copie de la liste)
                                          # mais les arrays NumPy à l'intérieur sont passés par référence.
                                          # stack_aligned_images travaille sur ces arrays.
                                          # Il est bon de del ici.

    if master_tile_stacked_HWC is None:
        pcb_tile(f"{func_id_log_base}_error_stacking_failed", prog=None, lvl="ERROR", tile_id=tile_id)
        try:
            _PH3_CONCURRENCY_SEMAPHORE.release()
        except Exception:
            pass
        return (None, None), failed_groups_to_retry

    pcb_tile(f"{func_id_log_base}_info_stacking_finished", prog=None, lvl="DEBUG_DETAIL", tile_id=tile_id,
             shape=master_tile_stacked_HWC.shape)
             # min_val=np.nanmin(master_tile_stacked_HWC), # Peut être verbeux
             # max_val=np.nanmax(master_tile_stacked_HWC),
             # mean_val=np.nanmean(master_tile_stacked_HWC))

    rgb_eq_info = stack_metadata.get("rgb_equalization", {})
    try:
        gain_r = float(rgb_eq_info.get("gain_r", 1.0))
    except (TypeError, ValueError):
        gain_r = 1.0
    try:
        gain_g = float(rgb_eq_info.get("gain_g", 1.0))
    except (TypeError, ValueError):
        gain_g = 1.0
    try:
        gain_b = float(rgb_eq_info.get("gain_b", 1.0))
    except (TypeError, ValueError):
        gain_b = 1.0
    try:
        target_median_val = float(rgb_eq_info.get("target_median", float("nan")))
    except (TypeError, ValueError):
        target_median_val = float("nan")
    eq_enabled = bool(rgb_eq_info.get("enabled", False))
    eq_applied = bool(rgb_eq_info.get("applied", False))
    target_str = f"{target_median_val:.6g}" if np.isfinite(target_median_val) else "nan"
    history_msg = (
        f"RGB equalized per sub-stack (enabled={str(eq_enabled)}, applied={str(eq_applied)}): "
        f"gains=({gain_r:.6f},{gain_g:.6f},{gain_b:.6f}), target={target_str}"
    )
    pcb_tile(
        f"[RGB-EQ] poststack_equalize_rgb enabled={eq_enabled}, applied={eq_applied}, "
        f"gains=({gain_r:.6f},{gain_g:.6f},{gain_b:.6f}), target={target_str}",
        prog=None,
        lvl="INFO" if eq_enabled else "DEBUG_DETAIL",
    )

    norm_result = None
    norm_mode = "disabled"
    norm_details: dict = {}
    if center_out_context and isinstance(center_out_settings, dict):
        try:
            norm_settings = {
                "enabled": bool(center_out_settings.get("enabled", True)),
                "preview_size": int(center_out_settings.get("preview_size", 256)),
                "sky_percentile": tuple(center_out_settings.get("sky_percentile", (25.0, 60.0))),
                "clip_sigma": float(center_out_settings.get("clip_sigma", 2.5)),
                "min_overlap_fraction": float(center_out_settings.get("min_overlap_fraction", 0.03)),
            }
        except Exception:
            norm_settings = {"enabled": False}
        if norm_settings.get("enabled", False):
            master_tile_stacked_HWC, norm_result, norm_mode, norm_details = apply_center_out_normalization_p3(
                master_tile_stacked_HWC,
                wcs_for_master_tile,
                tile_id,
                center_out_context,
                norm_settings,
                pcb_tile,
            )
            if norm_result:
                pcb_tile(
                    f"{func_id_log_base}_center_out_applied",
                    prog=None,
                    lvl="INFO_DETAIL",
                    tile_id=tile_id,
                    gain=f"{norm_result[0]:.6f}",
                    offset=f"{norm_result[1]:.6f}",
                    mode=norm_mode,
                    samples=norm_details.get("samples"),
                )
            else:
                pcb_tile(
                    f"{func_id_log_base}_center_out_skipped",
                    prog=None,
                    lvl="DEBUG_DETAIL",
                    tile_id=tile_id,
                    reason=norm_mode,
                )

    quality_crop_rect: tuple[int, int, int, int] | None = None
    if quality_crop_enabled:
        try:
            band_px = max(4, int(quality_crop_band_px))
        except Exception:
            band_px = 32
        try:
            margin_px = max(0, int(quality_crop_margin_px))
        except Exception:
            margin_px = 8
        try:
            k_sigma = float(quality_crop_k_sigma)
            if not math.isfinite(k_sigma):
                raise ValueError("k_sigma not finite")
        except Exception:
            k_sigma = 2.0
        k_sigma = max(0.1, min(k_sigma, 10.0))

        data_for_crop = np.asarray(master_tile_stacked_HWC)
        axis_mode = "HWC"
        if data_for_crop.ndim == 3 and data_for_crop.shape[0] == 3 and data_for_crop.shape[-1] != 3:
            data_for_crop = np.moveaxis(data_for_crop, 0, -1)
            axis_mode = "CHW"
        elif data_for_crop.ndim == 2:
            data_for_crop = data_for_crop[..., np.newaxis]
            axis_mode = "HW"

        try:
            if data_for_crop.ndim < 3:
                raise ValueError("insufficient dimensions for quality crop")

            if data_for_crop.shape[-1] >= 3:
                R = data_for_crop[..., 0]
                G = data_for_crop[..., 1]
                B = data_for_crop[..., 2]
            else:
                mono = data_for_crop[..., 0]
                R = G = B = mono

            lum2d = np.nanmean(np.stack([R, G, B], axis=0), axis=0).astype(np.float32)
            R = np.nan_to_num(np.asarray(R, dtype=np.float32), nan=0.0)
            G = np.nan_to_num(np.asarray(G, dtype=np.float32), nan=0.0)
            B = np.nan_to_num(np.asarray(B, dtype=np.float32), nan=0.0)
            lum2d = np.nan_to_num(lum2d, nan=0.0)

            from .lecropper import detect_autocrop_rgb

            y0, x0, y1, x1 = detect_autocrop_rgb(
                lum2d,
                R,
                G,
                B,
                band_px=band_px,
                k_sigma=k_sigma,
                margin_px=margin_px,
            )

            h_lum, w_lum = lum2d.shape
            if not (0 <= y0 < y1 <= h_lum and 0 <= x0 < x1 <= w_lum):
                raise ValueError("invalid crop rectangle")

            crop_area = (y1 - y0) * (x1 - x0)
            full_area = h_lum * w_lum
            if crop_area <= 0 or (crop_area / max(1, full_area)) >= 0.97:
                pcb_tile(
                    f"MT_CROP: quality crop skipped (rect={y0,x0,y1,x1}, area_ratio={crop_area/max(1, full_area):.3f})",
                    prog=None,
                    lvl="WARN",
                )
            else:
                cropped = data_for_crop[y0:y1, x0:x1, ...]
                if axis_mode == "CHW":
                    master_tile_stacked_HWC = np.moveaxis(cropped, -1, 0)
                elif axis_mode == "HW":
                    master_tile_stacked_HWC = cropped[..., 0]
                else:
                    master_tile_stacked_HWC = cropped
                quality_crop_rect = (int(y0), int(x0), int(y1), int(x1))

                if wcs_for_master_tile is not None:
                    try:
                        if hasattr(wcs_for_master_tile, "deepcopy"):
                            wcs_cropped = wcs_for_master_tile.deepcopy()
                        else:
                            wcs_cropped = copy.deepcopy(wcs_for_master_tile)
                    except Exception:
                        wcs_cropped = None

                    if wcs_cropped is not None and hasattr(wcs_cropped, "wcs"):
                        try:
                            wcs_cropped.wcs.crpix[0] -= x0
                            wcs_cropped.wcs.crpix[1] -= y0
                        except Exception as e_crpix:
                            pcb_tile(
                                f"MT_CROP: quality-based WCS shift failed: {e_crpix}",
                                prog=None,
                                lvl="WARN",
                            )
                        else:
                            wcs_for_master_tile = wcs_cropped
                    elif wcs_cropped is not None:
                        wcs_for_master_tile = wcs_cropped

                pcb_tile(
                    f"MT_CROP: quality-based rect={quality_crop_rect} (band={band_px}, k={k_sigma:.2f}, margin={margin_px})",
                    prog=None,
                    lvl="INFO_DETAIL",
                )
        except Exception as e_crop:
            pcb_tile(
                f"MT_CROP: quality-based crop failed ({e_crop})",
                prog=None,
                lvl="WARN",
            )

    # pcb_tile(f"{func_id_log_base}_info_saving_started", prog=None, lvl="DEBUG_DETAIL", tile_id=tile_id)
    temp_fits_filename = f"master_tile_{tile_id:03d}.fits"
    temp_fits_filepath = os.path.join(output_temp_dir,temp_fits_filename)

    try:
        # Créer un nouvel objet Header pour la sauvegarde
        header_mt_save = fits.Header()
        if wcs_for_master_tile:
            try: 
                # S'assurer que wcs_for_master_tile a les NAXIS bien définis pour to_header
                # La shape de master_tile_stacked_HWC est (H, W, C)
                # Pour le WCS 2D, on a besoin de (W, H)
                if master_tile_stacked_HWC.ndim >= 2:
                    h_final, w_final = master_tile_stacked_HWC.shape[:2]
                    # Mettre à jour les attributs NAXIS du WCS si nécessaire,
                    # car to_header les utilise.
                    # wcs_for_master_tile.wcs.naxis1 = w_final # Ne pas modifier l'objet WCS original directement ici
                    # wcs_for_master_tile.wcs.naxis2 = h_final # car il est partagé/réutilisé.
                    # Créer une copie du WCS pour modification locale avant to_header si besoin.
                    # Cependant, save_fits_image devrait gérer les NAXIS en fonction des données.
                    pass

                header_mt_save.update(wcs_for_master_tile.to_header(relax=True))
            except Exception as e_wcs_hdr: 
                pcb_tile(f"{func_id_log_base}_warn_wcs_header_error_saving", prog=None, lvl="WARN", tile_id=tile_id, error=str(e_wcs_hdr))
        
        
        
        header_mt_save['ZMT_TYPE']=('Master Tile','ZeMosaic Processed Tile'); header_mt_save['ZMT_ID']=(tile_id,'Master Tile ID')
        header_mt_save['ZMT_NRAW']=(len(seestar_stack_group_info),'Raw frames in this tile group')
        header_mt_save['ZMT_NALGN']=(num_actually_aligned_for_header,'Successfully aligned frames for stack')
        header_mt_save['ZMT_NORM'] = (str(stack_norm_method), 'Normalization method')
        header_mt_save['ZMT_WGHT'] = (str(stack_weight_method), 'Weighting method')
        if apply_radial_weight: # Log des paramètres radiaux
            header_mt_save['ZMT_RADW'] = (True, 'Radial weighting applied')
            header_mt_save['ZMT_RADF'] = (radial_feather_fraction, 'Radial feather fraction')
            header_mt_save['ZMT_RADP'] = (radial_shape_power, 'Radial shape power')
        else:
            header_mt_save['ZMT_RADW'] = (False, 'Radial weighting applied')

        header_mt_save['RGBGAINR'] = (gain_r, 'RGB equalization gain (red)')
        header_mt_save['RGBGAING'] = (gain_g, 'RGB equalization gain (green)')
        header_mt_save['RGBGAINB'] = (gain_b, 'RGB equalization gain (blue)')
        header_mt_save['RGBEQMED'] = (target_median_val, 'RGB equalization target median')
        try:
            header_mt_save.add_history(history_msg)
        except Exception:
            header_mt_save['HISTORY'] = history_msg

        header_mt_save['ZMT_REJ'] = (str(stack_reject_algo), 'Rejection algorithm')
        if stack_reject_algo == "kappa_sigma":
            header_mt_save['ZMT_KAPLO'] = (stack_kappa_low, 'Kappa Sigma Low threshold')
            header_mt_save['ZMT_KAPHI'] = (stack_kappa_high, 'Kappa Sigma High threshold')
        elif stack_reject_algo == "winsorized_sigma_clip":
            header_mt_save['ZMT_WINLO'] = (parsed_winsor_limits[0], 'Winsor Lower limit %')
            header_mt_save['ZMT_WINHI'] = (parsed_winsor_limits[1], 'Winsor Upper limit %')
            # Les paramètres Kappa sont aussi pertinents pour Winsorized
            header_mt_save['ZMT_KAPLO'] = (stack_kappa_low, 'Kappa Low for Winsorized')
            header_mt_save['ZMT_KAPHI'] = (stack_kappa_high, 'Kappa High for Winsorized')
        header_mt_save['ZMT_COMB'] = (str(stack_final_combine), 'Final combine method')

        if center_out_context and center_out_settings:
            header_mt_save['ZMT_ANCH'] = (
                int(center_out_context.anchor_original_id),
                'Anchor tile id (original index)'
            )
            if norm_result:
                header_mt_save['ZMT_P3CO'] = (1, 'Phase 3 center-out normalization applied')
                header_mt_save['ZMT_AGAIN'] = (float(norm_result[0]), 'Phase 3 center-out gain')
                header_mt_save['ZMT_AOFF'] = (float(norm_result[1]), 'Phase 3 center-out offset')
            else:
                header_mt_save['ZMT_P3CO'] = (0, 'Phase 3 center-out normalization applied')
                header_mt_save['ZMT_AGAIN'] = (1.0, 'Phase 3 center-out gain')
                header_mt_save['ZMT_AOFF'] = (0.0, 'Phase 3 center-out offset')
        else:
            header_mt_save['ZMT_P3CO'] = (0, 'Phase 3 center-out normalization applied')
            header_mt_save['ZMT_AGAIN'] = (1.0, 'Phase 3 center-out gain')
            header_mt_save['ZMT_AOFF'] = (0.0, 'Phase 3 center-out offset')
            header_mt_save['ZMT_ANCH'] = (-1, 'Anchor tile id (original index)')

        if header_for_master_tile_base: # C'est déjà un objet fits.Header
            ref_path_raw_for_hdr = seestar_stack_group_info[reference_image_index_in_group].get('path_raw', 'UnknownRef')
            header_mt_save['ZMT_REF'] = (os.path.basename(ref_path_raw_for_hdr), 'Reference raw frame for this tile WCS')
            keys_from_ref = ['OBJECT','DATE-AVG','FILTER','INSTRUME','FOCALLEN','XPIXSZ','YPIXSZ', 'GAIN', 'OFFSET'] # Ajout GAIN, OFFSET
            for key_h in keys_from_ref:
                if key_h in header_for_master_tile_base:
                    try: 
                        # Tenter d'obtenir la valeur et le commentaire
                        card = header_for_master_tile_base.cards[key_h]
                        header_mt_save[key_h] = (card.value, card.comment)
                    except (KeyError, AttributeError): # Si la carte n'a pas de commentaire ou si ce n'est pas un objet CardImage
                        header_mt_save[key_h] = header_for_master_tile_base[key_h]
            
            total_exposure_tile = 0.
            num_exposure_summed = 0
            for hdr_raw_item_dict in tile_original_raw_headers: # Ce sont des dicts
                if hdr_raw_item_dict is None: continue
                try: 
                    exposure_val = hdr_raw_item_dict.get('EXPTIME', hdr_raw_item_dict.get('EXPOSURE', 0.0))
                    total_exposure_tile += float(exposure_val if exposure_val is not None else 0.0)
                    num_exposure_summed +=1
                except (TypeError, ValueError) : pass
            header_mt_save['EXPTOTAL']=(round(total_exposure_tile,2),'[s] Sum of EXPTIME for this tile')
            header_mt_save['NEXP_SUM']=(num_exposure_summed,'Number of exposures summed for EXPTOTAL')


        if quality_crop_rect and "CRPIX1" in header_mt_save and "CRPIX2" in header_mt_save:
            try:
                header_mt_save["CRPIX1"] = header_mt_save.get("CRPIX1", 0.0) - quality_crop_rect[1]
                header_mt_save["CRPIX2"] = header_mt_save.get("CRPIX2", 0.0) - quality_crop_rect[0]
            except Exception:
                pass

        if quality_crop_rect:
            header_mt_save['ZMT_QCRO'] = (True, 'Quality-based crop applied')
            header_mt_save['ZMT_QBOX'] = (
                "{},{},{},{}".format(*quality_crop_rect),
                'Quality crop rectangle (y0,x0,y1,x1)',
            )
        else:
            header_mt_save['ZMT_QCRO'] = (False, 'Quality-based crop applied')

        zemosaic_utils.save_fits_image(
            image_data=master_tile_stacked_HWC,
            output_path=temp_fits_filepath,
            header=header_mt_save,
            overwrite=True,
            save_as_float=True,
            progress_callback=progress_callback,
            axis_order="HWC",
        )
        pcb_tile(f"{func_id_log_base}_info_saved", prog=None, lvl="INFO_DETAIL", tile_id=tile_id, format_type='float32', filename=os.path.basename(temp_fits_filepath))
        # pcb_tile(f"{func_id_log_base}_info_saving_finished", prog=None, lvl="DEBUG_DETAIL", tile_id=tile_id)
        try:
            _PH3_CONCURRENCY_SEMAPHORE.release()
        except Exception:
            pass
        return (temp_fits_filepath, wcs_for_master_tile), failed_groups_to_retry
        
    except Exception as e_save_mt:
        pcb_tile(f"{func_id_log_base}_error_saving", prog=None, lvl="ERROR", tile_id=tile_id, error=str(e_save_mt))
        logger.error(f"Traceback pour {func_id_log_base}_{tile_id} sauvegarde:", exc_info=True)
        try:
            _PH3_CONCURRENCY_SEMAPHORE.release()
        except Exception:
            pass
        return (None, None), failed_groups_to_retry
    finally:
        if 'master_tile_stacked_HWC' in locals() and master_tile_stacked_HWC is not None: 
            del master_tile_stacked_HWC
        gc.collect()



# Dans zemosaic_worker.py

# ... (s'assurer que zemosaic_utils est importé et ZEMOSAIC_UTILS_AVAILABLE est défini)
# ... (s'assurer que WCS, fits d'Astropy sont importés, ainsi que reproject_interp)
# ... (définition de logger, _log_and_callback, etc.)



def assemble_final_mosaic_incremental(
    master_tile_fits_with_wcs_list: list,
    final_output_wcs: WCS,
    final_output_shape_hw: tuple,
    progress_callback: callable,
    n_channels: int = 3,
    dtype_accumulator: np.dtype = np.float64,
    dtype_norm: np.dtype = np.float32,
    apply_crop: bool = False,
    crop_percent: float = 0.0,
    processing_threads: int = 0,
    memmap_dir: str | None = None,
    cleanup_memmap: bool = True,
    intertile_photometric_match: bool = False,
    intertile_preview_size: int = 512,
    intertile_overlap_min: float = 0.05,
    intertile_sky_percentile: tuple[float, float] | list[float] = (30.0, 70.0),
    intertile_robust_clip_sigma: float = 2.5,
    intertile_global_recenter: bool = True,
    intertile_recenter_clip: tuple[float, float] | list[float] = (0.85, 1.18),
    use_auto_intertile: bool = False,
    match_background: bool = True,
    feather_parity: bool = False,
    use_radial_feather: bool | None = None,
    two_pass_coverage_renorm: bool = False,
    tile_affine_corrections: list[tuple[float, float]] | None = None,
    enforce_positive: bool | None = None,
    base_progress_phase5: float | None = None,
    progress_weight_phase5: float | None = None,
    start_time_total_run: float | None = None,
):
    """Assemble les master tiles par co-addition sur disque."""
    import time
    # Marquer le début de la phase 5 incrémentale
    start_time_inc = time.monotonic()
    total_tiles = len(master_tile_fits_with_wcs_list)
    FLUSH_BATCH_SIZE = 10  # nombre de tuiles entre chaque flush sur le memmap
    pcb_asm = lambda msg_key, prog=None, lvl="INFO_DETAIL", **kwargs: _log_and_callback(
        msg_key, prog, lvl, callback=progress_callback, **kwargs
    )

    pending_affine_list: list[tuple[float, float]] | None = None
    nontrivial_detected = False
    if tile_affine_corrections:
        pending_affine_list, nontrivial_detected = _sanitize_affine_corrections(
            tile_affine_corrections,
            len(master_tile_fits_with_wcs_list),
        )

    # Default to radial feathering for parity with the legacy pipeline unless explicitly disabled.
    use_feather = True if use_radial_feather is None else bool(use_radial_feather)
    parity_mode = bool(intertile_photometric_match and match_background and feather_parity)
    if feather_parity:
        if use_feather:
            use_feather = False
        pcb_asm("run_warn_incremental_feather_parity_enabled", prog=None, lvl="WARN")

    if enforce_positive is None:
        enforce_positive_flag = not parity_mode
    else:
        enforce_positive_flag = bool(enforce_positive)

    if progress_weight_phase5 is None:
        progress_weight_phase5 = globals().get("PROGRESS_WEIGHT_PHASE5_ASSEMBLY", 0.0)
    if base_progress_phase5 is None:
        base_progress_phase5 = 0.0

    pcb_asm(
        f"ASM_INC: Début. Options rognage - Appliquer: {apply_crop}, %: {crop_percent if apply_crop else 'N/A'}",
        lvl="DEBUG_DETAIL",
    )

    if not (REPROJECT_AVAILABLE and reproject_interp and ASTROPY_AVAILABLE and fits):
        missing_deps = []
        if not REPROJECT_AVAILABLE or not reproject_interp:
            missing_deps.append("Reproject (reproject_interp)")
        if not ASTROPY_AVAILABLE or not fits:
            missing_deps.append("Astropy (fits)")
        pcb_asm(
            "assemble_error_core_deps_unavailable_incremental",
            prog=None,
            lvl="ERROR",
            missing=", ".join(missing_deps),
        )
        return None, None

    if not master_tile_fits_with_wcs_list:
        pcb_asm("assemble_error_no_tiles_provided_incremental", prog=None, lvl="ERROR")
        return None, None

    # ``final_output_shape_hw`` MUST be provided in ``(height, width)`` order.
    if (
        not isinstance(final_output_shape_hw, (tuple, list))
        or len(final_output_shape_hw) != 2
    ):
        pcb_asm(
            "assemble_error_invalid_final_shape_inc",
            prog=None,
            lvl="ERROR",
            shape=str(final_output_shape_hw),
        )
        return None, None

    h, w = map(int, final_output_shape_hw)

    # --- Extra validation to help catch swapped width/height ---
    try:
        w_wcs = int(getattr(final_output_wcs, "pixel_shape", (w, h))[0])
        h_wcs = int(getattr(final_output_wcs, "pixel_shape", (w, h))[1])
    except Exception:
        w_wcs = int(getattr(final_output_wcs.wcs, "naxis1", w)) if hasattr(final_output_wcs, "wcs") else w
        h_wcs = int(getattr(final_output_wcs.wcs, "naxis2", h)) if hasattr(final_output_wcs, "wcs") else h

    expected_hw = (h_wcs, w_wcs)
    if (h, w) != expected_hw:
        if (w, h) == expected_hw:
            pcb_asm(
                "assemble_warn_swapped_final_shape_inc",
                prog=None,
                lvl="WARN",
                provided=str(final_output_shape_hw),
                expected=str(expected_hw),
            )
            h, w = expected_hw
        else:
            pcb_asm(
                "assemble_error_mismatch_final_shape_inc",
                prog=None,
                lvl="ERROR",
                provided=str(final_output_shape_hw),
                expected=str(expected_hw),
            )
            return None, None

    if match_background:
        pcb_asm("run_info_incremental_match_background", prog=None, lvl="INFO_DETAIL")

    if (
        intertile_photometric_match
        and pending_affine_list is None
        and total_tiles >= 2
        and ZEMOSAIC_UTILS_AVAILABLE
        and hasattr(zemosaic_utils, "create_downscaled_luminance_preview")
        and hasattr(zemosaic_utils, "compute_intertile_affine_calibration")
    ):
        affine_start = time.monotonic()
        pcb_asm(
            "run_info_incremental_affine_start",
            prog=None,
            lvl="INFO",
            num_tiles=total_tiles,
        )
        tile_sources = [
            _TileAffineSource(path=tile_path, wcs=tile_wcs)
            for tile_path, tile_wcs in master_tile_fits_with_wcs_list
        ]
        pending_affine_list, nontrivial_detected, affine_status, affine_error = (
            _compute_intertile_affine_corrections_from_sources(
                sources=tile_sources,
                final_output_wcs=final_output_wcs,
                final_output_shape_hw=final_output_shape_hw,
                preview_size=int(intertile_preview_size),
                min_overlap_fraction=float(intertile_overlap_min),
                sky_percentile=intertile_sky_percentile,
                robust_clip_sigma=float(intertile_robust_clip_sigma),
                use_auto_intertile=use_auto_intertile,
                logger_obj=logger,
                progress_callback=progress_callback,
                intertile_global_recenter=bool(intertile_global_recenter),
                intertile_recenter_clip=intertile_recenter_clip,
            )
        )
        if affine_status == "preview_failed":
            pcb_asm(
                "assemble_warn_intertile_photometric_failed",
                prog=None,
                lvl="WARN",
                error="preview_failed",
            )
            pending_affine_list = None
            nontrivial_detected = False
        elif affine_status == "compute_failed":
            pcb_asm(
                "assemble_warn_intertile_photometric_failed",
                prog=None,
                lvl="WARN",
                error=str(affine_error),
            )
            pending_affine_list = None
            nontrivial_detected = False
        affine_elapsed = time.monotonic() - affine_start
        if nontrivial_detected:
            try:
                pcb_asm(
                    "assemble_info_intertile_photometric_applied",
                    prog=None,
                    lvl="INFO_DETAIL",
                    num_tiles=sum(
                        1
                        for g_val, o_val in pending_affine_list or []
                        if abs(g_val - 1.0) > 1e-6 or abs(o_val) > 1e-6
                    ),
                )
            except Exception:
                pass
        pcb_asm(
            "run_info_incremental_affine_done",
            prog=None,
            lvl="INFO",
            elapsed=f"{affine_elapsed:.2f}",
            num_tiles=len(pending_affine_list or []),
        )
    affine_log_indices = _select_affine_log_indices(pending_affine_list)

    sum_shape = (h, w, n_channels)
    weight_shape = (h, w)

    internal_temp_dir = False
    if memmap_dir is None:
        memmap_dir = tempfile.mkdtemp(prefix="zemosaic_memmap_")
        internal_temp_dir = True
    else:
        os.makedirs(memmap_dir, exist_ok=True)
    sum_path = os.path.join(memmap_dir, "SOMME.fits")
    weight_path = os.path.join(memmap_dir, "WEIGHT.fits")

    try:
        fits.writeto(sum_path, np.zeros(sum_shape, dtype=dtype_accumulator), overwrite=True)
        fits.writeto(weight_path, np.zeros(weight_shape, dtype=dtype_norm), overwrite=True)
    except Exception as e_create:
        pcb_asm("assemble_error_memmap_write_failed_inc", prog=None, lvl="ERROR", error=str(e_create))
        logger.error("Failed to create memmap FITS", exc_info=True)
        return None, None


    try:
        req_workers = int(processing_threads)
    except Exception:
        req_workers = 0
    if req_workers > 0:
        max_procs = req_workers
    else:
        max_procs = min(os.cpu_count() or 1, len(master_tile_fits_with_wcs_list))
    pcb_asm(f"ASM_INC: Using {max_procs} process workers", lvl="DEBUG_DETAIL")

    parent_is_daemon = multiprocessing.current_process().daemon
    Executor = ThreadPoolExecutor if parent_is_daemon else ProcessPoolExecutor


    try:
        with Executor(max_workers=max_procs) as ex, \
                fits.open(sum_path, mode="update", memmap=True) as hsum, \
                fits.open(weight_path, mode="update", memmap=True) as hwei:
            fsum = hsum[0].data
            fwei = hwei[0].data

            tiles_since_flush = 0

            future_map = {}
            for tile_idx, (tile_path, tile_wcs) in enumerate(master_tile_fits_with_wcs_list, 1):
                pcb_asm(
                    "assemble_info_processing_tile",
                    prog=None,
                    lvl="INFO_DETAIL",
                    tile_num=tile_idx,
                    total_tiles=len(master_tile_fits_with_wcs_list),
                    filename=os.path.basename(tile_path),
                )
                # Les objets WCS peuvent poser problème lors de la sérialisation.
                # On transmet donc leurs en-têtes et ils seront reconstruits dans le worker.
                tile_wcs_hdr = tile_wcs.to_header() if hasattr(tile_wcs, "to_header") else tile_wcs
                output_wcs_hdr = final_output_wcs.to_header() if hasattr(final_output_wcs, "to_header") else final_output_wcs
                gain_val = None
                offset_val = None
                if pending_affine_list and (tile_idx - 1) < len(pending_affine_list):
                    raw_affine = pending_affine_list[tile_idx - 1]
                    try:
                        gain_val = float(raw_affine[0])
                    except Exception:
                        gain_val = 1.0
                    try:
                        offset_val = float(raw_affine[1])
                    except Exception:
                        offset_val = 0.0
                    if not np.isfinite(gain_val):
                        gain_val = 1.0
                    if not np.isfinite(offset_val):
                        offset_val = 0.0
                    if (
                        affine_log_indices
                        and tile_idx in affine_log_indices
                        and (abs(gain_val - 1.0) > 1e-6 or abs(offset_val) > 1e-6)
                    ):
                        try:
                            pcb_asm(
                                "run_info_incremental_apply_gain_offset",
                                prog=None,
                                lvl="INFO_DETAIL",
                                tile_num=tile_idx,
                                gain=f"{gain_val:.6f}",
                                offset=f"{offset_val:.6f}",
                            )
                        except Exception:
                            pass
                future = ex.submit(
                    reproject_tile_to_mosaic,
                    tile_path,
                    tile_wcs_hdr,
                    output_wcs_hdr,
                    final_output_shape_hw,
                    feather=use_feather,
                    apply_crop=apply_crop,
                    crop_percent=crop_percent,
                    tile_affine=None,
                    gain=gain_val,
                    offset=offset_val,
                    match_background=match_background,
                    nan_fill_value=0.0,
                    enforce_positive=enforce_positive_flag,
                )
                future_map[future] = tile_idx

            processed = 0
            total_steps = len(future_map)
            start_time_iter = time.time()
            last_time = start_time_iter
            step_times = []
            for fut in as_completed(future_map):
                idx = future_map[fut]
                try:
                    # reproject_tile_to_mosaic renvoie les bornes de la tuile
                    # sous la forme (xmin, xmax, ymin, ymax) afin de
                    # correspondre aux indices de colonne puis de ligne.
                    I_tile, W_tile, (xmin, xmax, ymin, ymax) = fut.result()
                except MemoryError as e_mem:
                    pcb_asm(
                        "assemble_error_memory_tile_reprojection_inc",
                        prog=None,
                        lvl="ERROR",
                        tile_num=idx,
                        error=str(e_mem),
                    )
                    logger.error(
                        f"MemoryError reproject_tile_to_mosaic tuile {idx}",
                        exc_info=True,
                    )
                    processed += 1
                    continue
                except BrokenProcessPool as bpp:
                    pcb_asm(
                        "assemble_error_broken_process_pool_incremental",
                        prog=None,
                        lvl="ERROR",
                        tile_num=idx,
                        error=str(bpp),
                    )
                    logger.error(
                        "BrokenProcessPool during tile reprojection",
                        exc_info=True,
                    )
                    return None, None
                except Exception as e_reproj:
                    pcb_asm(
                        "assemble_error_tile_reprojection_failed_inc",
                        prog=None,
                        lvl="ERROR",
                        tile_num=idx,
                        error=str(e_reproj),
                    )
                    logger.error(
                        f"Erreur reproject_tile_to_mosaic tuile {idx}",
                        exc_info=True,
                    )
                    processed += 1
                    continue

                if I_tile is not None and W_tile is not None:
                    mask = W_tile > 0
                    tgt_sum = fsum[ymin:ymax, xmin:xmax]
                    tgt_wgt = fwei[ymin:ymax, xmin:xmax]
                    for c in range(n_channels):
                        tgt_sum[..., c][mask] += I_tile[..., c][mask] * W_tile[mask]
                    tgt_wgt[mask] += W_tile[mask]
                    tiles_since_flush += 1
                    if tiles_since_flush >= FLUSH_BATCH_SIZE:
                        hsum.flush()
                        hwei.flush()
                        tiles_since_flush = 0

                processed += 1
                now = time.time()
                step_times.append(now - last_time)
                last_time = now
                if progress_callback:
                    try:
                        progress_callback("phase5_incremental", processed, total_steps)
                    except Exception:
                        pass
                if processed % FLUSH_BATCH_SIZE == 0 or processed == total_tiles:
                    pcb_asm(
                        "assemble_progress_tiles_processed_inc",
                        prog=None,
                        lvl="INFO_DETAIL",
                        num_done=processed,
                        total_num=total_tiles,
                    )

                    # --- Calcul et mise à jour de l’ETA global ---
                    elapsed_inc = time.monotonic() - start_time_inc
                    time_per_tile = elapsed_inc / processed
                    eta_tiles_sec = (total_tiles - processed) * time_per_tile

                    if (
                        progress_weight_phase5
                        and start_time_total_run is not None
                        and total_tiles > 0
                    ):
                        try:
                            current_progress_pct = base_progress_phase5 + (
                                (processed / total_tiles) * progress_weight_phase5
                            )
                            current_progress_pct = max(
                                current_progress_pct,
                                base_progress_phase5 + 0.01,
                            )
                            elapsed_total = time.monotonic() - start_time_total_run
                            sec_per_pct = (
                                elapsed_total / current_progress_pct
                                if current_progress_pct > 0
                                else 0.0
                            )
                            total_eta_sec = eta_tiles_sec + (
                                max(0.0, 100 - current_progress_pct) * sec_per_pct
                            )
                            update_gui_eta(total_eta_sec)
                        except Exception:
                            pass

            if tiles_since_flush > 0:
                hsum.flush()
                hwei.flush()
                tiles_since_flush = 0
    except Exception as e_pool:
        pcb_asm("assemble_error_incremental_pool_failed", prog=None, lvl="ERROR", error=str(e_pool))
        logger.error("Error during incremental assembly", exc_info=True)
        return None, None

    with fits.open(sum_path, memmap=True) as hsum, fits.open(weight_path, memmap=True) as hwei:
        sum_data = hsum[0].data.astype(np.float32)
        weight_data = hwei[0].data.astype(np.float32)
        mosaic = np.zeros_like(sum_data, dtype=np.float32)
        np.divide(sum_data, weight_data[..., None], out=mosaic, where=weight_data[..., None] > 0)

    if step_times:
        avg_step = sum(step_times) / len(step_times)
        total_elapsed = time.time() - start_time_iter
        pcb_asm(
            "assemble_debug_incremental_timing",
            prog=None,
            lvl="DEBUG_DETAIL",
            avg=f"{avg_step:.2f}",
            total=f"{total_elapsed:.2f}",
        )

    pcb_asm("assemble_info_finished_incremental", prog=None, lvl="INFO", shape=str(mosaic.shape))

    # Harmonize incremental output with reproject/coadd by removing empty borders
    try:
        mosaic, weight_data = _auto_crop_mosaic_to_valid_region(
            mosaic,
            weight_data,
            final_output_wcs,
            log_callback=pcb_asm,
        )
        pcb_asm(
            "assemble_info_incremental_autocrop_done",
            prog=None,
            lvl="INFO_DETAIL",
            shape=str(getattr(mosaic, "shape", None)),
        )
    except Exception as exc_crop:
        pcb_asm(
            "assemble_warn_incremental_autocrop_failed",
            prog=None,
            lvl="WARN",
            error=str(exc_crop),
        )

    if mosaic.ndim != 3:
        raise ValueError(f"Expected incremental mosaic in HWC order, got {mosaic.shape}")
    logger.debug("Mosaic shape (HWC): %s", mosaic.shape)
    if logger.isEnabledFor(logging.DEBUG):
        mask = weight_data > 0
        if np.any(mask):
            stats = []
            for c in range(mosaic.shape[-1]):
                vals = mosaic[..., c][mask]
                if vals.size:
                    stats.append((float(np.mean(vals)), float(np.std(vals))))
                else:
                    stats.append((float("nan"), float("nan")))
            logger.debug(
                "Incremental overlap stats (mean/std per channel): %s",
                stats,
            )

    if cleanup_memmap:
        for p in (sum_path, weight_path):
            try:
                os.remove(p)
            except OSError:
                pass

        if internal_temp_dir:
            try:
                os.rmdir(memmap_dir)
            except OSError:
                pass


    return mosaic, weight_data

def _reproject_and_coadd_channel_worker(channel_data_list, output_wcs_header, output_shape_hw, match_bg, mm_sum_prefix=None, mm_cov_prefix=None):
    """Worker function to run reproject_and_coadd in a separate process."""
    from astropy.wcs import WCS
    from reproject import reproject_interp
    import numpy as np

    final_wcs = WCS(output_wcs_header)
    data_list = []
    wcs_list = []
    for arr, hdr in channel_data_list:
        data_list.append(arr)
        wcs_list.append(WCS(hdr))




    # The memmap prefixes are produced by other workers. Ensure they exist before
    # reading if provided. Wait here until both files are fully written.

    import inspect
    sig = inspect.signature(reproject_and_coadd)
    bg_kw = "match_background" if "match_background" in sig.parameters else (
        "match_bg" if "match_bg" in sig.parameters else None
    )

    kwargs = {
        "output_projection": final_wcs,
        "shape_out": output_shape_hw,
        "reproject_function": reproject_interp,
        "combine_function": "mean",
    }
    if bg_kw:
        kwargs[bg_kw] = match_bg

    stacked, coverage = reproject_and_coadd_wrapper(
        data_list=data_list,
        wcs_list=wcs_list,
        shape_out=output_shape_hw,
        output_projection=final_wcs,
        use_gpu=False,
        cpu_func=reproject_and_coadd,
        **kwargs,
    )

    if mm_sum_prefix and mm_cov_prefix:
        _wait_for_memmap_files([mm_sum_prefix, mm_cov_prefix])
    return stacked.astype(np.float32), coverage.astype(np.float32)


def assemble_final_mosaic_reproject_coadd(
    master_tile_fits_with_wcs_list: list,
    final_output_wcs: WCS,
    final_output_shape_hw: tuple,
    progress_callback: callable,
    n_channels: int = 3,
    match_bg: bool = True,
    apply_crop: bool = False,
    crop_percent: float = 0.0,
    use_memmap: bool = False,
    memmap_dir: str | None = None,
    cleanup_memmap: bool = True,
    assembly_process_workers: int = 0,
    re_solve_cropped_tiles: bool = False,
    solver_settings: dict | None = None,
    solver_instance=None,
    use_gpu: bool = False,
    base_progress_phase5: float | None = None,
    progress_weight_phase5: float | None = None,
    start_time_total_run: float | None = None,
    intertile_photometric_match: bool = False,
    intertile_preview_size: int = 512,
    intertile_overlap_min: float = 0.05,
    intertile_sky_percentile: tuple[float, float] | list[float] = (30.0, 70.0),
    intertile_robust_clip_sigma: float = 2.5,
    use_auto_intertile: bool = False,
    collect_tile_data: list | None = None,
    tile_affine_corrections: list[tuple[float, float]] | None = None,
):
    """Assemble les master tiles en utilisant ``reproject_and_coadd``."""
    _pcb = lambda msg_key, prog=None, lvl="INFO_DETAIL", **kwargs: _log_and_callback(
        msg_key, prog, lvl, callback=progress_callback, **kwargs
    )

    _log_memory_usage(progress_callback, "Début assemble_final_mosaic_reproject_coadd")
    _pcb(
        f"ASM_REPROJ_COADD: Options de rognage - Appliquer: {apply_crop}, Pourcentage: {crop_percent if apply_crop else 'N/A'}",
        lvl="DEBUG_DETAIL",
    )

    start_time_phase = time.monotonic()

    # Emit ETA during the preparation phase (before channels start)
    def _update_eta_prepare(done_tiles: int, total_tiles_local: int):
        if (
            base_progress_phase5 is None
            or progress_weight_phase5 is None
            or start_time_total_run is None
        ):
            return
        try:
            prep_fraction = 0.0
            if total_tiles_local > 0:
                prep_fraction = max(0.0, min(1.0, float(done_tiles) / float(total_tiles_local)))
            # Use a small pseudo progress for ETA only to avoid 0%% division
            current_progress_pct = base_progress_phase5 + (0.1 * prep_fraction) * progress_weight_phase5
            current_progress_pct = max(current_progress_pct, base_progress_phase5 + 0.01)
            elapsed_phase_local = time.monotonic() - start_time_phase
            eta_pre_sec = 0.0
            if done_tiles > 0 and total_tiles_local > 0:
                time_per_tile = elapsed_phase_local / float(done_tiles)
                eta_pre_sec = max(0.0, (total_tiles_local - done_tiles) * time_per_tile)
            elapsed_total = time.monotonic() - start_time_total_run
            sec_per_pct = elapsed_total / max(1.0, current_progress_pct)
            total_eta_sec = eta_pre_sec + (100 - current_progress_pct) * sec_per_pct
            h, rem = divmod(int(total_eta_sec), 3600)
            m, s = divmod(rem, 60)
            _pcb(f"ETA_UPDATE:{h:02d}:{m:02d}:{s:02d}", prog=None, lvl="ETA_LEVEL")
        except Exception:
            pass

    def _update_eta(completed_channels: int):
        if (
            base_progress_phase5 is not None
            and progress_weight_phase5 is not None
            and start_time_total_run is not None
            and completed_channels > 0
        ):
            elapsed_phase = time.monotonic() - start_time_phase
            time_per_ch = elapsed_phase / completed_channels
            eta_ch_sec = (n_channels - completed_channels) * time_per_ch
            current_progress_pct = base_progress_phase5 + (
                completed_channels / n_channels
            ) * progress_weight_phase5
            elapsed_total = time.monotonic() - start_time_total_run
            # Avoid zero-division at early stage; use at least 1%% of run for denominator
            sec_per_pct = elapsed_total / max(1.0, current_progress_pct)
            total_eta_sec = eta_ch_sec + (100 - current_progress_pct) * sec_per_pct
            h, rem = divmod(int(total_eta_sec), 3600)
            m, s = divmod(rem, 60)
            _pcb(
                f"ETA_UPDATE:{h:02d}:{m:02d}:{s:02d}",
                prog=None,
                lvl="ETA_LEVEL",
            )

    # Ensure wrapper uses the possibly monkeypatched CPU implementation
    try:
        zemosaic_utils.cpu_reproject_and_coadd = reproject_and_coadd
    except Exception:
        pass


    if not (REPROJECT_AVAILABLE and reproject_and_coadd and ASTROPY_AVAILABLE and fits):
        missing_deps = []
        if not REPROJECT_AVAILABLE or not reproject_and_coadd:
            missing_deps.append("Reproject")
        if not ASTROPY_AVAILABLE or not fits:
            missing_deps.append("Astropy (fits)")
        _pcb(
            "assemble_error_core_deps_unavailable_reproject_coadd",
            prog=None,
            lvl="ERROR",
            missing=", ".join(missing_deps),
        )
        return None, None

    if not master_tile_fits_with_wcs_list:
        _pcb("assemble_error_no_tiles_provided_reproject_coadd", prog=None, lvl="ERROR")
        return None, None

    if (
        not isinstance(final_output_shape_hw, (tuple, list))
        or len(final_output_shape_hw) != 2
    ):
        _pcb(
            "assemble_error_invalid_final_shape_reproj_coadd",
            prog=None,
            lvl="ERROR",
            shape=str(final_output_shape_hw),
        )
        return None, None

    h, w = map(int, final_output_shape_hw)

    try:
        w_wcs = int(getattr(final_output_wcs, "pixel_shape", (w, h))[0])
        h_wcs = int(getattr(final_output_wcs, "pixel_shape", (w, h))[1])
    except Exception:
        w_wcs = int(getattr(final_output_wcs.wcs, "naxis1", w)) if hasattr(final_output_wcs, "wcs") else w
        h_wcs = int(getattr(final_output_wcs.wcs, "naxis2", h)) if hasattr(final_output_wcs, "wcs") else h

    expected_hw = (h_wcs, w_wcs)
    if (h, w) != expected_hw:
        if (w, h) == expected_hw:
            _pcb(
                "assemble_warn_swapped_final_shape_reproj_coadd",
                prog=None,
                lvl="WARN",
                provided=str(final_output_shape_hw),
                expected=str(expected_hw),
            )
            h, w = expected_hw
            final_output_shape_hw = (h, w)
        else:
            _pcb(
                "assemble_error_mismatch_final_shape_reproj_coadd",
                prog=None,
                lvl="ERROR",
                provided=str(final_output_shape_hw),
                expected=str(expected_hw),
            )
            return None, None

    # Convertir la sortie WCS en header FITS si possible une seule fois
    output_header = (
        final_output_wcs.to_header()
        if hasattr(final_output_wcs, "to_header")
        else final_output_wcs
    )


    input_data_all_tiles_HWC_processed = []
    hdr_for_output = None
    total_tiles_for_prep = len(master_tile_fits_with_wcs_list)
    for idx, (tile_path, tile_wcs) in enumerate(master_tile_fits_with_wcs_list, 1):
        with fits.open(tile_path, memmap=False) as hdul:
            data = hdul[0].data.astype(np.float32)

        # Master tiles saved via ``save_fits_image`` use the ``HWC`` axis order
        # which stores color images in ``C x H x W`` within the FITS file. When
        # reading them back for final assembly we expect ``H x W x C``.
        if data.ndim == 3 and data.shape[0] in (1, 3) and data.shape[-1] != data.shape[0]:
            data = np.moveaxis(data, 0, -1)
        if data.ndim == 2:
            data = data[..., np.newaxis]

        if (
            apply_crop
            and crop_percent > 1e-3
            and ZEMOSAIC_UTILS_AVAILABLE
            and hasattr(zemosaic_utils, "crop_image_and_wcs")
        ):
            try:
                cropped, cropped_wcs = zemosaic_utils.crop_image_and_wcs(
                    data,
                    tile_wcs,
                    crop_percent / 100.0,
                    progress_callback=None,
                )
                if cropped is not None and cropped_wcs is not None:
                    data = cropped
                    tile_wcs = cropped_wcs
            except Exception:
                pass

        if re_solve_cropped_tiles and solver_instance is not None:
            try:
                hdr = fits.Header()
                hdr['BITPIX'] = -32
                if 'BSCALE' in hdr:
                    del hdr['BSCALE']
                if 'BZERO' in hdr:
                    del hdr['BZERO']
                use_hints = solver_settings.get("use_radec_hints", False) if solver_settings else False
                if use_hints and hasattr(tile_wcs, "wcs"):
                    cx = tile_wcs.pixel_shape[0] / 2
                    cy = tile_wcs.pixel_shape[1] / 2
                    ra_dec = tile_wcs.wcs_pix2world([[cx, cy]], 0)[0]
                    hdr["RA"] = ra_dec[0]
                    hdr["DEC"] = ra_dec[1]
                solver_instance.solve(
                    str(tile_path), hdr, solver_settings or {}, update_header_with_solution=True
                )
                hdr_for_output = hdr
            except Exception:
                pass

        input_data_all_tiles_HWC_processed.append((data, tile_wcs))

        if idx % 10 == 0 or idx == len(master_tile_fits_with_wcs_list):
            _pcb(
                "assemble_progress_tiles_processed_inc",
                prog=None,
                lvl="INFO_DETAIL",
                num_done=idx,
                total_num=len(master_tile_fits_with_wcs_list),
            )

        # Keep ETA responsive during preparation
        if idx == 1 or (idx % 5 == 0) or (idx == total_tiles_for_prep):
            _update_eta_prepare(idx, total_tiles_for_prep)



    # Optional inter-tile photometric (gain/offset) calibration
    pending_affine_list, nontrivial_affine = _sanitize_affine_corrections(
        tile_affine_corrections,
        len(input_data_all_tiles_HWC_processed),
    )

    if (
        pending_affine_list is None
        and intertile_photometric_match
        and len(input_data_all_tiles_HWC_processed) >= 2
    ):
        tile_sources = []
        for (tile_path, tile_wcs_orig), (arr, tile_wcs_processed) in zip(
            master_tile_fits_with_wcs_list,
            input_data_all_tiles_HWC_processed,
        ):
            tile_sources.append(
                _TileAffineSource(
                    path=tile_path,
                    wcs=tile_wcs_processed or tile_wcs_orig,
                    data=arr,
                )
            )

        pending_affine_list, nontrivial_affine, affine_status, affine_error = (
            _compute_intertile_affine_corrections_from_sources(
                sources=tile_sources,
                final_output_wcs=final_output_wcs,
                final_output_shape_hw=final_output_shape_hw,
                preview_size=int(intertile_preview_size),
                min_overlap_fraction=float(intertile_overlap_min),
                sky_percentile=intertile_sky_percentile,
                robust_clip_sigma=float(intertile_robust_clip_sigma),
                use_auto_intertile=use_auto_intertile,
                logger_obj=logger,
                progress_callback=progress_callback,
                intertile_global_recenter=bool(intertile_global_recenter_config),
                intertile_recenter_clip=intertile_recenter_clip_tuple,
            )
        )

        if affine_status == "preview_failed":
            _pcb(
                "assemble_warn_intertile_photometric_failed",
                prog=None,
                lvl="WARN",
                error="preview_failed",
            )
            pending_affine_list = None
            nontrivial_affine = False
        elif affine_status == "compute_failed":
            _pcb(
                "assemble_warn_intertile_photometric_failed",
                prog=None,
                lvl="WARN",
                error=str(affine_error),
            )
            pending_affine_list = None
            nontrivial_affine = False

    if pending_affine_list:
        if use_gpu:
            # Defer gain/offset application to GPU path for parity with V3.2.5
            nontrivial_affine = True
        else:
            corrected_tiles = 0
            for tile_idx, (gain_val, offset_val) in enumerate(pending_affine_list):
                if tile_idx < 0 or tile_idx >= len(input_data_all_tiles_HWC_processed):
                    continue
                arr, tile_wcs_local = input_data_all_tiles_HWC_processed[tile_idx]
                if arr is None:
                    continue
                try:
                    arr_np = np.asarray(arr, dtype=np.float32, order="C")
                    if gain_val != 1.0:
                        np.multiply(arr_np, float(gain_val), out=arr_np, casting="unsafe")
                    if offset_val != 0.0:
                        np.add(arr_np, float(offset_val), out=arr_np, casting="unsafe")
                    input_data_all_tiles_HWC_processed[tile_idx] = (arr_np, tile_wcs_local)
                    corrected_tiles += 1
                except Exception:
                    continue
            if corrected_tiles:
                try:
                    _pcb(
                        "assemble_info_intertile_photometric_applied",
                        prog=None,
                        lvl="INFO_DETAIL",
                        num_tiles=corrected_tiles,
                    )
                except Exception:
                    pass
                nontrivial_affine = True
            else:
                nontrivial_affine = False
                pending_affine_list = None
    else:
        nontrivial_affine = False
        pending_affine_list = None

    if collect_tile_data is not None:
        try:
            collect_tile_data.clear()
        except Exception:
            collect_tile_data[:] = []
        for arr, tile_wcs in input_data_all_tiles_HWC_processed:
            if arr is None:
                continue
            try:
                collect_tile_data.append((np.array(arr, copy=True), tile_wcs))
            except Exception:
                try:
                    collect_tile_data.append((arr.copy(), tile_wcs))
                except Exception:
                    collect_tile_data.append((np.asarray(arr, dtype=np.float32), tile_wcs))


    # Build kwargs dynamically to remain compatible with different reproject versions
    reproj_kwargs = {}
    try:
        import inspect
        sig = inspect.signature(reproject_and_coadd)
        if "match_background" in sig.parameters:
            reproj_kwargs["match_background"] = match_bg
        elif "match_bg" in sig.parameters:
            reproj_kwargs["match_bg"] = match_bg
        if "process_workers" in sig.parameters:
            reproj_kwargs["process_workers"] = assembly_process_workers
        if "use_memmap" in sig.parameters:
            reproj_kwargs["use_memmap"] = use_memmap
        elif "intermediate_memmap" in sig.parameters:
            reproj_kwargs["intermediate_memmap"] = use_memmap
        if "memmap_dir" in sig.parameters:
            reproj_kwargs["memmap_dir"] = memmap_dir
        if "cleanup_memmap" in sig.parameters:
            reproj_kwargs["cleanup_memmap"] = False
    except Exception:
        # If introspection fails just fall back to basic arguments
        reproj_kwargs = {"match_background": match_bg}

    # Provide GPU-only tuning hints (safely ignored by CPU via wrapper filtering)
    try:
        reproj_kwargs["bg_preview_size"] = int(max(128, int(intertile_preview_size)))
    except Exception:
        reproj_kwargs["bg_preview_size"] = 512
    try:
        reproj_kwargs["intertile_sky_percentile"] = (
            tuple(intertile_sky_percentile)
            if isinstance(intertile_sky_percentile, (list, tuple)) and len(intertile_sky_percentile) >= 2
            else (30.0, 70.0)
        )
    except Exception:
        reproj_kwargs["intertile_sky_percentile"] = (30.0, 70.0)
    try:
        reproj_kwargs["intertile_robust_clip_sigma"] = float(intertile_robust_clip_sigma)
    except Exception:
        reproj_kwargs["intertile_robust_clip_sigma"] = 2.5

    # If we are going to use the GPU, pass the precomputed affine corrections down
    # so they are applied inside the GPU reprojection (parity with CPU path).
    if use_gpu and pending_affine_list is not None:
        reproj_kwargs["tile_affine_corrections"] = pending_affine_list
        try:
            _pcb(
                f"ASM_REPROJ_COADD: Passing intertile affine corrections to GPU (n={len(pending_affine_list)})",
                lvl="DEBUG_DETAIL",
            )
        except Exception:
            pass


    # Prepare output containers: either RAM lists or disk-backed memmaps
    mosaic_channels = []
    coverage = None
    mosaic_memmap = None
    coverage_memmap = None
    mosaic_mm_path = None
    coverage_mm_path = None
    if use_memmap:
        try:
            mm_dir = memmap_dir or tempfile.mkdtemp(prefix="zemosaic_coadd_")
            os.makedirs(mm_dir, exist_ok=True)
            mosaic_mm_path = os.path.join(mm_dir, f"mosaic_{h}x{w}x{n_channels}.dat")
            coverage_mm_path = os.path.join(mm_dir, f"coverage_{h}x{w}.dat")
            mosaic_memmap = np.memmap(mosaic_mm_path, dtype=np.float32, mode='w+', shape=(h, w, n_channels))
            coverage_memmap = np.memmap(coverage_mm_path, dtype=np.float32, mode='w+', shape=(h, w))
            _pcb("assemble_debug_memmap_paths", prog=None, lvl="DEBUG_DETAIL", mosaic_path=mosaic_mm_path, coverage_path=coverage_mm_path)
        except Exception as e_mm:
            mosaic_memmap = None
            coverage_memmap = None
            _pcb("assemble_warn_memmap_create_failed", prog=None, lvl="WARN", error=str(e_mm))
    try:
        total_steps = n_channels
        start_time_loop = time.time()
        last_time = start_time_loop
        step_times = []
        if use_gpu:
            try:
                _pcb(
                    f"ASM_REPROJ_COADD: GPU background match enabled (preview={reproj_kwargs.get('bg_preview_size','N/A')}, sky={reproj_kwargs.get('intertile_sky_percentile','N/A')}, clip={reproj_kwargs.get('intertile_robust_clip_sigma','N/A')})",
                    lvl="DEBUG_DETAIL",
                )
            except Exception:
                pass
        for ch in range(n_channels):
            for arr, _w in input_data_all_tiles_HWC_processed:
                if arr is None:
                    continue
                if arr.ndim != 3:
                    raise ValueError(
                        f"Master tile data must be HWC before channel slicing, got {arr.shape}"
                    )
                if ch >= arr.shape[-1]:
                    raise ValueError(
                        f"Channel index {ch} out of bounds for tile shape {arr.shape}"
                    )

            data_list = [arr[..., ch] for arr, _w in input_data_all_tiles_HWC_processed]
            wcs_list = [wcs for _arr, wcs in input_data_all_tiles_HWC_processed]

            chan_mosaic, chan_cov = reproject_and_coadd_wrapper(
                data_list=data_list,
                wcs_list=wcs_list,
                shape_out=final_output_shape_hw,

                output_projection=output_header,
                use_gpu=use_gpu,
                cpu_func=reproject_and_coadd,

                reproject_function=reproject_interp,
                combine_function="mean",
                **reproj_kwargs,
            )
            # Store channel result to memmap if enabled, else keep in RAM list
            ch_f32 = chan_mosaic.astype(np.float32)
            if mosaic_memmap is not None:
                mosaic_memmap[..., ch] = ch_f32
                mosaic_memmap.flush()
                del ch_f32
            else:
                mosaic_channels.append(ch_f32)

            if coverage is None:
                cov_f32 = chan_cov.astype(np.float32)
                if coverage_memmap is not None:
                    coverage_memmap[:] = cov_f32
                    coverage_memmap.flush()
                    coverage = coverage_memmap
                else:
                    coverage = cov_f32
            now = time.time()
            step_times.append(now - last_time)
            last_time = now
            if progress_callback:
                try:
                    progress_callback("phase5_reproject", ch + 1, total_steps)
                except Exception:
                    pass
            _update_eta(ch + 1)
            _log_memory_usage(progress_callback, f"Phase5 Reproject: mémoire après canal {ch+1}")
    except Exception as e_reproject:
        _pcb("assemble_error_reproject_coadd_call_failed", lvl="ERROR", error=str(e_reproject))
        logger.error(
            "Erreur fatale lors de l'appel à reproject_and_coadd:",
            exc_info=True,
        )
        return None, None

    if mosaic_memmap is not None:
        mosaic_data = mosaic_memmap
    else:
        mosaic_data = np.stack(mosaic_channels, axis=-1)
    if step_times:
        avg_step = sum(step_times) / len(step_times)
        total_elapsed = time.time() - start_time_loop
        _pcb(
            "assemble_debug_reproject_timing",
            prog=None,
            lvl="DEBUG_DETAIL",
            avg=f"{avg_step:.2f}",
            total=f"{total_elapsed:.2f}",
        )
    if re_solve_cropped_tiles and solver_instance is not None and hdr_for_output is not None:
        try:
            fits.writeto("final_mosaic.fits", mosaic_data.astype(np.float32), hdr_for_output, overwrite=True)
        except Exception:
            pass

    mosaic_data, coverage = _auto_crop_mosaic_to_valid_region(
        mosaic_data,
        coverage,
        final_output_wcs,
        log_callback=_pcb,
    )

    # Defer memmap cleanup to Phase 6 after final save

    _log_memory_usage(progress_callback, "Fin assemble_final_mosaic_reproject_coadd")
    _pcb(
        "assemble_info_finished_reproject_coadd",
        prog=None,
        lvl="INFO",
        shape=mosaic_data.shape if mosaic_data is not None else "N/A",
    )

    if mosaic_data is not None:
        if mosaic_data.ndim != 3:
            raise ValueError(f"Expected final mosaic in HWC order, got {mosaic_data.shape}")
        logger.debug("Mosaic shape (HWC): %s", mosaic_data.shape)
        if isinstance(coverage, np.ndarray) and logger.isEnabledFor(logging.DEBUG):
            mask = coverage > 0
            if np.any(mask):
                stats = []
                for c in range(mosaic_data.shape[-1]):
                    vals = mosaic_data[..., c][mask]
                    if vals.size:
                        stats.append((float(np.mean(vals)), float(np.std(vals))))
                    else:
                        stats.append((float("nan"), float("nan")))
                logger.debug(
                    "Reproject overlap stats (mean/std per channel): %s",
                    stats,
                )

    _update_eta(n_channels)

    return mosaic_data.astype(np.float32), coverage.astype(np.float32)


def _load_master_tiles_for_two_pass(
    master_tile_fits_with_wcs_list: list,
    *,
    apply_crop: bool,
    crop_percent: float,
    logger=None,
):
    """Load master tiles from disk for the coverage renormalization pass."""
    tiles: list[np.ndarray] = []
    tiles_wcs: list[Any] = []
    if not master_tile_fits_with_wcs_list:
        return tiles, tiles_wcs
    for tile_path, tile_wcs in master_tile_fits_with_wcs_list:
        if not tile_path or not os.path.exists(tile_path) or tile_wcs is None:
            continue
        try:
            with fits.open(tile_path, memmap=False) as hdul:
                data = hdul[0].data.astype(np.float32)
        except Exception as exc:
            if logger:
                logger.warning(
                    "[TwoPass] Failed to load master tile %s: %s",
                    os.path.basename(tile_path),
                    exc,
                )
            continue
        if data.ndim == 3 and data.shape[0] in (1, 3) and data.shape[-1] != data.shape[0]:
            data = np.moveaxis(data, 0, -1)
        if data.ndim == 2:
            data = data[..., np.newaxis]
        current_wcs = tile_wcs
        if (
            apply_crop
            and crop_percent > 1e-3
            and ZEMOSAIC_UTILS_AVAILABLE
            and hasattr(zemosaic_utils, "crop_image_and_wcs")
        ):
            try:
                cropped_img, cropped_wcs = zemosaic_utils.crop_image_and_wcs(
                    data,
                    copy.deepcopy(tile_wcs),
                    float(crop_percent) / 100.0,
                    progress_callback=None,
                )
                if cropped_img is not None and cropped_wcs is not None:
                    data = cropped_img
                    current_wcs = cropped_wcs
            except Exception as exc:
                if logger:
                    logger.debug(
                        "[TwoPass] Crop failed for %s: %s",
                        os.path.basename(tile_path),
                        exc,
                    )
        tiles.append(np.asarray(data, dtype=np.float32))
        tiles_wcs.append(current_wcs)
        if logger and len(tiles) <= 5:
            logger.debug(
                "[TwoPass] Loaded tile %s with shape=%s", os.path.basename(tile_path), np.asarray(data).shape
            )
    return tiles, tiles_wcs


def compute_per_tile_gains_from_coverage(
    tiles: list[np.ndarray],
    tiles_wcs: list[Any],
    final_wcs: Any,
    coverage_p1: np.ndarray,
    *,
    sigma_px: int,
    gain_clip: tuple[float, float],
    logger=None,
    use_gpu: bool = False,
) -> list[float]:
    """Compute multiplicative gains for each tile using the blurred coverage map."""
    if logger:
        logger.debug(
            "[TwoPass] compute_per_tile_gains_from_coverage start: tiles=%d, coverage_shape=%s, sigma=%s, clip=%s",
            len(tiles) if tiles else 0,
            getattr(coverage_p1, "shape", None),
            sigma_px,
            gain_clip,
        )
    if coverage_p1 is None or coverage_p1.ndim != 2:
        raise ValueError("Coverage map must be 2D for gain estimation")
    coverage = np.asarray(coverage_p1, dtype=np.float32)
    if coverage.size == 0:
        raise ValueError("Coverage map is empty")
    if logger:
        logger.debug(
            "[TwoPass] Coverage stats before blur: shape=%s, min=%.4f, max=%.4f, mean=%.4f",
            coverage.shape,
            float(np.nanmin(coverage)),
            float(np.nanmax(coverage)),
            float(np.nanmean(coverage)),
        )
    sigma_px = int(max(0, sigma_px))
    gain_min, gain_max = map(float, gain_clip)
    if gain_min > gain_max:
        gain_min, gain_max = gain_max, gain_min
    if sigma_px > 0:
        blurred = None
        blur_source = "identity"
        if use_gpu:
            try:
                import cupy as cp  # type: ignore
                from cupyx.scipy.ndimage import gaussian_filter as gpu_gaussian_filter  # type: ignore

                cov_gpu = cp.asarray(coverage, dtype=cp.float32)
                blurred_gpu = gpu_gaussian_filter(cov_gpu, float(sigma_px))
                blurred = cp.asnumpy(blurred_gpu)
                blur_source = "cupy"
            except Exception as exc_gpu:
                if logger:
                    logger.debug(
                        "[TwoPass] cupy gaussian_filter failed (%s), falling back to CPU",
                        exc_gpu,
                    )
        if blurred is None:
            try:
                from scipy.ndimage import gaussian_filter  # type: ignore

                blurred = gaussian_filter(coverage, sigma=float(sigma_px))
                blur_source = "scipy"
            except Exception as exc:
                if logger:
                    logger.debug(
                        "[TwoPass] scipy gaussian_filter failed (%s), trying cv2 fallback",
                        exc,
                    )
                try:
                    import cv2  # type: ignore

                    k = max(3, int(2 * round(float(sigma_px) * 1.5) + 1))
                    blurred = cv2.GaussianBlur(coverage, (k, k), sigmaX=float(sigma_px))
                    blur_source = "cv2"
                except Exception as exc_cv:
                    if logger:
                        logger.warning("[TwoPass] Coverage blur fallback failed: %s", exc_cv)
        cov_blur = (
            np.asarray(blurred, dtype=np.float32)
            if blurred is not None
            else coverage.copy()
        )
        if logger:
            logger.debug(
                "[TwoPass] Coverage blur applied with sigma=%d using %s", sigma_px, blur_source
            )
    else:
        cov_blur = coverage.copy()
        if logger:
            logger.debug("[TwoPass] Coverage blur skipped (sigma=0)")
    eps = np.finfo(np.float32).eps
    scale_map = cov_blur / np.maximum(coverage, eps)
    scale_map = np.clip(scale_map, 0.5, 2.0)
    if logger:
        logger.debug(
            "[TwoPass] Scale map stats: min=%.4f, max=%.4f, mean=%.4f",
            float(np.nanmin(scale_map)),
            float(np.nanmax(scale_map)),
            float(np.nanmean(scale_map)),
        )
    if not tiles or not tiles_wcs or len(tiles) != len(tiles_wcs):
        raise ValueError("Tile data and WCS lists must be aligned and non-empty")
    gains: list[float] = []
    for idx, (tile, tile_wcs) in enumerate(zip(tiles, tiles_wcs)):
        if tile is None or tile_wcs is None:
            gains.append(1.0)
            continue
        shape = np.asarray(tile).shape
        if shape[0] <= 0 or shape[1] <= 0:
            gains.append(1.0)
            continue
        mask = np.ones(shape[:2], dtype=np.float32)
        try:
            reproj_mask, _ = reproject_interp(
                (mask, tile_wcs),
                final_wcs,
                shape_out=coverage.shape,
            )
        except Exception as exc:
            if logger:
                logger.warning("[TwoPass] Mask reprojection failed for tile %d: %s", idx, exc)
            gains.append(1.0)
            continue
        valid = (reproj_mask > 0.1) & (coverage > 0.0)
        if not np.any(valid):
            gains.append(1.0)
            if logger and idx < 10:
                logger.debug(
                    "[TwoPass] Tile %d has no valid overlap (mask>0.1 count=%d)",
                    idx,
                    int(np.count_nonzero(reproj_mask > 0.1)),
                )
            continue
        med_gain = float(np.median(scale_map[valid]))
        gains.append(float(np.clip(med_gain, gain_min, gain_max)))
        if logger and idx < 10:
            logger.debug(
                "[TwoPass] Tile %d gain=%.4f (raw=%.4f, valid_pix=%d)",
                idx,
                gains[-1],
                med_gain,
                int(np.count_nonzero(valid)),
            )
    return gains


def run_second_pass_coverage_renorm(
    tiles: list[np.ndarray],
    tiles_wcs: list[Any],
    final_wcs_p1: Any,
    coverage_p1: np.ndarray,
    shape_out: tuple[int, int],
    *,
    sigma_px: int,
    gain_clip: tuple[float, float],
    logger=None,
    use_gpu_two_pass: bool | None = None,
) -> tuple[np.ndarray, np.ndarray] | None:
    """Apply coverage-based gains to tiles and reproject them for a second pass."""
    if logger:
        logger.debug(
            "[TwoPass] run_second_pass_coverage_renorm start: tiles=%d, wcs=%d, coverage_shape=%s, sigma=%s, clip=%s",
            len(tiles) if tiles else 0,
            len(tiles_wcs) if tiles_wcs else 0,
            getattr(coverage_p1, "shape", None),
            sigma_px,
            gain_clip,
        )
    if not tiles or not tiles_wcs or coverage_p1 is None:
        if logger:
            logger.warning(
                "[TwoPass] Missing inputs for second pass (tiles=%s, wcs=%s, coverage=%s)",
                bool(tiles),
                bool(tiles_wcs),
                coverage_p1 is not None,
            )
        return None
    if not (REPROJECT_AVAILABLE and reproject_and_coadd and reproject_interp):
        if logger:
            logger.warning("[TwoPass] Reproject dependencies unavailable; skipping second pass")
        return None
    if not (ZEMOSAIC_UTILS_AVAILABLE and zemosaic_utils):
        if logger:
            logger.warning("[TwoPass] zemosaic_utils unavailable; skipping second pass")
        return None
    use_gpu = bool(use_gpu_two_pass)
    try:
        gains = compute_per_tile_gains_from_coverage(
            tiles,
            tiles_wcs,
            final_wcs_p1,
            coverage_p1,
            sigma_px=sigma_px,
            gain_clip=gain_clip,
            logger=logger,
            use_gpu=use_gpu,
        )
    except Exception as exc:
        if logger:
            logger.warning("[TwoPass] Gain computation failed: %s", exc, exc_info=True)
        return None
    if logger:
        finite_gains = [g for g in gains if np.isfinite(g)]
        logger.debug(
            "[TwoPass] Computed gains count=%d, finite=%d, min=%.4f, max=%.4f",
            len(gains),
            len(finite_gains),
            float(np.min(finite_gains)) if finite_gains else float("nan"),
            float(np.max(finite_gains)) if finite_gains else float("nan"),
        )
    corrected_tiles: list[np.ndarray] = []
    for arr, gain in zip(tiles, gains):
        tile_arr = np.asarray(arr, dtype=np.float32)
        if tile_arr.ndim == 2:
            tile_arr = tile_arr[..., np.newaxis]
        corrected_tiles.append(tile_arr * float(gain))
    try:
        output_projection = (
            final_wcs_p1.to_header(relax=True)
            if hasattr(final_wcs_p1, "to_header")
            else final_wcs_p1
        )
    except Exception:
        output_projection = final_wcs_p1

    reproj_kwargs: dict[str, Any] = {
        "output_projection": output_projection,
        "reproject_function": reproject_interp,
        "combine_function": "mean",
    }
    try:
        sig = inspect.signature(reproject_and_coadd)
    except Exception:
        sig = None
    if sig:
        if "match_background" in sig.parameters:
            reproj_kwargs["match_background"] = True
        elif "match_bg" in sig.parameters:
            reproj_kwargs["match_bg"] = True
        if "use_memmap" in sig.parameters:
            reproj_kwargs["use_memmap"] = False
        elif "intermediate_memmap" in sig.parameters:
            reproj_kwargs["intermediate_memmap"] = False
    else:
        reproj_kwargs["match_background"] = True

    n_channels = corrected_tiles[0].shape[-1] if corrected_tiles[0].ndim == 3 else 1
    mosaic_channels: list[np.ndarray] = []
    coverage_result: np.ndarray | None = None
    shape_out_hw = tuple(map(int, shape_out))
    for ch in range(n_channels):
        if logger:
            logger.debug(
                "[TwoPass] Reproject channel %d/%d with %d tiles (shape_out=%s)",
                ch + 1,
                n_channels,
                len(corrected_tiles),
                shape_out_hw,
            )
        data_list = [tile[..., ch] if tile.ndim == 3 else tile[..., 0] for tile in corrected_tiles]
        try:
            chan_mosaic, chan_cov = zemosaic_utils.reproject_and_coadd_wrapper(
                data_list=data_list,
                wcs_list=tiles_wcs,
                shape_out=shape_out_hw,
                use_gpu=use_gpu,
                cpu_func=reproject_and_coadd,
                **reproj_kwargs,
            )
        except Exception as exc:
            if logger:
                logger.warning(
                    "[TwoPass] Reprojection failed on channel %d: %s",
                    ch,
                    exc,
                    exc_info=True,
                )
            return None
        chan_mosaic_np = np.asarray(chan_mosaic, dtype=np.float32)
        mosaic_channels.append(chan_mosaic_np)
        if coverage_result is None:
            coverage_result = np.asarray(chan_cov, dtype=np.float32)
        if logger:
            logger.debug(
                "[TwoPass] Channel %d done: mosaic_shape=%s, coverage_shape=%s, cov_stats=(min=%.4f, max=%.4f)",
                ch + 1,
                getattr(chan_mosaic_np, "shape", None),
                getattr(coverage_result, "shape", None),
                float(np.nanmin(coverage_result)) if coverage_result is not None else float("nan"),
                float(np.nanmax(coverage_result)) if coverage_result is not None else float("nan"),
            )
    mosaic = (
        mosaic_channels[0][..., np.newaxis]
        if n_channels == 1
        else np.stack(mosaic_channels, axis=-1)
    )
    if coverage_result is None:
        return None
    return mosaic.astype(np.float32), coverage_result.astype(np.float32)


# Backwards compatibility alias expected by tests
assemble_final_mosaic_with_reproject_coadd = assemble_final_mosaic_reproject_coadd


def prepare_tiles_and_calc_grid(
    tiles_with_wcs: list,
    crop_percent: float = 0.0,
    re_solve_cropped_tiles: bool = False,
    solver_settings: dict | None = None,
    solver_instance=None,
    drizzle_scale_factor: float = 1.0,
    progress_callback: Callable | None = None,
):
    wcs_list = []
    shape_list = []
    for path, w in tiles_with_wcs:
        current_wcs = w
        if re_solve_cropped_tiles and solver_instance is not None:
            try:
                solved = solver_instance.solve(path, w.to_header(), solver_settings or {}, update_header_with_solution=True)
                if solved:
                    current_wcs = solved
            except Exception:
                pass
        wcs_list.append(current_wcs)
        if hasattr(current_wcs, "pixel_shape"):
            shape_list.append((current_wcs.pixel_shape[1], current_wcs.pixel_shape[0]))
        else:
            shape_list.append((0, 0))
    return _calculate_final_mosaic_grid(wcs_list, shape_list, drizzle_scale_factor, progress_callback)




def run_hierarchical_mosaic(
    input_folder: str,
    output_folder: str,
    astap_exe_path: str,
    astap_data_dir_param: str,
    astap_search_radius_config: float,
    astap_downsample_config: int,
    astap_sensitivity_config: int,
    cluster_threshold_config: float,
    cluster_target_groups_config: int,
    cluster_orientation_split_deg_config: float,
    progress_callback: callable,
    stack_ram_budget_gb_config: float,
    stack_norm_method: str,
    stack_weight_method: str,
    stack_reject_algo: str,
    stack_kappa_low: float,
    stack_kappa_high: float,
    parsed_winsor_limits: tuple[float, float],
    stack_final_combine: str,
    poststack_equalize_rgb_config: bool,
    apply_radial_weight_config: bool,
    radial_feather_fraction_config: float,
    radial_shape_power_config: float,
    min_radial_weight_floor_config: float,
    final_assembly_method_config: str,
    num_base_workers_config: int,
    # --- ARGUMENTS POUR LE ROGNAGE ---
    apply_master_tile_crop_config: bool,
    master_tile_crop_percent_config: float,
    quality_crop_enabled_config: bool,
    quality_crop_band_px_config: int,
    quality_crop_k_sigma_config: float,
    quality_crop_margin_px_config: int,
    save_final_as_uint16_config: bool,
    legacy_rgb_cube_config: bool,

    coadd_use_memmap_config: bool,
    coadd_memmap_dir_config: str,
    coadd_cleanup_memmap_config: bool,
    assembly_process_workers_config: int,
    auto_limit_frames_per_master_tile_config: bool,
    winsor_max_frames_per_pass_config: int,
    winsor_worker_limit_config: int,
    max_raw_per_master_tile_config: int,
    intertile_photometric_match_config: bool = True,
    intertile_preview_size_config: int = 512,
    intertile_overlap_min_config: float = 0.05,
    intertile_sky_percentile_config: tuple[float, float] | list[float] = (30.0, 70.0),
    intertile_robust_clip_sigma_config: float = 2.5,
    intertile_global_recenter_config: bool = True,
    intertile_recenter_clip_config: tuple[float, float] | list[float] = (0.85, 1.18),
    use_auto_intertile_config: bool = False,
    match_background_for_final_config: bool = True,
    incremental_feather_parity_config: bool = False,
    two_pass_coverage_renorm_config: bool = False,
    two_pass_cov_sigma_px_config: int = 50,
    two_pass_cov_gain_clip_config: tuple[float, float] | list[float] = (0.85, 1.18),
    center_out_normalization_p3_config: bool = True,
    p3_center_sky_percentile_config: tuple[float, float] | list[float] = (25.0, 60.0),
    p3_center_robust_clip_sigma_config: float = 2.5,
    p3_center_preview_size_config: int = 256,
    p3_center_min_overlap_fraction_config: float = 0.03,
    center_out_anchor_mode_config: str = "auto_central_quality",
    anchor_quality_probe_limit_config: int = 12,
    anchor_quality_span_range_config: tuple[float, float] | list[float] = (0.02, 6.0),
    anchor_quality_median_clip_sigma_config: float = 2.5,
    use_gpu_phase5: bool = False,
    gpu_id_phase5: int | None = None,
    logging_level_config: str = "INFO",
    solver_settings: dict | None = None,
    skip_filter_ui: bool = False,
    # New optional integration points when filter ran in GUI
    filter_invoked: bool = False,
    filter_overrides: dict | None = None,
    filtered_header_items: list[dict] | None = None,
    early_filter_enabled: bool | None = None,
):
    """
    Orchestre le traitement de la mosaïque hiérarchique.

    Parameters
    ----------
    winsor_max_frames_per_pass_config : int
        Limite du nombre d'images traitées simultanément par le rejet Winsorized (0 = illimité).
    winsor_worker_limit_config : int
        Nombre maximal de workers pour la phase de rejet Winsorized.
    stack_ram_budget_gb_config : float
        Budget RAM (en Gio) autorisé pour le chargement d'un groupe de stacking (0 = illimité).
    """
    pcb = lambda msg_key, prog=None, lvl="INFO", **kwargs: _log_and_callback(msg_key, prog, lvl, callback=progress_callback, **kwargs)

    # Cache retention policy (Phase 1 preprocessed cache cleanup)
    cache_retention_mode = "run_end"
    allowed_cache_modes = {"run_end", "per_tile", "keep"}
    if ZEMOSAIC_CONFIG_AVAILABLE and zemosaic_config:
        try:
            cfg_cache = zemosaic_config.load_config() or {}
            cache_retention_mode = str(cfg_cache.get("cache_retention", "run_end")).strip().lower()
        except Exception:
            cache_retention_mode = "run_end"
    if cache_retention_mode not in allowed_cache_modes:
        cache_retention_mode = "run_end"
    logger.info("Cache retention mode: %s", cache_retention_mode)
    try:
        pcb("run_info_cache_retention_mode", prog=None, lvl="INFO_DETAIL", mode=cache_retention_mode)
    except Exception:
        pass

    # --- Apply logging level from GUI/config ---
    try:
        level_map = {
            "ERROR": logging.ERROR,
            "WARN": logging.WARNING,
            "WARNING": logging.WARNING,
            "INFO": logging.INFO,
            "DEBUG": logging.DEBUG,
        }
        lvl = level_map.get(str(logging_level_config).upper(), logging.INFO)
        logger.setLevel(lvl)
        for h in logger.handlers:
            try:
                h.setLevel(lvl)
            except Exception:
                pass
        logger.info("Worker logging level set to %s", str(logging.getLevelName(lvl)))
    except Exception:
        pass

    # --- Harmoniser les méthodes de pondération issues du GUI / CLI / fallback config ---
    requested_stack_weight_method = stack_weight_method
    stack_weight_method_normalized = str(stack_weight_method or "").lower().strip()
    if not stack_weight_method_normalized:
        stack_weight_method_normalized = ""
        if ZEMOSAIC_CONFIG_AVAILABLE and zemosaic_config:
            try:
                cfg_weight = zemosaic_config.load_config() or {}
                stack_weight_method_normalized = str(
                    cfg_weight.get("stacking_weighting_method", "")
                ).lower().strip()
            except Exception:
                stack_weight_method_normalized = ""
    if not stack_weight_method_normalized:
        stack_weight_method_normalized = "none"
    if stack_weight_method_normalized not in {"none", "noise_variance", "noise_fwhm"}:
        stack_weight_method_normalized = "none"
    if str(requested_stack_weight_method or "").lower().strip() != stack_weight_method_normalized:
        _log_and_callback(
            f"[Worker] stack_weight_method fallback -> '{stack_weight_method_normalized}'",
            lvl="INFO",
            callback=progress_callback,
        )
    stack_weight_method = stack_weight_method_normalized

    # Reset alignment warning counters at start of run
    for k in ALIGN_WARNING_COUNTS:
        ALIGN_WARNING_COUNTS[k] = 0
    
    def update_gui_eta(eta_seconds_total):
        if progress_callback and callable(progress_callback):
            eta_str = "--:--:--"
            if eta_seconds_total is not None and eta_seconds_total >= 0:
                h, rem = divmod(int(eta_seconds_total), 3600); m, s = divmod(rem, 60)
                eta_str = f"{h:02d}:{m:02d}:{s:02d}"
            pcb(f"ETA_UPDATE:{eta_str}", prog=None, lvl="ETA_LEVEL")


    resource_probe_info = _probe_system_resources(
        output_folder,
        two_pass_enabled=two_pass_coverage_renorm_config,
        two_pass_sigma_px=two_pass_cov_sigma_px_config,
        two_pass_gain_clip=two_pass_cov_gain_clip_config,
    )
    two_pass_enabled = bool(resource_probe_info.get("two_pass_enabled", False))
    try:
        two_pass_sigma_px = int(resource_probe_info.get("two_pass_sigma_px", 50) or 50)
    except (TypeError, ValueError):
        two_pass_sigma_px = 50
    gain_clip_raw = resource_probe_info.get("two_pass_gain_clip")
    gain_clip_tuple: tuple[float, float]
    if isinstance(gain_clip_raw, (list, tuple)) and len(gain_clip_raw) >= 2:
        try:
            low = float(gain_clip_raw[0])
            high = float(gain_clip_raw[1])
            if low > high:
                low, high = high, low
            gain_clip_tuple = (low, high)
        except (TypeError, ValueError):
            gain_clip_tuple = (0.85, 1.18)
    else:
        gain_clip_tuple = (0.85, 1.18)
    try:
        if (
            isinstance(intertile_recenter_clip_config, (list, tuple))
            and len(intertile_recenter_clip_config) >= 2
        ):
            clip_low = float(intertile_recenter_clip_config[0])
            clip_high = float(intertile_recenter_clip_config[1])
            if clip_low > clip_high:
                clip_low, clip_high = clip_high, clip_low
            intertile_recenter_clip_tuple = (clip_low, clip_high)
        else:
            intertile_recenter_clip_tuple = (0.85, 1.18)
    except Exception:
        intertile_recenter_clip_tuple = (0.85, 1.18)
    auto_caps_info: dict | None = None
    auto_resource_strategy: dict = {}
    phase0_header_items: list[dict] = []
    phase0_lookup: dict[str, dict] = {}
    preplan_groups_override_paths: list[list[str]] | None = None
    intertile_match_flag = bool(intertile_photometric_match_config)
    match_background_flag = (
        True
        if match_background_for_final_config is None
        else bool(match_background_for_final_config)
    )
    feather_parity_flag = bool(incremental_feather_parity_config)

    try:
        if isinstance(intertile_sky_percentile_config, (list, tuple)) and len(intertile_sky_percentile_config) >= 2:
            intertile_sky_percentile_tuple = (
                float(intertile_sky_percentile_config[0]),
                float(intertile_sky_percentile_config[1]),
            )
        else:
            intertile_sky_percentile_tuple = (30.0, 70.0)
    except Exception:
        intertile_sky_percentile_tuple = (30.0, 70.0)

    def _normalize_path_for_matching(path_value: str | None) -> str | None:
        if not path_value:
            return None
        try:
            return os.path.normcase(os.path.abspath(path_value))
        except Exception:
            try:
                return os.path.normcase(str(path_value))
            except Exception:
                return None


    # Seuil de clustering : valeur de repli à 0.05° si l'option est absente ou non positive
    try:
        cluster_threshold = float(cluster_threshold_config or 0)
    except (TypeError, ValueError):
        cluster_threshold = 0
    SEESTAR_STACK_CLUSTERING_THRESHOLD_DEG = (
        cluster_threshold if cluster_threshold > 0 else 0.05

    )
    # Orientation split threshold (degrees). 0 disables orientation filtering
    try:
        orientation_split_thr = float(cluster_orientation_split_deg_config or 0)
    except (TypeError, ValueError):
        orientation_split_thr = 0.0
    ORIENTATION_SPLIT_THRESHOLD_DEG = orientation_split_thr if orientation_split_thr > 0 else 0.0
    try:
        stack_ram_budget_gb = float(stack_ram_budget_gb_config or 0.0)
    except (TypeError, ValueError):
        stack_ram_budget_gb = 0.0
    STACK_RAM_BUDGET_BYTES = int(stack_ram_budget_gb * (1024 ** 3)) if stack_ram_budget_gb > 0 else 0
    PROGRESS_WEIGHT_PHASE1_RAW_SCAN = 30; PROGRESS_WEIGHT_PHASE2_CLUSTERING = 5
    PROGRESS_WEIGHT_PHASE3_MASTER_TILES = 35; PROGRESS_WEIGHT_PHASE4_GRID_CALC = 5
    PROGRESS_WEIGHT_PHASE5_ASSEMBLY = 15; PROGRESS_WEIGHT_PHASE6_SAVE = 8
    PROGRESS_WEIGHT_PHASE7_CLEANUP = 2

    DEFAULT_PHASE_WORKER_RATIO = 1.0
    ALIGNMENT_PHASE_WORKER_RATIO = 0.5  # Limit aggressive phases to 50% of base workers

    if use_gpu_phase5 and gpu_id_phase5 is not None:
        os.environ["CUDA_DEVICE_ORDER"] = "PCI_BUS_ID"
        os.environ["CUDA_VISIBLE_DEVICES"] = str(gpu_id_phase5)
        try:
            import cupy
            cupy.cuda.Device(0).use()
        except Exception as e:
            pcb(
                "run_error_gpu_init_failed",
                prog=None,
                lvl="ERROR",
                error=str(e),
            )
            use_gpu_phase5 = False
    else:
        for v in ("CUDA_VISIBLE_DEVICES", "CUDA_DEVICE_ORDER"):
            os.environ.pop(v, None)

    # Determine final GPU usage flag only if a valid NVIDIA GPU is selected
    use_gpu_phase5_flag = (
        use_gpu_phase5 and gpu_id_phase5 is not None and gpu_is_available()
    )
    if use_gpu_phase5_flag and ZEMOSAIC_UTILS_AVAILABLE and zemosaic_utils:
        try:
            # Initialize CuPy memory pools on the selected device (index 0 under the mask)
            if hasattr(zemosaic_utils, 'ensure_cupy_pool_initialized'):
                zemosaic_utils.ensure_cupy_pool_initialized(0)
        except Exception:
            pass
    def _cleanup_per_tile_cache(cache_paths: Iterable[str]) -> tuple[int, int]:
        """Remove preprocessed cache files for a completed master tile."""

        removed_count = 0
        removed_bytes = 0
        seen_paths: set[str] = set()

        for path in cache_paths or ():
            if not isinstance(path, str):
                continue
            try:
                norm_path = os.path.abspath(path)
            except Exception:
                norm_path = path
            if norm_path in seen_paths:
                continue
            seen_paths.add(norm_path)
            if not isinstance(norm_path, str) or not norm_path.lower().endswith(".npy"):
                continue
            if not os.path.isfile(norm_path):
                continue

            file_size = 0
            try:
                file_size = os.path.getsize(norm_path)
            except OSError:
                file_size = 0

            try:
                os.remove(norm_path)
                removed_count += 1
                removed_bytes += file_size
                logger.debug("Removed per-tile cache file: %s", norm_path)
            except FileNotFoundError:
                continue
            except OSError as exc_remove:
                logger.warning("Failed to remove per-tile cache file %s: %s", norm_path, exc_remove)

        return removed_count, removed_bytes

    def _compute_phase_workers(base_workers: int, num_tasks: int, ratio: float = DEFAULT_PHASE_WORKER_RATIO) -> int:
        workers = max(1, int(base_workers * ratio))
        if num_tasks > 0:
            workers = min(workers, num_tasks)
        return max(1, workers)
    current_global_progress = 0
    
    error_messages_deps = []
    if not (ASTROPY_AVAILABLE and WCS and SkyCoord and Angle and fits and u): error_messages_deps.append("Astropy")
    if not (REPROJECT_AVAILABLE and find_optimal_celestial_wcs and reproject_and_coadd and reproject_interp): error_messages_deps.append("Reproject")
    if not (ZEMOSAIC_UTILS_AVAILABLE and zemosaic_utils): error_messages_deps.append("zemosaic_utils")
    if not (ZEMOSAIC_ASTROMETRY_AVAILABLE and zemosaic_astrometry): error_messages_deps.append("zemosaic_astrometry")
    if not (ZEMOSAIC_ALIGN_STACK_AVAILABLE and zemosaic_align_stack): error_messages_deps.append("zemosaic_align_stack")
    try: import psutil
    except ImportError: error_messages_deps.append("psutil")
    if error_messages_deps:
        pcb("run_error_critical_deps_missing", prog=None, lvl="ERROR", modules=", ".join(error_messages_deps)); return

    start_time_total_run = time.monotonic()
    pcb("CHRONO_START_REQUEST", prog=None, lvl="CHRONO_LEVEL")
    _log_memory_usage(progress_callback, "Début Run Hierarchical Mosaic")
    pcb("run_info_processing_started", prog=current_global_progress, lvl="INFO")
    _log_and_callback(
        (
            f"Options Stacking (Master Tiles): Norm='{stack_norm_method}', "
            f"Weight='{stack_weight_method}', Reject='{stack_reject_algo}', "
            f"Combine='{stack_final_combine}'"
        ),
        lvl="INFO",
        callback=progress_callback,
    )
    pcb(f"  Config ASTAP: Exe='{os.path.basename(astap_exe_path) if astap_exe_path else 'N/A'}', Data='{os.path.basename(astap_data_dir_param) if astap_data_dir_param else 'N/A'}', Radius={astap_search_radius_config}deg, Downsample={astap_downsample_config}, Sens={astap_sensitivity_config}", prog=None, lvl="DEBUG_DETAIL")
    pcb(f"  Config Workers (GUI): Base demandé='{num_base_workers_config}' (0=auto)", prog=None, lvl="DEBUG_DETAIL")
    pcb(
        f"  Options Stacking (Master Tuiles): Norm='{stack_norm_method}', Weight='{stack_weight_method}', Reject='{stack_reject_algo}', "
        f"Combine='{stack_final_combine}', RGBEqualize={poststack_equalize_rgb_config}, RadialWeight={apply_radial_weight_config} "
        f"(Feather={radial_feather_fraction_config if apply_radial_weight_config else 'N/A'}, "
        f"Power={radial_shape_power_config if apply_radial_weight_config else 'N/A'}, "
        f"Floor={min_radial_weight_floor_config if apply_radial_weight_config else 'N/A'})",
        prog=None,
        lvl="DEBUG_DETAIL",
    )
    pcb(f"  Options Assemblage Final: Méthode='{final_assembly_method_config}'", prog=None, lvl="DEBUG_DETAIL")

    time_per_raw_file_wcs = None; time_per_master_tile_creation = None
    cache_dir_name = ".zemosaic_img_cache"; temp_image_cache_dir = os.path.join(output_folder, cache_dir_name)
    try:
        if os.path.exists(temp_image_cache_dir): shutil.rmtree(temp_image_cache_dir)
        os.makedirs(temp_image_cache_dir, exist_ok=True)
    except OSError as e_mkdir_cache:
        pcb("run_error_cache_dir_creation_failed", prog=None, lvl="ERROR", directory=temp_image_cache_dir, error=str(e_mkdir_cache)); return
    try:
        cache_probe = _probe_system_resources(
            temp_image_cache_dir,
            two_pass_enabled=two_pass_coverage_renorm_config,
            two_pass_sigma_px=two_pass_cov_sigma_px_config,
            two_pass_gain_clip=two_pass_cov_gain_clip_config,
        )
        for key, value in cache_probe.items():
            if value is not None:
                resource_probe_info[key] = value
    except Exception:
        pass

# --- Phase 1 (Prétraitement et WCS) ---
    base_progress_phase1 = current_global_progress
    _log_memory_usage(progress_callback, "Début Phase 1 (Prétraitement)")
    pcb("run_info_phase1_started_cache", prog=base_progress_phase1, lvl="INFO")
    pcb("PHASE_UPDATE:1", prog=None, lvl="ETA_LEVEL")
    
    fits_file_paths = []
    # Scan des fichiers FITS dans le dossier d'entrée et ses sous-dossiers
    for root_dir_iter, _, files_in_dir_iter in os.walk(input_folder):
        # Assurer un ordre déterministe quelle que soit la plateforme/FS
        try:
            files_in_dir_iter = sorted(files_in_dir_iter, key=lambda s: s.lower())
        except Exception:
            files_in_dir_iter = list(files_in_dir_iter)
        for file_name_iter in files_in_dir_iter:
            if file_name_iter.lower().endswith((".fit", ".fits")):
                fits_file_paths.append(os.path.join(root_dir_iter, file_name_iter))
    # Tri global déterministe
    try:
        fits_file_paths.sort(key=lambda p: p.lower())
    except Exception:
        fits_file_paths.sort()
    
    if not fits_file_paths: 
        pcb("run_error_no_fits_found_input", prog=current_global_progress, lvl="ERROR")
        return # Sortie anticipée si aucun fichier FITS n'est trouvé

    num_total_raw_files = len(fits_file_paths)
    pcb("run_info_found_potential_fits", prog=base_progress_phase1, lvl="INFO_DETAIL", num_files=num_total_raw_files)
    # Kick off a stage progress stream so the GUI progress bar animates
    try:
        if progress_callback and callable(progress_callback):
            progress_callback("phase1_scan", 0, int(num_total_raw_files))
        # Also update a dedicated raw files counter in the GUI
        pcb(f"RAW_FILE_COUNT_UPDATE:0/{num_total_raw_files}", prog=None, lvl="ETA_LEVEL")
    except Exception:
        pass

    # --- Phase 0 (Header-only scan + early filter) ---
    # Preserve GUI-provided filter context arguments
    filter_invoked_arg = filter_invoked
    filter_overrides_arg = filter_overrides
    filtered_header_items_arg = filtered_header_items

    skip_filter_ui = bool(skip_filter_ui)
    # Resolve early filter enable policy: explicit argument takes precedence,
    # otherwise load from config, then apply skip_filter_ui override.
    if early_filter_enabled is None:
        early_filter_enabled = True
        try:
            if ZEMOSAIC_CONFIG_AVAILABLE and zemosaic_config:
                cfg0 = zemosaic_config.load_config() or {}
                early_filter_enabled = bool(cfg0.get("enable_early_filter", True))
        except Exception:
            early_filter_enabled = True
    else:
        early_filter_enabled = bool(early_filter_enabled)

    if skip_filter_ui:
        early_filter_enabled = False
        pcb("log_filter_ui_skipped", prog=None, lvl="INFO_DETAIL")

    if ASTROPY_AVAILABLE and fits is not None:
        header_items_for_filter: list[dict] = []
        filtered_items: list[dict] | None = None
        # If caller provided overrides or prior filter state, adopt them
        filter_overrides = filter_overrides_arg if isinstance(filter_overrides_arg, dict) else None
        filter_accepted = False
        filter_invoked = bool(filter_invoked_arg)
        streaming_filter_success = False

        launch_filter_interface_fn = None
        if early_filter_enabled:
            try:
                from zemosaic_filter_gui import launch_filter_interface as launch_filter_interface_fn  # type: ignore
            except ImportError:
                launch_filter_interface_fn = None
                pcb("Phase 0: filter GUI not available", prog=None, lvl="DEBUG_DETAIL")

        def _parse_filter_result(ret_obj):
            filt_items = None
            accepted_flag = False
            overrides_obj = None
            if isinstance(ret_obj, tuple) and len(ret_obj) >= 1:
                filt_items = ret_obj[0]
                if len(ret_obj) >= 2:
                    try:
                        accepted_flag = bool(ret_obj[1])
                    except Exception:
                        accepted_flag = False
                if len(ret_obj) >= 3:
                    overrides_obj = ret_obj[2]
            elif isinstance(ret_obj, list):
                filt_items = ret_obj
                accepted_flag = True
            return filt_items, accepted_flag, overrides_obj

        initial_filter_overrides = None
        try:
            initial_filter_overrides = {
                "cluster_panel_threshold": float(cluster_threshold_config),
                "cluster_target_groups": int(cluster_target_groups_config),
                "cluster_orientation_split_deg": float(cluster_orientation_split_deg_config),
            }
        except Exception:
            initial_filter_overrides = None

        # If the GUI already provided a filtered list, adopt it directly and
        # mark the streaming path as successful to avoid relaunching the UI.
        if isinstance(filtered_header_items_arg, list) and filtered_header_items_arg:
            try:
                header_items_for_filter = filtered_header_items_arg
            except Exception:
                header_items_for_filter = list(filtered_header_items_arg)
            filter_invoked = True
            filter_accepted = True
            streaming_filter_success = True

        solver_payload_for_filter = solver_settings if isinstance(solver_settings, dict) else None
        config_payload_for_filter = {
            "astap_executable_path": astap_exe_path,
            "astap_data_directory_path": astap_data_dir_param,
            "astap_default_search_radius": astap_search_radius_config,
            "astap_default_downsample": astap_downsample_config,
            "astap_default_sensitivity": astap_sensitivity_config,
        }

        if launch_filter_interface_fn is not None:
            try:
                filter_invoked = True
                filter_ret = launch_filter_interface_fn(
                    input_folder,
                    initial_filter_overrides,
                    stream_scan=True,
                    scan_recursive=True,
                    batch_size=200,
                    preview_cap=1500,
                    solver_settings_dict=solver_payload_for_filter,
                    config_overrides=config_payload_for_filter,
                )
                filtered_items, filter_accepted, filter_overrides = _parse_filter_result(filter_ret)
                # If the user cancelled from the filter UI, abort the run cleanly
                if isinstance(filter_overrides, dict) and filter_overrides.get("filter_cancelled"):
                    pcb("run_warn_phase0_filter_cancelled", prog=None, lvl="WARN")
                    pcb("log_key_processing_cancelled", prog=None, lvl="WARN")
                    return
                # In streaming mode the UI returns the final filtered list, not
                # the header pre-scan items. Consider the streaming path a success
                # whenever the UI was invoked without raising.
                streaming_filter_success = True
                if isinstance(filtered_items, list):
                    header_items_for_filter = filtered_items
                pcb(
                    "Phase 0: streaming filter UI completed",
                    prog=None,
                    lvl="INFO_DETAIL",
                )
            except Exception as e_filter:
                # If we fail to invoke the streaming UI, fall back to header scan.
                filter_invoked = False
                header_items_for_filter = []
                filtered_items = None
                filter_overrides = None
                filter_accepted = False
                pcb(f"Phase 0 streaming filter failed: {e_filter}", prog=None, lvl="WARN")

        if not streaming_filter_success:
            pcb("Phase 0: header scan start", prog=None, lvl="INFO_DETAIL")
            t0_hscan = time.monotonic()
            header_items_for_filter = []
            num_scanned = 0
            for idx_file, fpath in enumerate(fits_file_paths):
                hdr = None
                wcs0 = None
                shp_hw = None
                center_sc = None
                try:
                    hdr = fits.getheader(fpath, 0)
                    try:
                        nax1 = int(hdr.get("NAXIS1", 0))
                        nax2 = int(hdr.get("NAXIS2", 0))
                        if nax1 > 0 and nax2 > 0:
                            shp_hw = (nax2, nax1)
                    except Exception:
                        shp_hw = None
                    try:
                        w = WCS(hdr, naxis=2, relax=True) if WCS is not None else None
                        if w and getattr(w, "is_celestial", False):
                            wcs0 = w
                    except Exception:
                        wcs0 = None
                    if wcs0 is None:
                        try:
                            if (
                                ZEMOSAIC_ASTROMETRY_AVAILABLE
                                and zemosaic_astrometry
                                and hasattr(zemosaic_astrometry, "extract_center_from_header")
                            ):
                                center_sc = zemosaic_astrometry.extract_center_from_header(hdr)
                        except Exception:
                            center_sc = None
                    item = {
                        "path": fpath,
                        "header": hdr,
                        "index": idx_file,
                    }
                    if shp_hw:
                        item["shape"] = shp_hw
                    if wcs0 is not None:
                        item["wcs"] = wcs0
                    if center_sc is not None:
                        item["center"] = center_sc
                    header_items_for_filter.append(item)
                    num_scanned += 1
                except Exception:
                    header_items_for_filter.append({"path": fpath, "index": idx_file})
                    num_scanned += 1
            t1_hscan = time.monotonic()
            avg_t = (t1_hscan - t0_hscan) / max(1, num_scanned)
            pcb(
                f"Phase 0: header scan finished — files={num_scanned}, avg={avg_t:.4f}s/header",
                prog=None,
                lvl="DEBUG",
            )

            if launch_filter_interface_fn is not None and not filter_invoked:
                try:
                    filter_invoked = True
                    filter_ret = launch_filter_interface_fn(header_items_for_filter, initial_filter_overrides)
                    filtered_items, filter_accepted, filter_overrides = _parse_filter_result(filter_ret)
                    if isinstance(filter_overrides, dict) and filter_overrides.get("filter_cancelled"):
                        pcb("run_warn_phase0_filter_cancelled", prog=None, lvl="WARN")
                        pcb("log_key_processing_cancelled", prog=None, lvl="WARN")
                        return
                except Exception as e_filter:
                    filter_invoked = False
                    filtered_items = None
                    filter_overrides = None
                    filter_accepted = False
                    pcb(f"Phase 0 filter UI failed: {e_filter}", prog=None, lvl="WARN")
            elif not early_filter_enabled:
                pcb("Phase 0: header scan completed (filter UI disabled)", prog=None, lvl="DEBUG_DETAIL")

        phase0_header_items = header_items_for_filter

        if filter_invoked:
            if filter_overrides:
                try:
                    if "cluster_panel_threshold" in filter_overrides:
                        cluster_threshold_config = filter_overrides["cluster_panel_threshold"]
                        pcb(
                            "clusterstacks_info_override_threshold",
                            prog=None,
                            lvl="INFO_DETAIL",
                            value=cluster_threshold_config,
                        )
                    if "cluster_target_groups" in filter_overrides:
                        cluster_target_groups_config = filter_overrides["cluster_target_groups"]
                        pcb(
                            "clusterstacks_info_override_target_groups",
                            prog=None,
                            lvl="INFO_DETAIL",
                            value=cluster_target_groups_config,
                        )
                    if "cluster_orientation_split_deg" in filter_overrides:
                        cluster_orientation_split_deg_config = filter_overrides["cluster_orientation_split_deg"]
                        pcb(
                            "clusterstacks_info_override_orientation_split",
                            prog=None,
                            lvl="INFO_DETAIL",
                            value=cluster_orientation_split_deg_config,
                        )
                except Exception:
                    pass
                try:
                    raw_groups_override = (
                        filter_overrides.get("preplan_master_groups")
                        if isinstance(filter_overrides, dict)
                        else None
                    )
                    if isinstance(raw_groups_override, list):
                        mapped_groups: list[list[str]] = []
                        for group in raw_groups_override:
                            if not isinstance(group, (list, tuple)):
                                continue
                            normalized_group: list[str] = []
                            for item in group:
                                path_val = None
                                if isinstance(item, dict):
                                    path_val = item.get("path") or item.get("path_raw")
                                elif isinstance(item, str):
                                    path_val = item
                                norm_path = _normalize_path_for_matching(path_val)
                                if norm_path:
                                    normalized_group.append(norm_path)
                            if normalized_group:
                                mapped_groups.append(normalized_group)
                        if mapped_groups:
                            preplan_groups_override_paths = mapped_groups
                            pcb(
                                f"Phase 0 filter provided {len(mapped_groups)} preplanned group(s).",
                                prog=None,
                                lvl="INFO_DETAIL",
                            )
                except Exception as e_preplan:
                    pcb(
                        f"Phase 0 filter preplan override failed: {e_preplan}",
                        prog=None,
                        lvl="DEBUG_DETAIL",
                    )

            if not filter_accepted:
                pcb("run_warn_phase0_filter_cancelled", prog=None, lvl="WARN")
                pcb("Phase 0: filter cancelled -> proceeding with all files", prog=None, lvl="INFO_DETAIL")
            if filter_accepted and isinstance(filtered_items, list):
                new_paths = [
                    item.get("path")
                    for item in filtered_items
                    if isinstance(item, dict) and item.get("path")
                ]
                if new_paths:
                    fits_file_paths = new_paths
                    pcb(
                        f"Phase 0: selection after filter = {len(fits_file_paths)} files",
                        prog=None,
                        lvl="INFO_DETAIL",
                    )
                    try:
                        fits_file_paths.sort(key=lambda p: p.lower())
                    except Exception:
                        fits_file_paths.sort()
            elif filter_accepted and not filtered_items:
                pcb("Phase 0: filter returned no items", prog=None, lvl="WARN")
    else:
        phase0_header_items = []
        pcb("Phase 0: header scan unavailable (Astropy missing)", prog=None, lvl="WARN")

    phase0_lookup = {item["path"]: item for item in phase0_header_items if isinstance(item, dict) and item.get("path")}
    per_frame_info = _estimate_per_frame_cost_mb(phase0_header_items)
    auto_caps_info = _compute_auto_tile_caps(
        resource_probe_info,
        per_frame_info,
        policy_max=50,
        policy_min=8,
        user_max_override=int(max_raw_per_master_tile_config) if max_raw_per_master_tile_config else None,
    )
    try:
        msg = (
            "AutoCaps: per_frame≈{pf:.1f} MB, RAM_free≈{rf:.0f} MB → "
            "frames_by_ram={fbr}, cap={cap}, memmap={mm}, GPUHint={gpu}, parallel={par}".format(
                pf=auto_caps_info.get("per_frame_mb", 0.0),
                rf=resource_probe_info.get("ram_available_mb", 0.0) or 0.0,
                fbr=auto_caps_info.get("frames_by_ram", 0),
                cap=auto_caps_info.get("cap"),
                mm="on" if auto_caps_info.get("memmap") else "off",
                gpu=auto_caps_info.get("gpu_batch_hint") or "n/a",
                par=auto_caps_info.get("parallel_groups", 1),
            )
        )
        _log_and_callback(msg, prog=None, lvl="INFO_DETAIL", callback=progress_callback)
    except Exception:
        pass
    auto_resource_strategy = {
        "cap": auto_caps_info.get("cap"),
        "min_cap": auto_caps_info.get("min_cap"),
        "memmap": auto_caps_info.get("memmap"),
        "memmap_budget_mb": auto_caps_info.get("memmap_budget_mb"),
        "gpu_batch_hint": auto_caps_info.get("gpu_batch_hint"),
        "parallel_groups": auto_caps_info.get("parallel_groups"),
        "per_frame_mb": auto_caps_info.get("per_frame_mb"),
    }

    
    # --- Détermination du nombre de workers de BASE ---
    effective_base_workers = 0
    num_logical_processors = os.cpu_count() or 1 
    
    if num_base_workers_config <= 0: # Mode automatique (0 de la GUI)
        desired_auto_ratio = 0.75
        effective_base_workers = max(1, int(np.ceil(num_logical_processors * desired_auto_ratio)))
        pcb(f"WORKERS_CONFIG: Mode Auto. Base de workers calculée: {effective_base_workers} ({desired_auto_ratio*100:.0f}% de {num_logical_processors} processeurs logiques)", prog=None, lvl="INFO_DETAIL")
    else: # Mode manuel
        effective_base_workers = min(num_base_workers_config, num_logical_processors)
        if effective_base_workers < num_base_workers_config:
             pcb(f"WORKERS_CONFIG: Demande GUI ({num_base_workers_config}) limitée à {effective_base_workers} (total processeurs logiques: {num_logical_processors}).", prog=None, lvl="WARN")
        pcb(f"WORKERS_CONFIG: Mode Manuel. Base de workers: {effective_base_workers}", prog=None, lvl="INFO_DETAIL")
    
    if effective_base_workers <= 0: # Fallback
        effective_base_workers = 1
        pcb(f"WORKERS_CONFIG: AVERT - effective_base_workers était <= 0, forcé à 1.", prog=None, lvl="WARN")

    # Calcul du nombre de workers pour la Phase 1
    actual_num_workers_ph1 = _compute_phase_workers(
        effective_base_workers,
        num_total_raw_files,
        DEFAULT_PHASE_WORKER_RATIO,
    )
    pcb(
        f"WORKERS_PHASE1: Utilisation de {actual_num_workers_ph1} worker(s). (Base: {effective_base_workers}, Fichiers: {num_total_raw_files})",
        prog=None,
        lvl="INFO",
    )  # Log mis à jour pour plus de clarté
    
    start_time_phase1 = time.monotonic()
    all_raw_files_processed_info_dict = {} # Pour stocker les infos des fichiers traités avec succès
    files_processed_count_ph1 = 0      # Compteur pour les fichiers soumis au ThreadPoolExecutor

    with ThreadPoolExecutor(max_workers=actual_num_workers_ph1, thread_name_prefix="ZeMosaic_Ph1_") as executor_ph1:
        batch_size = 200
        for i in range(0, len(fits_file_paths), batch_size):
            batch = fits_file_paths[i:i+batch_size]
            future_to_filepath_ph1 = {
                executor_ph1.submit(
                    get_wcs_and_pretreat_raw_file,
                    f_path,
                    astap_exe_path,
                    astap_data_dir_param,
                    astap_search_radius_config,
                    astap_downsample_config,
                    astap_sensitivity_config,
                    180,
                    progress_callback,
                    temp_image_cache_dir,
                    solver_settings
                ): f_path for f_path in batch
            }

            for future in as_completed(future_to_filepath_ph1):
                file_path_original = future_to_filepath_ph1[future]
                files_processed_count_ph1 += 1  # Incrémenter pour chaque future terminée

                # Update GUI stage progress (files read / total)
                try:
                    if progress_callback and callable(progress_callback):
                        progress_callback("phase1_scan", int(files_processed_count_ph1), int(num_total_raw_files))
                    # Mirror the count so the GUI can show X/N files
                    pcb(f"RAW_FILE_COUNT_UPDATE:{files_processed_count_ph1}/{num_total_raw_files}", prog=None, lvl="ETA_LEVEL")
                except Exception:
                    pass

                prog_step_phase1 = base_progress_phase1 + int(
                    PROGRESS_WEIGHT_PHASE1_RAW_SCAN * (files_processed_count_ph1 / max(1, num_total_raw_files))
                )

                try:
                    # Récupérer le résultat de la tâche
                    img_data_adu, wcs_obj_solved, header_obj_updated, hp_mask_path = future.result()

                    # Si la tâche a réussi (ne retourne pas que des None)
                    if (
                        img_data_adu is not None
                        and wcs_obj_solved is not None
                        and header_obj_updated is not None
                    ):
                        # Sauvegarder les données prétraitées en .npy
                        cache_file_basename = f"preprocessed_{os.path.splitext(os.path.basename(file_path_original))[0]}_{files_processed_count_ph1}.npy"
                        cached_image_path = os.path.join(temp_image_cache_dir, cache_file_basename)
                        try:
                            np.save(cached_image_path, img_data_adu)
                            # Stocker les informations pour les phases suivantes
                            entry = {
                                'path_raw': file_path_original,
                                'path_preprocessed_cache': cached_image_path,
                                'path_hotpix_mask': hp_mask_path,
                                'wcs': wcs_obj_solved,
                                'header': header_obj_updated,
                                'preprocessed_shape': tuple(int(dim) for dim in getattr(img_data_adu, 'shape', []) or ()),
                            }
                            meta = phase0_lookup.get(file_path_original)
                            if isinstance(meta, dict):
                                if 'index' in meta:
                                    entry['phase0_index'] = meta.get('index')
                                if 'center' in meta:
                                    entry['phase0_center'] = meta.get('center')
                                if 'shape' in meta:
                                    entry['phase0_shape'] = meta.get('shape')
                                if 'wcs' in meta and 'wcs' not in entry:
                                    entry['phase0_wcs'] = meta.get('wcs')
                            all_raw_files_processed_info_dict[file_path_original] = entry
                        except Exception as e_save_npy:
                            pcb(
                                "run_error_phase1_save_npy_failed",
                                prog=prog_step_phase1,
                                lvl="ERROR",
                                filename=os.path.basename(file_path_original),
                                error=str(e_save_npy),
                            )
                            logger.error(f"Erreur sauvegarde NPY pour {file_path_original}:", exc_info=True)
                        finally:
                            # Libérer la mémoire des données image dès que possible
                            del img_data_adu
                            gc.collect()
                    else:
                        # Le fichier a échoué (ex: WCS non résolu et déplacé)
                        # get_wcs_and_pretreat_raw_file a déjà loggué l'échec spécifique.
                        pcb(
                            "run_warn_phase1_wcs_pretreat_failed_or_skipped_thread",
                            prog=prog_step_phase1,
                            lvl="WARN",
                            filename=os.path.basename(file_path_original),
                        )
                        if img_data_adu is not None:
                            del img_data_adu
                            gc.collect()

                except Exception as exc_thread:
                    # Erreur imprévue dans la future elle-même
                    pcb(
                        "run_error_phase1_thread_exception",
                        prog=prog_step_phase1,
                        lvl="ERROR",
                        filename=os.path.basename(file_path_original),
                        error=str(exc_thread),
                    )
                    logger.error(
                        f"Exception non gérée dans le thread Phase 1 pour {file_path_original}:",
                        exc_info=True,
                    )

                # Log de mémoire et ETA
                if (
                    files_processed_count_ph1 % max(1, num_total_raw_files // 10) == 0
                    or files_processed_count_ph1 == num_total_raw_files
                ):
                    _log_memory_usage(
                        progress_callback,
                        f"Phase 1 - Traité {files_processed_count_ph1}/{num_total_raw_files}",
                    )

                elapsed_phase1 = time.monotonic() - start_time_phase1
                if files_processed_count_ph1 > 0:
                    time_per_raw_file_wcs = elapsed_phase1 / files_processed_count_ph1
                    eta_phase1_sec = (num_total_raw_files - files_processed_count_ph1) * time_per_raw_file_wcs
                    current_progress_in_run_percent = base_progress_phase1 + (
                        files_processed_count_ph1 / max(1, num_total_raw_files)
                    ) * PROGRESS_WEIGHT_PHASE1_RAW_SCAN
                    time_per_percent_point_global = (
                        (time.monotonic() - start_time_total_run) / max(1, current_progress_in_run_percent)
                        if current_progress_in_run_percent > 0
                        else (time.monotonic() - start_time_total_run)
                    )
                    total_eta_sec = eta_phase1_sec + (
                        100 - current_progress_in_run_percent
                    ) * time_per_percent_point_global
                    update_gui_eta(total_eta_sec)

    # Construire la liste finale des informations des fichiers traités avec succès
    all_raw_files_processed_info = [
        all_raw_files_processed_info_dict[fp] 
        for fp in fits_file_paths 
        if fp in all_raw_files_processed_info_dict
    ]
    
    if not all_raw_files_processed_info: 
        pcb("run_error_phase1_no_valid_raws_after_cache", prog=(base_progress_phase1 + PROGRESS_WEIGHT_PHASE1_RAW_SCAN), lvl="ERROR")
        return # Sortie anticipée si aucun fichier n'a pu être traité avec succès

    current_global_progress = base_progress_phase1 + PROGRESS_WEIGHT_PHASE1_RAW_SCAN
    _log_memory_usage(progress_callback, "Fin Phase 1 (Prétraitement)")
    pcb("run_info_phase1_finished_cache", prog=current_global_progress, lvl="INFO", num_valid_raws=len(all_raw_files_processed_info))
    # --- Optional interactive filtering between Phase 1 and Phase 2 ---
    try:
        raw_files_with_wcs = all_raw_files_processed_info
        try:
            raw_files_with_wcs = raw_files_with_wcs
            # Keep the same variable name used by subsequent phases
            all_raw_files_processed_info = raw_files_with_wcs
        except ImportError:
            # Optional module not present: silently skip
            pass
        except Exception as e_opt:
            logger.warning(f"Filtrage facultatif désactivé suite à une erreur : {e_opt}")
    except Exception as e_hook:
        # Any unexpected issue in the hook wrapper: continue unchanged
        logger.warning(f"Filtrage facultatif non appliqué: {e_hook}")
    if time_per_raw_file_wcs: 
        pcb(f"    Temps moyen/brute (P1): {time_per_raw_file_wcs:.2f}s", prog=None, lvl="DEBUG")

    # --- Phase 2 (Clustering) ---
    base_progress_phase2 = current_global_progress
    _log_memory_usage(progress_callback, "Début Phase 2 (Clustering)")
    pcb("run_info_phase2_started", prog=base_progress_phase2, lvl="INFO")
    pcb("PHASE_UPDATE:2", prog=None, lvl="ETA_LEVEL")
    # Use order-invariant connected-components clustering for robustness
    preplan_groups_active = False
    if preplan_groups_override_paths:
        try:
            path_lookup = {
                _normalize_path_for_matching(info.get("path_raw") or info.get("path")): info
                for info in all_raw_files_processed_info
                if isinstance(info, dict)
            }
            used_paths: set[str] = set()
            mapped_info_groups: list[list[dict]] = []
            missing_preplan: list[str] = []
            for group_paths in preplan_groups_override_paths:
                current_group: list[dict] = []
                for path_norm in group_paths:
                    if not path_norm:
                        continue
                    info = path_lookup.get(path_norm)
                    if info is not None:
                        current_group.append(info)
                        used_paths.add(path_norm)
                    else:
                        missing_preplan.append(path_norm)
                if current_group:
                    mapped_info_groups.append(current_group)
            if mapped_info_groups:
                leftovers = [
                    info
                    for info in all_raw_files_processed_info
                    if _normalize_path_for_matching(info.get("path_raw") or info.get("path")) not in used_paths
                ]
                if leftovers:
                    mapped_info_groups.append(leftovers)
                seestar_stack_groups = mapped_info_groups
                preplan_groups_active = True
                _log_and_callback(
                    f"Phase 2: using {len(mapped_info_groups)} preplanned group(s) from filter UI.",
                    prog=None,
                    lvl="INFO_DETAIL",
                    callback=progress_callback,
                )
                if missing_preplan:
                    try:
                        preview = ", ".join(os.path.basename(p) for p in missing_preplan[:5] if p)
                    except Exception:
                        preview = ""
                    _log_and_callback(
                        "Phase 2: some preplanned paths were not found after preprocessing: "
                        + (preview if preview else str(len(missing_preplan))),
                        prog=None,
                        lvl="WARN",
                        callback=progress_callback,
                    )
        except Exception as e_preplan_map:
            _log_and_callback(
                f"Phase 2: failed to map preplanned groups ({e_preplan_map}). Falling back to clustering.",
                prog=None,
                lvl="WARN",
                callback=progress_callback,
            )
            preplan_groups_active = False

    if not preplan_groups_active:
        seestar_stack_groups = cluster_seestar_stacks_connected(
            all_raw_files_processed_info,
            SEESTAR_STACK_CLUSTERING_THRESHOLD_DEG,
            progress_callback,
            orientation_split_threshold_deg=ORIENTATION_SPLIT_THRESHOLD_DEG,
        )
        if STACK_RAM_BUDGET_BYTES > 0 and seestar_stack_groups:
            seestar_stack_groups, ram_budget_adjustments = _apply_ram_budget_to_groups(
                seestar_stack_groups,
                STACK_RAM_BUDGET_BYTES,
                float(SEESTAR_STACK_CLUSTERING_THRESHOLD_DEG),
                float(ORIENTATION_SPLIT_THRESHOLD_DEG),
            )
            for adj in ram_budget_adjustments:
                method = adj.get("method")
                if method == "recluster":
                    _log_and_callback(
                        "clusterstacks_warn_ram_budget_recluster",
                        prog=None,
                        lvl="WARN",
                        callback=progress_callback,
                        group_index=adj.get("group_index"),
                        original_frames=adj.get("original_frames"),
                        num_subgroups=adj.get("num_subgroups"),
                        new_threshold_deg=adj.get("new_threshold_deg"),
                        attempts=adj.get("attempts"),
                        estimated_mb=adj.get("estimated_mb"),
                        budget_mb=adj.get("budget_mb"),
                    )
                elif method == "split":
                    _log_and_callback(
                        "clusterstacks_warn_ram_budget_split",
                        prog=None,
                        lvl="WARN",
                        callback=progress_callback,
                        group_index=adj.get("group_index"),
                        original_frames=adj.get("original_frames"),
                        num_subgroups=adj.get("num_subgroups"),
                        segment_size=adj.get("segment_size"),
                        estimated_mb=adj.get("estimated_mb"),
                        budget_mb=adj.get("budget_mb"),
                    )
                    if adj.get("still_over_budget"):
                        _log_and_callback(
                            "clusterstacks_warn_ram_budget_split_still_over",
                            prog=None,
                            lvl="WARN",
                            callback=progress_callback,
                            group_index=adj.get("group_index"),
                            segment_size=adj.get("segment_size"),
                            budget_mb=adj.get("budget_mb"),
                        )
                elif method == "single_over_budget":
                    _log_and_callback(
                        "clusterstacks_warn_ram_budget_single_over",
                        prog=None,
                        lvl="WARN",
                        callback=progress_callback,
                        group_index=adj.get("group_index"),
                        estimated_mb=adj.get("estimated_mb"),
                        budget_mb=adj.get("budget_mb"),
                    )
    # Diagnostic: nearest-neighbor separation percentiles to help tune eps
    try:
        panel_centers_sky_dbg = []
        for info in all_raw_files_processed_info:
            wcs_obj = info.get("wcs")
            if not (wcs_obj and getattr(wcs_obj, "is_celestial", False)):
                continue
            try:
                if getattr(wcs_obj, "pixel_shape", None):
                    cx = wcs_obj.pixel_shape[0] / 2.0
                    cy = wcs_obj.pixel_shape[1] / 2.0
                    center_world = wcs_obj.pixel_to_world(cx, cy)
                elif hasattr(wcs_obj, "wcs") and hasattr(wcs_obj.wcs, "crval"):
                    center_world = SkyCoord(
                        ra=float(wcs_obj.wcs.crval[0]) * u.deg,
                        dec=float(wcs_obj.wcs.crval[1]) * u.deg,
                        frame="icrs",
                    )
                else:
                    continue
                panel_centers_sky_dbg.append(center_world)
            except Exception:
                continue
        if len(panel_centers_sky_dbg) >= 2:
            coords_dbg = SkyCoord(ra=[c.ra for c in panel_centers_sky_dbg], dec=[c.dec for c in panel_centers_sky_dbg], frame="icrs")
            try:
                _, sep_nn, _ = coords_dbg.match_to_catalog_sky(coords_dbg, nthneighbor=1)
                nn = np.asarray(sep_nn.deg, dtype=float)
                p10 = float(np.nanpercentile(nn, 10.0))
                p50 = float(np.nanpercentile(nn, 50.0))
                p90 = float(np.nanpercentile(nn, 90.0))
                _log_and_callback(
                    f"Cluster NN stats (deg): P10={p10:.4f}, P50={p50:.4f}, P90={p90:.4f}",
                    prog=None,
                    lvl="DEBUG_DETAIL",
                    callback=progress_callback,
                )
            except Exception:
                pass
    except Exception:
        pass
    # If clustering is pathologically conservative (almost one group per image),
    # auto-relax the threshold based on nearest-neighbor distances to avoid
    # producing hundreds of master tiles for tightly-dithered panels.
    try:
        total_inputs_for_cluster = len(all_raw_files_processed_info)
        groups_initial = len(seestar_stack_groups)
        if total_inputs_for_cluster > 2 and groups_initial >= max(3, int(0.9 * total_inputs_for_cluster)):
            # Compute a robust suggested threshold from the 90th percentile of
            # nearest-neighbor separations between panel centers.
            # Rebuild centers the same way as clustering helpers do.
            panel_centers_sky = []
            for info in all_raw_files_processed_info:
                wcs_obj = info.get("wcs")
                if not (wcs_obj and getattr(wcs_obj, "is_celestial", False)):
                    continue
                try:
                    if getattr(wcs_obj, "pixel_shape", None):
                        cx = wcs_obj.pixel_shape[0] / 2.0
                        cy = wcs_obj.pixel_shape[1] / 2.0
                        center_world = wcs_obj.pixel_to_world(cx, cy)
                    elif hasattr(wcs_obj, "wcs") and hasattr(wcs_obj.wcs, "crval"):
                        center_world = SkyCoord(
                            ra=float(wcs_obj.wcs.crval[0]) * u.deg,
                            dec=float(wcs_obj.wcs.crval[1]) * u.deg,
                            frame="icrs",
                        )
                    else:
                        continue
                    panel_centers_sky.append(center_world)
                except Exception:
                    continue

            if len(panel_centers_sky) >= 2:
                coords = SkyCoord(
                    ra=[c.ra for c in panel_centers_sky],
                    dec=[c.dec for c in panel_centers_sky],
                    frame="icrs",
                )
                try:
                    # Nearest neighbor (excluding self). Astropy handles wrap.
                    _, sep2d, _ = coords.match_to_catalog_sky(coords, nthneighbor=1)
                    nn_deg = np.asarray(sep2d.deg, dtype=float)
                    # Robust high-quantile of dithers; add a small headroom.
                    p90 = float(np.nanpercentile(nn_deg, 90.0)) if nn_deg.size else 0.0
                    # Propose a relaxed threshold within sane bounds.
                    thr_initial = float(SEESTAR_STACK_CLUSTERING_THRESHOLD_DEG)
                    thr_candidate = max(thr_initial, p90 * 1.2)
                    thr_candidate = float(min(max(thr_candidate, 0.01), 1.0))  # clamp 0.01°..1.0°

                    if thr_candidate > thr_initial:
                        _log_and_callback(
                            f"Cluster AUTO: threshold {thr_initial:.3f}° too conservative -> {groups_initial}/{total_inputs_for_cluster} groups.",
                            prog=None,
                            lvl="INFO_DETAIL",
                            callback=progress_callback,
                        )
                        _log_and_callback(
                            f"Cluster AUTO: relaxing to {thr_candidate:.3f}° (≈1.2×P90 NN={p90:.3f}°) and re-clustering...",
                            prog=None,
                            lvl="INFO_DETAIL",
                            callback=progress_callback,
                        )
                        seestar_stack_groups = cluster_seestar_stacks_connected(
                            all_raw_files_processed_info, thr_candidate, progress_callback
                        )
                        groups_after = len(seestar_stack_groups)
                        _log_and_callback(
                            f"Cluster AUTO: re-clustered into {groups_after} groups (was {groups_initial}).",
                            prog=None,
                            lvl="INFO_DETAIL",
                            callback=progress_callback,
                        )
                except Exception as e_auto_relax:
                    _log_and_callback(
                        f"Cluster AUTO: failed to compute NN-based relax: {e_auto_relax}",
                        prog=None,
                        lvl="DEBUG_DETAIL",
                        callback=progress_callback,
                    )
    except Exception as e_cluster_guard:
        _log_and_callback(
            f"Cluster AUTO: guard exception: {e_cluster_guard}", prog=None, lvl="DEBUG_DETAIL", callback=progress_callback
        )

    # Optional: drive clustering to a target number of groups by relaxing
    # the threshold via a bounded search. Disabled when target <= 0.
    try:
        target_groups = int(cluster_target_groups_config or 0)
    except Exception:
        target_groups = 0
    if (not preplan_groups_active) and target_groups > 0 and len(seestar_stack_groups) != target_groups:
        try:
            # Build coordinates array
            panel_centers_sky = []
            for info in all_raw_files_processed_info:
                wcs_obj = info.get("wcs")
                if not (wcs_obj and getattr(wcs_obj, "is_celestial", False)):
                    continue
                try:
                    if getattr(wcs_obj, "pixel_shape", None):
                        cx = wcs_obj.pixel_shape[0] / 2.0
                        cy = wcs_obj.pixel_shape[1] / 2.0
                        center_world = wcs_obj.pixel_to_world(cx, cy)
                    elif hasattr(wcs_obj, "wcs") and hasattr(wcs_obj.wcs, "crval"):
                        center_world = SkyCoord(
                            ra=float(wcs_obj.wcs.crval[0]) * u.deg,
                            dec=float(wcs_obj.wcs.crval[1]) * u.deg,
                            frame="icrs",
                        )
                    else:
                        continue
                    panel_centers_sky.append(center_world)
                except Exception:
                    continue

            if len(panel_centers_sky) >= 2:
                coords = SkyCoord(
                    ra=[c.ra for c in panel_centers_sky],
                    dec=[c.dec for c in panel_centers_sky],
                    frame="icrs",
                )
                # Establish an upper bound big enough that all panels connect
                # (max pairwise separation). Clamp to 5 degrees to avoid
                # pathological values.
                try:
                    sep_mat_deg = coords.separation(coords).deg
                    max_pair_deg = float(np.nanmax(sep_mat_deg)) if np.size(sep_mat_deg) else 0.5
                except Exception:
                    max_pair_deg = 0.5
                thr_current = float(SEESTAR_STACK_CLUSTERING_THRESHOLD_DEG)
                def _count_groups(thr: float) -> tuple[int, list]:
                    g = cluster_seestar_stacks_connected(
                        all_raw_files_processed_info,
                        float(thr),
                        None,
                        orientation_split_threshold_deg=ORIENTATION_SPLIT_THRESHOLD_DEG,
                    )
                    return len(g), g
                cnt_cur = len(seestar_stack_groups)
                # Direction: if too many groups, increase threshold; if too few, decrease.
                if cnt_cur > target_groups:
                    lo = thr_current
                    hi = float(min(max(max_pair_deg, lo * 2.0, 0.05), 5.0))
                    cnt_hi, groups_hi = _count_groups(hi)
                    # Expand hi until we get <= target (fewer groups) or cap
                    expand_iter = 0
                    while cnt_hi > target_groups and hi < 5.0 and expand_iter < 8:
                        hi = min(hi * 1.5 + 1e-6, 5.0)
                        cnt_hi, groups_hi = _count_groups(hi)
                        expand_iter += 1
                    best_thr = hi
                    best_groups = groups_hi
                    for _ in range(14):
                        mid = 0.5 * (lo + hi)
                        cnt_mid, groups_mid = _count_groups(mid)
                        if cnt_mid > target_groups:
                            lo = mid
                        else:
                            hi = mid
                            best_thr = mid
                            best_groups = groups_mid
                else:
                    # Need more groups ⇒ lower the threshold
                    hi = thr_current
                    lo = max(1e-6, hi / 2.0)
                    cnt_lo, groups_lo = _count_groups(lo)
                    shrink_iter = 0
                    while cnt_lo < target_groups and lo > 1e-6 and shrink_iter < 12:
                        hi = lo
                        lo = max(1e-6, lo / 1.5)
                        cnt_lo, groups_lo = _count_groups(lo)
                        shrink_iter += 1
                    best_thr = lo
                    best_groups = groups_lo
                    # Binary search upward to approach target from the high side (more stable)
                    for _ in range(14):
                        mid = 0.5 * (lo + hi)
                        cnt_mid, groups_mid = _count_groups(mid)
                        if cnt_mid < target_groups:
                            # still too few groups ⇒ lower threshold more
                            hi = mid
                        else:
                            lo = mid
                            best_thr = mid
                            best_groups = groups_mid
                _log_and_callback(
                    f"Cluster AUTO Target: threshold -> {best_thr:.4f}° for ≈{len(best_groups)} groups (target {target_groups}).",
                    prog=None,
                    lvl="INFO_DETAIL",
                    callback=progress_callback,
                )
                seestar_stack_groups = best_groups
        except Exception as e_target:
            _log_and_callback(
                f"Cluster AUTO Target: search failed: {e_target}", prog=None, lvl="DEBUG_DETAIL", callback=progress_callback
            )
    if not seestar_stack_groups:
        pcb("run_error_phase2_no_groups", prog=(base_progress_phase2 + PROGRESS_WEIGHT_PHASE2_CLUSTERING), lvl="ERROR")
        return
    if (not preplan_groups_active) and auto_caps_info and seestar_stack_groups:
        try:
            cap_value = int(auto_caps_info.get("cap", 0))
            min_value = int(auto_caps_info.get("min_cap", 8))
        except Exception:
            cap_value = 0
            min_value = 8
        if cap_value > 0:
            original_count = len(seestar_stack_groups)
            seestar_stack_groups = _auto_split_groups(
                seestar_stack_groups,
                cap_value,
                min_value,
                progress_callback=progress_callback,
            )
            if len(seestar_stack_groups) != original_count:
                try:
                    _log_and_callback(
                        f"AutoSplit summary: {original_count} -> {len(seestar_stack_groups)} subgroup(s) (cap={cap_value})",
                        prog=None,
                        lvl="INFO_DETAIL",
                        callback=progress_callback,
                    )
                except Exception:
                    pass
            if min_value > 0:
                seestar_stack_groups = _merge_small_groups(
                    seestar_stack_groups,
                    min_size=min_value,
                    cap=cap_value,
                )

    # Do not subdivide groups if a target group count is set; respect clustering first.
    if (
        not preplan_groups_active
        and (cluster_target_groups_config is None or int(cluster_target_groups_config) <= 0)
        and max_raw_per_master_tile_config
        and max_raw_per_master_tile_config > 0
    ):
        new_groups = []
        for g in seestar_stack_groups:
            for i in range(0, len(g), max_raw_per_master_tile_config):
                new_groups.append(g[i:i + max_raw_per_master_tile_config])
        if len(new_groups) != len(seestar_stack_groups):
            pcb(
                "clusterstacks_info_groups_split_manual_limit",
                prog=None,
                lvl="INFO_DETAIL",
                original=len(seestar_stack_groups),
                new=len(new_groups),
                limit=max_raw_per_master_tile_config,
            )
        seestar_stack_groups = new_groups
    cpu_total = os.cpu_count() or 1
    winsor_worker_limit = max(1, min(int(winsor_worker_limit_config), cpu_total))
    winsor_max_frames_per_pass = max(0, int(winsor_max_frames_per_pass_config))
    pcb(
        f"Winsor worker limit set to {winsor_worker_limit}" + (
            " (ProcessPoolExecutor enabled)" if winsor_worker_limit > 1 else ""
        ),
        prog=None,
        lvl="INFO",
    )
    if winsor_max_frames_per_pass > 0:
        pcb(
            f"Winsor streaming limit set to {winsor_max_frames_per_pass} frame(s) per pass",
            prog=None,
            lvl="INFO_DETAIL",
        )
    manual_limit = max_raw_per_master_tile_config
    if (
        not preplan_groups_active
        and (cluster_target_groups_config is None or int(cluster_target_groups_config) <= 0)
        and auto_limit_frames_per_master_tile_config
    ):
        try:
            sample_path = seestar_stack_groups[0][0].get('path_preprocessed_cache')
            sample_arr = np.load(sample_path, mmap_mode='r')
            bytes_per_frame = sample_arr.nbytes
            sample_shape = sample_arr.shape
            sample_arr = None
            available_bytes = psutil.virtual_memory().available
            expected_workers = max(1, int(effective_base_workers * ALIGNMENT_PHASE_WORKER_RATIO))
            # Be more conservative: align/stack create extra buffers; use a larger safety factor
            limit = max(
                1,
                int(
                    available_bytes // (expected_workers * bytes_per_frame * 12)
                ),
            )
            # Clamp to a reasonable upper bound if no manual cap is set
            if manual_limit <= 0:
                limit = min(limit, 100)
            if manual_limit > 0:
                limit = min(limit, manual_limit)
            winsor_worker_limit = min(winsor_worker_limit, limit)
            new_groups = []
            for g in seestar_stack_groups:
                for i in range(0, len(g), limit):
                    new_groups.append(g[i:i+limit])
            if len(new_groups) != len(seestar_stack_groups):
                pcb(
                    "clusterstacks_info_groups_split_auto_limit",
                    prog=None,
                    lvl="INFO_DETAIL",
                    original=len(seestar_stack_groups),
                    new=len(new_groups),
                    limit=limit,
                    shape=str(sample_shape),
                )
            seestar_stack_groups = new_groups
            if manual_limit > 0 and limit != manual_limit:
                logger.info(
                    "Manual frame limit (%d) is lower than auto limit, using manual value.",
                    manual_limit,
                )
        except Exception as e_auto:
            pcb("clusterstacks_warn_auto_limit_failed", prog=None, lvl="WARN", error=str(e_auto))
    current_global_progress = base_progress_phase2 + PROGRESS_WEIGHT_PHASE2_CLUSTERING
    num_seestar_stacks_to_process = len(seestar_stack_groups)
    _log_memory_usage(progress_callback, "Fin Phase 2"); pcb("run_info_phase2_finished", prog=current_global_progress, lvl="INFO", num_groups=num_seestar_stacks_to_process)


    # --- IO-aware adaptation (bench read speed on cache + write speed on output) ---
    io_read_mbps, io_write_mbps = None, None
    io_read_cat, io_write_cat = "unknown", "unknown"
    try:
        sample_cache_for_read = None
        # Try to pick a representative cached image path from the first group
        if seestar_stack_groups and seestar_stack_groups[0]:
            sample_cache_for_read = seestar_stack_groups[0][0].get('path_preprocessed_cache')
        if sample_cache_for_read and os.path.exists(sample_cache_for_read):
            io_read_mbps = _measure_sequential_read_mbps(sample_cache_for_read)
            io_read_cat = _categorize_io_speed(io_read_mbps)
        # Write speed on output folder
        if output_folder and os.path.isdir(output_folder):
            io_write_mbps = _measure_sequential_write_mbps(output_folder)
            io_write_cat = _categorize_io_speed(io_write_mbps)
        pcb(
            f"IO_BENCH: read {io_read_mbps:.1f} MB/s ({io_read_cat}), write {io_write_mbps:.1f} MB/s ({io_write_cat})"
            if (io_read_mbps is not None and io_write_mbps is not None)
            else f"IO_BENCH: read={io_read_mbps}, write={io_write_mbps}"
            ,
            prog=None,
            lvl="DEBUG",
        )
    except Exception as e_io_bench:
        pcb(f"IO_BENCH: failed ({e_io_bench})", prog=None, lvl="WARN")

    # Derive conservative caps from read speed (dominant in Phase 3) on Windows/slow disks
    io_ph3_cap = None
    io_cache_read_slots = None
    new_winsor_limit = winsor_worker_limit
    if os.name == 'nt':
        if io_read_cat == "very_slow":
            io_ph3_cap = 1
            io_cache_read_slots = 1
            new_winsor_limit = min(new_winsor_limit, 1)
        elif io_read_cat == "slow":
            io_ph3_cap = 2
            io_cache_read_slots = 1
            new_winsor_limit = min(new_winsor_limit, 1)
        elif io_read_cat == "medium":
            io_ph3_cap = 3
            io_cache_read_slots = 2
            new_winsor_limit = min(new_winsor_limit, 2)
        elif io_read_cat == "fast":
            io_ph3_cap = 4
            io_cache_read_slots = 2
            # Keep winsor limit as computed
        # Apply winsor limit adjustment if changed
        if new_winsor_limit != winsor_worker_limit:
            pcb(
                f"IO_ADAPT: winsor_worker_limit reduced {winsor_worker_limit} -> {new_winsor_limit} due to IO ({io_read_cat})",
                prog=None,
                lvl="INFO_DETAIL",
            )
            winsor_worker_limit = new_winsor_limit
        # Adjust cache IO semaphore (controls concurrent npy reads)
        try:
            if io_cache_read_slots and io_cache_read_slots > 0:
                global _CACHE_IO_SEMAPHORE
                _CACHE_IO_SEMAPHORE = threading.Semaphore(int(io_cache_read_slots))
                pcb(
                    f"IO_ADAPT: cache read slots set to {io_cache_read_slots}",
                    prog=None,
                    lvl="INFO_DETAIL",
                )
        except Exception:
            pass


    try:
        setattr(zconfig, "winsor_worker_limit", int(winsor_worker_limit))
    except Exception:
        pass
    try:
        setattr(zconfig, "winsor_max_frames_per_pass", int(winsor_max_frames_per_pass))
    except Exception:
        pass



    # --- Phase 3 (Création Master Tuiles) ---
    base_progress_phase3 = current_global_progress
    _log_memory_usage(progress_callback, "Début Phase 3 (Master Tuiles)")
    pcb("run_info_phase3_started_from_cache", prog=base_progress_phase3, lvl="INFO")
    pcb("PHASE_UPDATE:3", prog=None, lvl="ETA_LEVEL")
    temp_master_tile_storage_dir = os.path.join(output_folder, "zemosaic_temp_master_tiles")
    try:
        if os.path.exists(temp_master_tile_storage_dir): shutil.rmtree(temp_master_tile_storage_dir)
        os.makedirs(temp_master_tile_storage_dir, exist_ok=True)
    except OSError as e_mkdir_mt: 
        pcb("run_error_phase3_mkdir_failed", prog=current_global_progress, lvl="ERROR", directory=temp_master_tile_storage_dir, error=str(e_mkdir_mt)); return
        
    master_tiles_results_list_temp = {}
    start_time_phase3 = time.monotonic()

    tile_id_order = list(range(len(seestar_stack_groups)))
    center_out_context: CenterOutNormalizationContext | None = None
    center_out_settings = {
        "enabled": bool(center_out_normalization_p3_config),
        "sky_percentile": tuple((p3_center_sky_percentile_config or (25.0, 60.0))[:2]) if isinstance(p3_center_sky_percentile_config, (list, tuple)) else (25.0, 60.0),
        "clip_sigma": float(p3_center_robust_clip_sigma_config),
        "preview_size": int(p3_center_preview_size_config),
        "min_overlap_fraction": float(p3_center_min_overlap_fraction_config),
    }
    anchor_mode_value = str(center_out_anchor_mode_config or "auto_central_quality").strip()
    anchor_mode_lower = anchor_mode_value.lower()
    anchor_quality_settings = {
        "probe_limit": anchor_quality_probe_limit_config,
        "span_range": anchor_quality_span_range_config,
        "median_clip_sigma": anchor_quality_median_clip_sigma_config,
    }
<<<<<<< HEAD
    try:
        anchor_crop_band = max(4, int(quality_crop_band_px_config))
    except Exception:
        anchor_crop_band = 32
    try:
        anchor_crop_margin = max(0, int(quality_crop_margin_px_config))
    except Exception:
        anchor_crop_margin = 8
    try:
        anchor_crop_sigma = float(quality_crop_k_sigma_config)
        if not math.isfinite(anchor_crop_sigma):
            raise ValueError
    except Exception:
        anchor_crop_sigma = 2.0
    anchor_crop_sigma = max(0.1, min(anchor_crop_sigma, 10.0))
    anchor_crop_settings = {
        "enabled": bool(ANCHOR_AUTOCROP_AVAILABLE and anchor_mode_lower == "auto_central_quality"),
        "band_px": anchor_crop_band,
        "margin_px": anchor_crop_margin,
        "k_sigma": anchor_crop_sigma,
    }
=======
>>>>>>> 6f0c6c7b
    if center_out_settings["enabled"] and seestar_stack_groups:
        order_info = _compute_center_out_order(seestar_stack_groups)
        distances = {}
        global_center_coord = None
        if order_info:
            ordered_indices, global_center_coord, distances = order_info
            try:
                seestar_stack_groups = [seestar_stack_groups[i] for i in ordered_indices]
                tile_id_order = ordered_indices
            except Exception:
                tile_id_order = list(range(len(seestar_stack_groups)))
        else:
            distances = {}
            global_center_coord = None

        anchor_original_id: int | None = tile_id_order[0] if tile_id_order else None
        if tile_id_order and anchor_mode_lower == "auto_central_quality":
            selected_anchor = _select_quality_anchor(
                tile_id_order,
                distances,
                seestar_stack_groups,
                anchor_quality_settings,
                center_out_settings,
<<<<<<< HEAD
                anchor_crop_settings,
=======
>>>>>>> 6f0c6c7b
                progress_callback,
            )
            if selected_anchor is not None and selected_anchor in tile_id_order:
                if selected_anchor != tile_id_order[0]:
                    try:
                        sel_index = tile_id_order.index(selected_anchor)
                        tile_id_order.insert(0, tile_id_order.pop(sel_index))
                        seestar_stack_groups.insert(0, seestar_stack_groups.pop(sel_index))
                    except Exception:
                        pass
                anchor_original_id = int(selected_anchor)
            else:
                _log_and_callback(
                    "center_anchor_fallback_central_only",
                    lvl="WARN",
                    callback=progress_callback,
                )
        elif tile_id_order:
            anchor_original_id = int(tile_id_order[0])

        try:
            pcb(
                "phase3_center_out_plan",
                prog=None,
                lvl="INFO_DETAIL",
                anchor=int(anchor_original_id) if anchor_original_id is not None else None,
                center_ra=f"{global_center_coord.ra.deg:.6f}" if global_center_coord else None,
                center_dec=f"{global_center_coord.dec.deg:.6f}" if global_center_coord else None,
            )
        except Exception:
            pass

        if tile_id_order:
            anchor_id_final = int(anchor_original_id) if anchor_original_id is not None else int(tile_id_order[0])
            center_out_context = CenterOutNormalizationContext(
                anchor_tile_original_id=anchor_id_final,
                ordered_tile_ids=tile_id_order,
                tile_distances=distances,
                settings=center_out_settings,
                global_center=global_center_coord,
                logger_instance=logger,
            )
    else:
        center_out_settings["enabled"] = False
    
    # Calcul des workers pour la Phase 3 (alignement/stacking des groupes)
    actual_num_workers_ph3 = _compute_phase_workers(
        effective_base_workers,
        num_seestar_stacks_to_process,
        ALIGNMENT_PHASE_WORKER_RATIO,
    )
    if auto_caps_info:
        try:
            parallel_cap = int(auto_caps_info.get("parallel_groups", 0))
        except Exception:
            parallel_cap = 0
        if parallel_cap > 0:
            prev_workers = actual_num_workers_ph3
            actual_num_workers_ph3 = max(1, min(actual_num_workers_ph3, parallel_cap))
            if actual_num_workers_ph3 != prev_workers:
                try:
                    _log_and_callback(
                        f"AutoCaps: Phase 3 worker cap {prev_workers} -> {actual_num_workers_ph3} (parallel limit)",
                        prog=None,
                        lvl="INFO_DETAIL",
                        callback=progress_callback,
                    )
                except Exception:
                    pass
    # On Windows, cap Phase 3 concurrency to reduce I/O + CPU contention
    if os.name == 'nt':
        actual_num_workers_ph3 = max(1, min(actual_num_workers_ph3, 4))
    # Apply IO-based cap if available
    try:
        if io_ph3_cap is not None:
            prev_workers = actual_num_workers_ph3
            actual_num_workers_ph3 = max(1, min(actual_num_workers_ph3, int(io_ph3_cap)))
            if actual_num_workers_ph3 != prev_workers:
                pcb(
                    f"IO_ADAPT: Phase 3 workers {prev_workers} -> {actual_num_workers_ph3} due to IO ({io_read_cat})",
                    prog=None,
                    lvl="INFO_DETAIL",
                )
    except Exception:
        pass
    # RAM-aware cap for Phase 3: estimate per-job footprint and clamp concurrency
    try:
        avail_bytes = int(psutil.virtual_memory().available)
        # Determine per-frame bytes via a sample cached image when possible
        per_frame_bytes = None
        try:
            sample_cache = None
            if seestar_stack_groups and seestar_stack_groups[0]:
                sample_cache = seestar_stack_groups[0][0].get('path_preprocessed_cache')
            if sample_cache and os.path.exists(sample_cache):
                _arr = np.load(sample_cache, mmap_mode='r')
                per_frame_bytes = int(_arr.size) * int(_arr.dtype.itemsize)
                _arr = None
        except Exception:
            per_frame_bytes = None
        if per_frame_bytes is None or per_frame_bytes <= 0:
            # Conservative default (Seestar 1080x1920 RGB float32)
            per_frame_bytes = 1080 * 1920 * 3 * 4
        frames_per_pass = int(winsor_max_frames_per_pass) if winsor_max_frames_per_pass and int(winsor_max_frames_per_pass) > 0 else 256
        fudge = 2.0
        per_job_bytes = int(max(1, frames_per_pass) * per_frame_bytes * fudge)
        allowed = int(avail_bytes * 0.6)
        max_by_ram = max(1, allowed // max(1, per_job_bytes))
        prev_workers = actual_num_workers_ph3
        actual_num_workers_ph3 = max(1, min(actual_num_workers_ph3, int(max_by_ram)))
        if actual_num_workers_ph3 != prev_workers:
            try:
                mb_per_job = per_job_bytes / (1024.0 * 1024.0)
                pcb(
                    f"RAM_CAP: Phase 3 workers {prev_workers} -> {actual_num_workers_ph3} (frames/pass={frames_per_pass}, per-job~{mb_per_job:.1f}MB)",
                    prog=None,
                    lvl="INFO_DETAIL",
                )
            except Exception:
                pass
    except Exception:
        pass
    pcb(
        f"WORKERS_PHASE3: Utilisation de {actual_num_workers_ph3} worker(s). (Base: {effective_base_workers}, Ratio {ALIGNMENT_PHASE_WORKER_RATIO*100:.0f}%, Groupes: {num_seestar_stacks_to_process})",
        prog=None,
        lvl="INFO",
    )  # Log mis à jour pour clarté

    # Initialize adaptive concurrency controls for Phase 3 (I/O + tasks)
    try:
        global _PH3_CONCURRENCY_SEMAPHORE
        _PH3_CONCURRENCY_SEMAPHORE = threading.Semaphore(int(actual_num_workers_ph3))
    except Exception:
        pass

    # Start a lightweight real-time monitor to adapt concurrency while Phase 3 runs
    monitor_stop_evt = threading.Event()

    def _rt_adapt_concurrency():
        try:
            import psutil as _ps
        except Exception:
            return  # psutil absent; skip runtime adaptation
        current_ph3_limit = int(actual_num_workers_ph3)
        current_cache_slots = None
        default_cache_slots = 2 if os.name == 'nt' else 3
        last_io = None
        last_t = None
        try:
            last_io = _ps.disk_io_counters()
            last_t = time.perf_counter()
        except Exception:
            last_io, last_t = None, None
        while not monitor_stop_evt.is_set():
            time.sleep(1.25)
            # CPU snapshot
            try:
                cpu_pct = _ps.cpu_percent(interval=None)
            except Exception:
                cpu_pct = None
            # Disk read throughput MB/s
            read_mbps = None
            try:
                if last_io is not None:
                    now_io = _ps.disk_io_counters()
                    now_t = time.perf_counter()
                    dt = max(1e-3, (now_t - (last_t or now_t)))
                    read_mbps = (max(0, now_io.read_bytes - last_io.read_bytes) / dt) / (1024 * 1024)
                    last_io, last_t = now_io, now_t
            except Exception:
                pass

            new_ph3_limit = current_ph3_limit
            new_cache_slots = current_cache_slots if current_cache_slots is not None else default_cache_slots

            if read_mbps is not None:
                if os.name == 'nt':
                    if read_mbps >= 120:
                        new_ph3_limit = 1
                        new_cache_slots = 1
                    elif read_mbps >= 80:
                        new_ph3_limit = min(new_ph3_limit, 2)
                        new_cache_slots = 1
                    elif read_mbps >= 40:
                        new_cache_slots = 2
                    else:
                        new_cache_slots = default_cache_slots
                else:
                    if read_mbps >= 200:
                        new_ph3_limit = max(1, min(new_ph3_limit, 2))
                        new_cache_slots = 2
                    elif read_mbps >= 120:
                        new_cache_slots = 2
                    else:
                        new_cache_slots = default_cache_slots

            if cpu_pct is not None:
                if cpu_pct >= 90:
                    new_ph3_limit = max(1, min(new_ph3_limit, 2 if os.name == 'nt' else 3))
                elif cpu_pct <= 45:
                    new_ph3_limit = max(new_ph3_limit, min(int(actual_num_workers_ph3), 3 if os.name == 'nt' else int(actual_num_workers_ph3)))

            new_ph3_limit = max(1, min(int(actual_num_workers_ph3), int(new_ph3_limit)))
            new_cache_slots = max(1, int(new_cache_slots))

            try:
                if new_ph3_limit != current_ph3_limit:
                    current_ph3_limit = new_ph3_limit
                    try:
                        global _PH3_CONCURRENCY_SEMAPHORE
                        _PH3_CONCURRENCY_SEMAPHORE = threading.Semaphore(int(current_ph3_limit))
                        pcb(f"IO_ADAPT_RT: ph3_workers -> {current_ph3_limit}", prog=None, lvl="INFO_DETAIL")
                    except Exception:
                        pass
                if (current_cache_slots is None) or (new_cache_slots != current_cache_slots):
                    current_cache_slots = new_cache_slots
                    try:
                        global _CACHE_IO_SEMAPHORE
                        _CACHE_IO_SEMAPHORE = threading.Semaphore(int(current_cache_slots))
                        pcb(f"IO_ADAPT_RT: cache_read_slots -> {current_cache_slots}", prog=None, lvl="INFO_DETAIL")
                    except Exception:
                        pass
            except Exception:
                pass

    monitor_thread = threading.Thread(target=_rt_adapt_concurrency, name="ZeMosaic_Ph3_RTAdapt", daemon=True)
    monitor_thread.start()

    tiles_processed_count_ph3 = 0
    # Envoyer l'info initiale avant la boucle
    if num_seestar_stacks_to_process > 0:
        pcb(f"MASTER_TILE_COUNT_UPDATE:{tiles_processed_count_ph3}/{num_seestar_stacks_to_process}", prog=None, lvl="ETA_LEVEL")
    
    executor_ph3 = ThreadPoolExecutor(max_workers=actual_num_workers_ph3, thread_name_prefix="ZeMosaic_Ph3_")

    future_to_tile_id: dict = {}
    tile_input_cache_paths: dict[int, list[str]] = {}
    pending_futures: set = set()
    next_dynamic_tile_id = num_seestar_stacks_to_process

    def _submit_master_tile_group(group_info_list: list[dict], assigned_tile_id: int, processing_rank: int | None = None) -> None:
        future = executor_ph3.submit(
            create_master_tile,
            group_info_list,
            assigned_tile_id,
            temp_master_tile_storage_dir,
            stack_norm_method, stack_weight_method, stack_reject_algo,
            stack_kappa_low, stack_kappa_high, parsed_winsor_limits,
            stack_final_combine,
            poststack_equalize_rgb_config,
            apply_radial_weight_config, radial_feather_fraction_config,
            radial_shape_power_config, min_radial_weight_floor_config,
            quality_crop_enabled_config, quality_crop_band_px_config,
            quality_crop_k_sigma_config, quality_crop_margin_px_config,
            astap_exe_path, astap_data_dir_param, astap_search_radius_config,
            astap_downsample_config, astap_sensitivity_config, 180,
            winsor_worker_limit,
            winsor_max_frames_per_pass,
            progress_callback,
            resource_strategy=auto_resource_strategy,
            center_out_context=center_out_context,
            center_out_settings=center_out_settings if center_out_context else None,
            center_out_rank=processing_rank,
        )
        future_to_tile_id[future] = assigned_tile_id
        pending_futures.add(future)
        if cache_retention_mode == "per_tile":
            cache_paths: list[str] = []
            for raw_entry in group_info_list or []:
                if not isinstance(raw_entry, dict):
                    continue
                cache_path = raw_entry.get('path_preprocessed_cache')
                if isinstance(cache_path, str):
                    cache_paths.append(cache_path)
            tile_input_cache_paths[assigned_tile_id] = cache_paths

    for proc_idx, sg_info_list in enumerate(seestar_stack_groups):
        assigned_tile_id = tile_id_order[proc_idx] if proc_idx < len(tile_id_order) else proc_idx
        rank = center_out_context.get_rank(assigned_tile_id) if center_out_context else proc_idx
        _submit_master_tile_group(sg_info_list, assigned_tile_id, rank)

    start_time_loop_ph3 = time.time()
    last_time_loop_ph3 = start_time_loop_ph3
    step_times_ph3 = []

    while pending_futures:
        done_futures, _ = wait(pending_futures, return_when=FIRST_COMPLETED)
        for future in done_futures:
            pending_futures.discard(future)
            tile_id_for_future = future_to_tile_id.pop(future, None)
            if tile_id_for_future is None:
                continue
            tiles_processed_count_ph3 += 1
            cache_paths_for_tile: list[str] = []
            if cache_retention_mode == "per_tile":
                cache_paths_for_tile = tile_input_cache_paths.pop(tile_id_for_future, [])

            pcb(f"MASTER_TILE_COUNT_UPDATE:{tiles_processed_count_ph3}/{num_seestar_stacks_to_process}", prog=None, lvl="ETA_LEVEL")

            prog_step_phase3 = base_progress_phase3 + int(
                PROGRESS_WEIGHT_PHASE3_MASTER_TILES * (tiles_processed_count_ph3 / max(1, num_seestar_stacks_to_process))
            )
            if progress_callback:
                try:
                    progress_callback("phase3_master_tiles", tiles_processed_count_ph3, num_seestar_stacks_to_process)
                except Exception:
                    pass

            now = time.time()
            step_times_ph3.append(now - last_time_loop_ph3)
            last_time_loop_ph3 = now

            try:
                main_result, retry_groups = future.result()
                mt_result_path, mt_result_wcs = (main_result or (None, None))
                if mt_result_path and mt_result_wcs:
                    master_tiles_results_list_temp[tile_id_for_future] = (mt_result_path, mt_result_wcs)
                    if cache_retention_mode == "per_tile" and cache_paths_for_tile:
                        removed_count, removed_bytes = _cleanup_per_tile_cache(cache_paths_for_tile)
                        freed_mb = removed_bytes / (1024 * 1024) if removed_bytes else 0.0
                        logger.debug(
                            "Per-tile cache cleanup for tile %s: removed %d file(s), freed %.3f MiB",
                            tile_id_for_future,
                            removed_count,
                            freed_mb,
                        )
                        try:
                            pcb(
                                "run_debug_cache_per_tile_cleanup",
                                prog=None,
                                lvl="DEBUG_DETAIL",
                                tile_id=int(tile_id_for_future),
                                removed=int(removed_count),
                                freed_mib=f"{freed_mb:.3f}",
                            )
                        except Exception:
                            pass
                else:
                    pcb(
                        "run_warn_phase3_master_tile_creation_failed_thread",
                        prog=prog_step_phase3,
                        lvl="WARN",
                        stack_num=int(tile_id_for_future) + 1,
                    )
                if retry_groups:
                    for retry_group in retry_groups:
                        if not retry_group:
                            continue
                        filtered_retry_group: list[dict] = []
                        dropped_infos: list[dict] = []
                        for raw_info in retry_group:
                            if isinstance(raw_info, dict):
                                attempts = int(raw_info.get('retry_attempt', 0))
                                if attempts > MAX_ALIGNMENT_RETRY_ATTEMPTS:
                                    dropped_infos.append(raw_info)
                                    continue
                            filtered_retry_group.append(raw_info)
                        for dropped in dropped_infos:
                            try:
                                filename = os.path.basename(dropped.get('path_raw', 'UnknownRaw'))
                            except Exception:
                                filename = str(dropped)
                            pcb(
                                "run_warn_phase3_alignment_retry_abandoned",
                                prog=None,
                                lvl="WARN",
                                tile_id=int(tile_id_for_future),
                                filename=filename,
                                attempts=int(dropped.get('retry_attempt', 0)) if isinstance(dropped, dict) else None,
                            )
                        if not filtered_retry_group:
                            continue
                        new_tile_id = next_dynamic_tile_id
                        next_dynamic_tile_id += 1
                        num_seestar_stacks_to_process += 1
                        pcb(
                            "run_info_phase3_retry_submitted",
                            prog=None,
                            lvl="INFO_DETAIL",
                            origin_tile=int(tile_id_for_future),
                            new_tile=new_tile_id,
                            frames=len(filtered_retry_group),
                        )
                        retry_rank = center_out_context.get_rank(new_tile_id) if center_out_context else None
                        _submit_master_tile_group(filtered_retry_group, new_tile_id, retry_rank)
                        pcb(
                            f"MASTER_TILE_COUNT_UPDATE:{tiles_processed_count_ph3}/{num_seestar_stacks_to_process}",
                            prog=None,
                            lvl="ETA_LEVEL",
                        )
                        if progress_callback:
                            try:
                                progress_callback("phase3_master_tiles", tiles_processed_count_ph3, num_seestar_stacks_to_process)
                            except Exception:
                                pass
            except Exception as exc_thread_ph3:
                pcb(
                    "run_error_phase3_thread_exception",
                    prog=prog_step_phase3,
                    lvl="ERROR",
                    stack_num=int(tile_id_for_future) + 1,
                    error=str(exc_thread_ph3),
                )
                logger.error(f"Exception Phase 3 pour stack {int(tile_id_for_future) + 1}:", exc_info=True)
            finally:
                # Aggressively free CuPy memory pools between tiles to avoid device/pinned host growth
                try:
                    if ZEMOSAIC_UTILS_AVAILABLE and zemosaic_utils and hasattr(zemosaic_utils, "free_cupy_memory_pools"):
                        zemosaic_utils.free_cupy_memory_pools()
                except Exception:
                    pass
                try:
                    gc.collect()
                except Exception:
                    pass

            if tiles_processed_count_ph3 % max(1, num_seestar_stacks_to_process // 5) == 0 or tiles_processed_count_ph3 == num_seestar_stacks_to_process:
                 _log_memory_usage(progress_callback, f"Phase 3 - Traité {tiles_processed_count_ph3}/{num_seestar_stacks_to_process} tuiles")

            elapsed_phase3 = time.monotonic() - start_time_phase3
            time_per_master_tile_creation = elapsed_phase3 / max(1, tiles_processed_count_ph3)
            eta_phase3_sec = (num_seestar_stacks_to_process - tiles_processed_count_ph3) * time_per_master_tile_creation
            current_progress_in_run_percent_ph3 = base_progress_phase3 + (tiles_processed_count_ph3 / max(1, num_seestar_stacks_to_process)) * PROGRESS_WEIGHT_PHASE3_MASTER_TILES
            time_per_percent_point_global_ph3 = (time.monotonic() - start_time_total_run) / max(1, current_progress_in_run_percent_ph3) if current_progress_in_run_percent_ph3 > 0 else (time.monotonic() - start_time_total_run)
            total_eta_sec_ph3 = eta_phase3_sec + (100 - current_progress_in_run_percent_ph3) * time_per_percent_point_global_ph3
            update_gui_eta(total_eta_sec_ph3)

    # Toutes les futures sont terminées → fermeture propre
    # Stop the runtime adaptation monitor for Phase 3
    try:
        monitor_stop_evt.set()
        if monitor_thread and monitor_thread.is_alive():
            monitor_thread.join(timeout=2.0)
    except Exception:
        pass
    executor_ph3.shutdown(wait=True)

    master_tiles_results_list = [master_tiles_results_list_temp[i] for i in sorted(master_tiles_results_list_temp.keys())]
    del master_tiles_results_list_temp; gc.collect()
    if not master_tiles_results_list:
        pcb("run_error_phase3_no_master_tiles_created", prog=(base_progress_phase3 + PROGRESS_WEIGHT_PHASE3_MASTER_TILES), lvl="ERROR"); return

    current_global_progress = base_progress_phase3 + PROGRESS_WEIGHT_PHASE3_MASTER_TILES
    _log_memory_usage(progress_callback, "Fin Phase 3");
    if step_times_ph3:
        avg_step = sum(step_times_ph3) / len(step_times_ph3)
        total_elapsed = time.time() - start_time_loop_ph3
        pcb(
            "phase3_debug_timing",
            prog=None,
            lvl="DEBUG_DETAIL",
            avg=f"{avg_step:.2f}",
            total=f"{total_elapsed:.2f}",
        )
    pcb("run_info_phase3_finished_from_cache", prog=current_global_progress, lvl="INFO", num_master_tiles=len(master_tiles_results_list))
    
    # Assurer que le compteur final est bien affiché (au cas où la dernière itération n'aurait pas été exactement le total)
    # Bien que la logique dans la boucle devrait déjà le faire. Peut être redondant mais ne fait pas de mal.
    pcb(f"MASTER_TILE_COUNT_UPDATE:{tiles_processed_count_ph3}/{num_seestar_stacks_to_process}", prog=None, lvl="ETA_LEVEL")

    logger.info("All master tiles complete, entering Phase 5 (reproject & coadd)")
    if progress_callback:
        try:
            progress_callback("run_info_phase3_finished", None, "INFO", num_master_tiles=len(master_tiles_results_list))
        except Exception:
            logger.warning("progress_callback failed for phase3 finished", exc_info=True)




    
    
    # --- Phase 4 (Calcul Grille Finale) ---
    base_progress_phase4 = current_global_progress
    _log_memory_usage(progress_callback, "Début Phase 4 (Calcul Grille)")
    pcb("run_info_phase4_started", prog=base_progress_phase4, lvl="INFO")
    pcb("PHASE_UPDATE:4", prog=None, lvl="ETA_LEVEL")
    wcs_list_for_final_grid = []; shapes_list_for_final_grid_hw = []
    start_time_loop_ph4 = time.time(); last_time_loop_ph4 = start_time_loop_ph4; step_times_ph4 = []
    total_steps_ph4 = len(master_tiles_results_list)
    for idx_loop, (mt_path_iter,mt_wcs_iter) in enumerate(master_tiles_results_list, 1):
        # ... (logique de récupération shape, inchangée) ...
        if not (mt_path_iter and os.path.exists(mt_path_iter) and mt_wcs_iter and mt_wcs_iter.is_celestial): pcb("run_warn_phase4_invalid_master_tile_for_grid", prog=None, lvl="WARN", path=os.path.basename(mt_path_iter if mt_path_iter else "N/A_path")); continue
        try:
            h_mt_loc,w_mt_loc=0,0
            if mt_wcs_iter.pixel_shape and mt_wcs_iter.pixel_shape[0] > 0 and mt_wcs_iter.pixel_shape[1] > 0 : h_mt_loc,w_mt_loc=mt_wcs_iter.pixel_shape[1],mt_wcs_iter.pixel_shape[0] 
            else: 
                with fits.open(mt_path_iter,memmap=True, do_not_scale_image_data=True) as hdul_mt_s:
                    if hdul_mt_s[0].data is None: pcb("run_warn_phase4_no_data_in_tile_fits", prog=None, lvl="WARN", path=os.path.basename(mt_path_iter)); continue
                    data_shape = hdul_mt_s[0].shape
                    if len(data_shape) == 3:
                        # data_shape == (height, width, channels)
                        h_mt_loc,w_mt_loc = data_shape[0],data_shape[1]
                    elif len(data_shape) == 2: h_mt_loc,w_mt_loc = data_shape[0],data_shape[1]
                    else: pcb("run_warn_phase4_unhandled_tile_shape", prog=None, lvl="WARN", path=os.path.basename(mt_path_iter), shape=data_shape); continue 
                    if mt_wcs_iter and mt_wcs_iter.is_celestial and mt_wcs_iter.pixel_shape is None:
                        try: mt_wcs_iter.pixel_shape=(w_mt_loc,h_mt_loc)
                        except Exception as e_set_ps: pcb("run_warn_phase4_failed_set_pixel_shape", prog=None, lvl="WARN", path=os.path.basename(mt_path_iter), error=str(e_set_ps))
            if h_mt_loc > 0 and w_mt_loc > 0: shapes_list_for_final_grid_hw.append((int(h_mt_loc),int(w_mt_loc))); wcs_list_for_final_grid.append(mt_wcs_iter)
            else: pcb("run_warn_phase4_zero_dimensions_tile", prog=None, lvl="WARN", path=os.path.basename(mt_path_iter))
            now = time.time(); step_times_ph4.append(now - last_time_loop_ph4); last_time_loop_ph4 = now
            if progress_callback:
                try:
                    progress_callback("phase4_grid", idx_loop, total_steps_ph4)
                except Exception:
                    pass
        except Exception as e_read_tile_shape: pcb("run_error_phase4_reading_tile_shape", prog=None, lvl="ERROR", path=os.path.basename(mt_path_iter), error=str(e_read_tile_shape)); logger.error(f"Erreur lecture shape tuile {os.path.basename(mt_path_iter)}:", exc_info=True); continue
    if not wcs_list_for_final_grid or not shapes_list_for_final_grid_hw or len(wcs_list_for_final_grid) != len(shapes_list_for_final_grid_hw): pcb("run_error_phase4_insufficient_tile_info", prog=(base_progress_phase4 + PROGRESS_WEIGHT_PHASE4_GRID_CALC), lvl="ERROR"); return
    final_mosaic_drizzle_scale = 1.0 
    final_output_wcs, final_output_shape_hw = _calculate_final_mosaic_grid(wcs_list_for_final_grid, shapes_list_for_final_grid_hw, final_mosaic_drizzle_scale, progress_callback)
    if not final_output_wcs or not final_output_shape_hw: pcb("run_error_phase4_grid_calc_failed", prog=(base_progress_phase4 + PROGRESS_WEIGHT_PHASE4_GRID_CALC), lvl="ERROR"); return
    current_global_progress = base_progress_phase4 + PROGRESS_WEIGHT_PHASE4_GRID_CALC
    _log_memory_usage(progress_callback, "Fin Phase 4");
    if step_times_ph4:
        avg_step = sum(step_times_ph4) / len(step_times_ph4)
        total_elapsed = time.time() - start_time_loop_ph4
        pcb(
            "phase4_debug_timing",
            prog=None,
            lvl="DEBUG_DETAIL",
            avg=f"{avg_step:.2f}",
            total=f"{total_elapsed:.2f}",
        )
    pcb("run_info_phase4_finished", prog=current_global_progress, lvl="INFO", shape=final_output_shape_hw, crval=final_output_wcs.wcs.crval if final_output_wcs.wcs else 'N/A')

# --- Phase 5 (Assemblage Final) ---
    base_progress_phase5 = current_global_progress
    pcb("PHASE_UPDATE:5", prog=None, lvl="ETA_LEVEL")
    USE_INCREMENTAL_ASSEMBLY = (final_assembly_method_config == "incremental")
    apply_crop_for_assembly = bool(apply_master_tile_crop_config and not quality_crop_enabled_config)
    _log_memory_usage(
        progress_callback,
        (
            "Début Phase 5 (Méthode: "
            f"{final_assembly_method_config}, "
            f"Rognage MT Appliqué: {apply_crop_for_assembly}, "
            f"QualityCrop: {quality_crop_enabled_config}, "
            f"%Rognage: {master_tile_crop_percent_config if apply_crop_for_assembly else 'N/A'})"
        ),
    )
    
    incremental_parity_active = (
        USE_INCREMENTAL_ASSEMBLY
        and intertile_match_flag
        and match_background_flag
        and feather_parity_flag
    )
    if incremental_parity_active and two_pass_enabled:
        two_pass_enabled = False
        pcb("run_info_incremental_two_pass_parity_disabled", prog=None, lvl="INFO_DETAIL")

    valid_master_tiles_for_assembly = []
    for mt_p, mt_w in master_tiles_results_list:
        if mt_p and os.path.exists(mt_p) and mt_w and mt_w.is_celestial: 
            valid_master_tiles_for_assembly.append((mt_p, mt_w))
        else:
            pcb("run_warn_phase5_invalid_tile_skipped_for_assembly", prog=None, lvl="WARN", filename=os.path.basename(mt_p if mt_p else 'N/A')) # Clé de log plus spécifique
            
    if not valid_master_tiles_for_assembly: 
        pcb("run_error_phase5_no_valid_tiles_for_assembly", prog=(base_progress_phase5 + PROGRESS_WEIGHT_PHASE5_ASSEMBLY), lvl="ERROR")
        # Nettoyage optionnel ici avant de retourner si besoin
        return

    final_mosaic_data_HWC, final_mosaic_coverage_HW = None, None
    collected_tiles_for_second_pass: list[tuple[np.ndarray, Any]] | None = (
        [] if two_pass_enabled and not USE_INCREMENTAL_ASSEMBLY else None
    )
    log_key_phase5_failed, log_key_phase5_finished = "", ""

    # Vérification de la disponibilité des fonctions d'assemblage
    # (Tu pourrais les importer en haut du module pour éviter le check 'in globals()' à chaque fois)
    reproject_coadd_available = ('assemble_final_mosaic_reproject_coadd' in globals() and callable(assemble_final_mosaic_reproject_coadd))
    incremental_available = ('assemble_final_mosaic_incremental' in globals() and callable(assemble_final_mosaic_incremental))

    if USE_INCREMENTAL_ASSEMBLY:
        if not incremental_available: 
            pcb("run_error_phase5_inc_func_missing", prog=None, lvl="CRITICAL"); return
        pcb("run_info_phase5_started_incremental", prog=base_progress_phase5, lvl="INFO")
        inc_memmap_dir = temp_master_tile_storage_dir or output_folder
        if use_gpu_phase5_flag:
            try:
                import cupy
                cupy.cuda.Device(0).use()
                # Incremental GPU path not implemented; use CPU incremental assembly.
                final_mosaic_data_HWC, final_mosaic_coverage_HW = assemble_final_mosaic_incremental(
                    master_tile_fits_with_wcs_list=valid_master_tiles_for_assembly,
                    final_output_wcs=final_output_wcs,
                    final_output_shape_hw=final_output_shape_hw,
                    progress_callback=progress_callback,
                    n_channels=3,
                    apply_crop=apply_crop_for_assembly,
                    crop_percent=master_tile_crop_percent_config,
                    processing_threads=assembly_process_workers_config,
                    memmap_dir=inc_memmap_dir,
                    cleanup_memmap=True,
                    intertile_photometric_match=intertile_match_flag,
                    intertile_preview_size=int(intertile_preview_size_config),
                    intertile_overlap_min=float(intertile_overlap_min_config),
                    intertile_sky_percentile=intertile_sky_percentile_tuple,
                    intertile_robust_clip_sigma=float(intertile_robust_clip_sigma_config),
                    intertile_global_recenter=bool(intertile_global_recenter_config),
                    intertile_recenter_clip=intertile_recenter_clip_tuple,
                    use_auto_intertile=bool(use_auto_intertile_config),
                    match_background=match_background_flag,
                    feather_parity=feather_parity_flag,
                    two_pass_coverage_renorm=bool(two_pass_coverage_renorm_config),
                    base_progress_phase5=base_progress_phase5,
                    progress_weight_phase5=PROGRESS_WEIGHT_PHASE5_ASSEMBLY,
                    start_time_total_run=start_time_total_run,
                )
            except Exception as e_gpu:
                logger.warning("GPU incremental assembly failed, falling back to CPU: %s", e_gpu)
                final_mosaic_data_HWC, final_mosaic_coverage_HW = assemble_final_mosaic_incremental(
                    master_tile_fits_with_wcs_list=valid_master_tiles_for_assembly,
                    final_output_wcs=final_output_wcs,
                    final_output_shape_hw=final_output_shape_hw,
                    progress_callback=progress_callback,
                    n_channels=3,
                    apply_crop=apply_crop_for_assembly,
                    crop_percent=master_tile_crop_percent_config,
                    processing_threads=assembly_process_workers_config,
                    memmap_dir=inc_memmap_dir,
                    cleanup_memmap=True,
                    intertile_photometric_match=intertile_match_flag,
                    intertile_preview_size=int(intertile_preview_size_config),
                    intertile_overlap_min=float(intertile_overlap_min_config),
                    intertile_sky_percentile=intertile_sky_percentile_tuple,
                    intertile_robust_clip_sigma=float(intertile_robust_clip_sigma_config),
                    intertile_global_recenter=bool(intertile_global_recenter_config),
                    intertile_recenter_clip=intertile_recenter_clip_tuple,
                    use_auto_intertile=bool(use_auto_intertile_config),
                    match_background=match_background_flag,
                    feather_parity=feather_parity_flag,
                    two_pass_coverage_renorm=bool(two_pass_coverage_renorm_config),
                    base_progress_phase5=base_progress_phase5,
                    progress_weight_phase5=PROGRESS_WEIGHT_PHASE5_ASSEMBLY,
                    start_time_total_run=start_time_total_run,
                )
        else:
            final_mosaic_data_HWC, final_mosaic_coverage_HW = assemble_final_mosaic_incremental(
                master_tile_fits_with_wcs_list=valid_master_tiles_for_assembly,
                final_output_wcs=final_output_wcs,
                final_output_shape_hw=final_output_shape_hw,
                progress_callback=progress_callback,
                n_channels=3,
                apply_crop=apply_crop_for_assembly,
                crop_percent=master_tile_crop_percent_config,
                processing_threads=assembly_process_workers_config,
                memmap_dir=inc_memmap_dir,
                cleanup_memmap=True,
                intertile_photometric_match=intertile_match_flag,
                intertile_preview_size=int(intertile_preview_size_config),
                intertile_overlap_min=float(intertile_overlap_min_config),
                intertile_sky_percentile=intertile_sky_percentile_tuple,
                intertile_robust_clip_sigma=float(intertile_robust_clip_sigma_config),
                intertile_global_recenter=bool(intertile_global_recenter_config),
                intertile_recenter_clip=intertile_recenter_clip_tuple,
                use_auto_intertile=bool(use_auto_intertile_config),
                match_background=match_background_flag,
                feather_parity=feather_parity_flag,
                two_pass_coverage_renorm=bool(two_pass_coverage_renorm_config),
                base_progress_phase5=base_progress_phase5,
                progress_weight_phase5=PROGRESS_WEIGHT_PHASE5_ASSEMBLY,
                start_time_total_run=start_time_total_run,
            )
        log_key_phase5_failed = "run_error_phase5_assembly_failed_incremental"
        log_key_phase5_finished = "run_info_phase5_finished_incremental"
    else: # Méthode Reproject & Coadd
        if not reproject_coadd_available: 
            pcb("run_error_phase5_reproject_coadd_func_missing", prog=None, lvl="CRITICAL"); return
        pcb("run_info_phase5_started_reproject_coadd", prog=base_progress_phase5, lvl="INFO")

        if use_gpu_phase5_flag:
            try:
                import cupy
                cupy.cuda.Device(0).use()
                # Use the internal CPU/GPU wrapper with use_gpu=True
                final_mosaic_data_HWC, final_mosaic_coverage_HW = assemble_final_mosaic_reproject_coadd(
                    master_tile_fits_with_wcs_list=valid_master_tiles_for_assembly,
                    final_output_wcs=final_output_wcs,
                    final_output_shape_hw=final_output_shape_hw,
                    progress_callback=progress_callback,
                    n_channels=3,
                    match_bg=True,
                    apply_crop=apply_crop_for_assembly,
                    crop_percent=master_tile_crop_percent_config,
                    use_gpu=True,
                    base_progress_phase5=base_progress_phase5,
                    progress_weight_phase5=PROGRESS_WEIGHT_PHASE5_ASSEMBLY,
                    start_time_total_run=start_time_total_run,
                    intertile_photometric_match=intertile_match_flag,
                    intertile_preview_size=int(intertile_preview_size_config),
                    intertile_overlap_min=float(intertile_overlap_min_config),
            intertile_sky_percentile=intertile_sky_percentile_tuple,
            intertile_robust_clip_sigma=float(intertile_robust_clip_sigma_config),
            intertile_global_recenter=bool(intertile_global_recenter_config),
            intertile_recenter_clip=intertile_recenter_clip_tuple,
            use_auto_intertile=bool(use_auto_intertile_config),
                    collect_tile_data=collected_tiles_for_second_pass,
                )
            except Exception as e_gpu:
                logger.warning("GPU reproject_coadd failed, falling back to CPU: %s", e_gpu)
                final_mosaic_data_HWC, final_mosaic_coverage_HW = assemble_final_mosaic_reproject_coadd(
                    master_tile_fits_with_wcs_list=valid_master_tiles_for_assembly,
                    final_output_wcs=final_output_wcs,
                    final_output_shape_hw=final_output_shape_hw,
                    progress_callback=progress_callback,
                    n_channels=3,
                    match_bg=True,
                    apply_crop=apply_crop_for_assembly,
                    crop_percent=master_tile_crop_percent_config,
                    use_gpu=False,
                    use_memmap=bool(coadd_use_memmap_config),
                    memmap_dir=(coadd_memmap_dir_config or output_folder),
                    cleanup_memmap=False,
                    base_progress_phase5=base_progress_phase5,
                    progress_weight_phase5=PROGRESS_WEIGHT_PHASE5_ASSEMBLY,
                    start_time_total_run=start_time_total_run,
                    intertile_photometric_match=intertile_match_flag,
                    intertile_preview_size=int(intertile_preview_size_config),
                    intertile_overlap_min=float(intertile_overlap_min_config),
                    intertile_sky_percentile=intertile_sky_percentile_tuple,
                    intertile_robust_clip_sigma=float(intertile_robust_clip_sigma_config),
                    intertile_global_recenter=bool(intertile_global_recenter_config),
                    intertile_recenter_clip=intertile_recenter_clip_tuple,
                    use_auto_intertile=bool(use_auto_intertile_config),
                    collect_tile_data=collected_tiles_for_second_pass,
                )
        else:
            final_mosaic_data_HWC, final_mosaic_coverage_HW = assemble_final_mosaic_reproject_coadd(
                master_tile_fits_with_wcs_list=valid_master_tiles_for_assembly,
                final_output_wcs=final_output_wcs,
                final_output_shape_hw=final_output_shape_hw,
                progress_callback=progress_callback,
                n_channels=3,
                match_bg=True,
                apply_crop=apply_crop_for_assembly,
                crop_percent=master_tile_crop_percent_config,
                use_gpu=use_gpu_phase5_flag,
                use_memmap=bool(coadd_use_memmap_config),
                memmap_dir=(coadd_memmap_dir_config or output_folder),
                cleanup_memmap=False,
                base_progress_phase5=base_progress_phase5,
                progress_weight_phase5=PROGRESS_WEIGHT_PHASE5_ASSEMBLY,
                start_time_total_run=start_time_total_run,
                intertile_photometric_match=intertile_match_flag,
                intertile_preview_size=int(intertile_preview_size_config),
                intertile_overlap_min=float(intertile_overlap_min_config),
                intertile_sky_percentile=intertile_sky_percentile_tuple,
                intertile_robust_clip_sigma=float(intertile_robust_clip_sigma_config),
                use_auto_intertile=bool(use_auto_intertile_config),
                collect_tile_data=collected_tiles_for_second_pass,
            )

        log_key_phase5_failed = "run_error_phase5_assembly_failed_reproject_coadd"
        log_key_phase5_finished = "run_info_phase5_finished_reproject_coadd"

    if final_mosaic_data_HWC is None: 
        pcb(log_key_phase5_failed, prog=(base_progress_phase5 + PROGRESS_WEIGHT_PHASE5_ASSEMBLY), lvl="ERROR")
        # Nettoyage optionnel ici
        return
        
    current_global_progress = base_progress_phase5 + PROGRESS_WEIGHT_PHASE5_ASSEMBLY

    if two_pass_enabled and final_mosaic_coverage_HW is not None:
        if logger:
            logger.info(
                "[TwoPass] Second pass requested (sigma=%s, clip=%s); coverage shape=%s",
                two_pass_sigma_px,
                gain_clip_tuple,
                getattr(final_mosaic_coverage_HW, "shape", None),
            )
        try:
            tiles_for_second_pass: list[np.ndarray] = []
            wcs_for_second_pass: list[Any] = []
            if collected_tiles_for_second_pass:
                for arr, twcs in collected_tiles_for_second_pass:
                    if arr is None or twcs is None:
                        continue
                    tiles_for_second_pass.append(np.asarray(arr, dtype=np.float32))
                    wcs_for_second_pass.append(twcs)
            elif USE_INCREMENTAL_ASSEMBLY:
                tiles_for_second_pass, wcs_for_second_pass = _load_master_tiles_for_two_pass(
                    valid_master_tiles_for_assembly,
                    apply_crop=apply_crop_for_assembly,
                    crop_percent=master_tile_crop_percent_config,
                    logger=logger,
                )
            if logger:
                logger.debug(
                    "[TwoPass] Prepared %d tiles for second pass (collected=%s, incremental=%s)",
                    len(tiles_for_second_pass),
                    bool(collected_tiles_for_second_pass),
                    USE_INCREMENTAL_ASSEMBLY,
                )
            if tiles_for_second_pass and wcs_for_second_pass:
                result = run_second_pass_coverage_renorm(
                    tiles_for_second_pass,
                    wcs_for_second_pass,
                    final_output_wcs,
                    final_mosaic_coverage_HW,
                    final_output_shape_hw,
                    sigma_px=two_pass_sigma_px,
                    gain_clip=gain_clip_tuple,
                    logger=logger,
                    use_gpu_two_pass=use_gpu_phase5_flag,
                )
                if result is not None:
                    final_mosaic_data_HWC, final_mosaic_coverage_HW = result
                    logger.info(
                        "[TwoPass] coverage-renorm OK (σ=%s, clip=[%.3f, %.3f])",
                        two_pass_sigma_px,
                        gain_clip_tuple[0],
                        gain_clip_tuple[1],
                    )
                else:
                    logger.warning("[TwoPass] renorm failed → keeping first-pass outputs")
            else:
                logger.warning("[TwoPass] No tiles available for coverage renorm; keeping first-pass outputs")
        except Exception:
            logger.exception("[TwoPass] renorm exception → keeping first-pass outputs")
        finally:
            if collected_tiles_for_second_pass is not None:
                collected_tiles_for_second_pass.clear()
            tiles_for_second_pass = []
            wcs_for_second_pass = []

    _log_memory_usage(progress_callback, "Fin Phase 5 (Assemblage)")
    pcb(
        log_key_phase5_finished,
        prog=current_global_progress,
        lvl="INFO",
        shape=final_mosaic_data_HWC.shape if final_mosaic_data_HWC is not None else "N/A",
    )
    

    # --- Phase 6 (Sauvegarde) ---
    base_progress_phase6 = current_global_progress
    pcb("PHASE_UPDATE:6", prog=None, lvl="ETA_LEVEL")
    _log_memory_usage(progress_callback, "Début Phase 6 (Sauvegarde)")
    pcb("run_info_phase6_started", prog=base_progress_phase6, lvl="INFO")
    output_base_name = f"zemosaic_MT{len(master_tiles_results_list)}_R{len(all_raw_files_processed_info)}"
    final_fits_path = os.path.join(output_folder, f"{output_base_name}.fits")
    
    final_header = fits.Header() 
    if final_output_wcs:
        try: final_header.update(final_output_wcs.to_header(relax=True))
        except Exception as e_hdr_wcs: pcb("run_warn_phase6_wcs_to_header_failed", error=str(e_hdr_wcs), lvl="WARN")
    
    final_header['SOFTWARE']=('ZeMosaic v3.2.7','Mosaic Software') # Incrémente la version 
    final_header['NMASTILE']=(len(master_tiles_results_list),"Master Tiles combined")
    final_header['NRAWINIT']=(num_total_raw_files,"Initial raw images found")
    final_header['NRAWPROC']=(len(all_raw_files_processed_info),"Raw images with WCS processed")
    # ... (autres clés de config comme ASTAP, Stacking, etc.) ...
    final_header['STK_NORM'] = (str(stack_norm_method), 'Stacking: Normalization Method')
    final_header['STK_WGHT'] = (str(stack_weight_method), 'Stacking: Weighting Method')
    if apply_radial_weight_config:
        final_header['STK_RADW'] = (True, 'Stacking: Radial Weighting Applied')
        final_header['STK_RADFF'] = (radial_feather_fraction_config, 'Stacking: Radial Feather Fraction')
        final_header['STK_RADPW'] = (radial_shape_power_config, 'Stacking: Radial Weight Shape Power')
        final_header['STK_RADFLR'] = (min_radial_weight_floor_config, 'Stacking: Min Radial Weight Floor')
    else:
        final_header['STK_RADW'] = (False, 'Stacking: Radial Weighting Applied')
    final_header['STK_REJ'] = (str(stack_reject_algo), 'Stacking: Rejection Algorithm')
    # ... (kappa, winsor si pertinent pour l'algo de rejet) ...
    final_header['STK_COMB'] = (str(stack_final_combine), 'Stacking: Final Combine Method')
    final_header['ZMASMBMTH'] = (final_assembly_method_config, 'Final Assembly Method')
    final_header['ZM_WORKERS'] = (num_base_workers_config, 'GUI: Base workers config (0=auto)')

    try:
        if not (ZEMOSAIC_UTILS_AVAILABLE and zemosaic_utils): 
            raise RuntimeError("zemosaic_utils non disponible pour sauvegarde FITS.")
        legacy_rgb_flag = bool(legacy_rgb_cube_config)
        if bool(save_final_as_uint16_config) and not legacy_rgb_flag:
            if not hasattr(zemosaic_utils, "write_final_fits_uint16_color_aware"):
                raise RuntimeError("write_final_fits_uint16_color_aware unavailable in zemosaic_utils")
            is_rgb = (
                isinstance(final_mosaic_data_HWC, np.ndarray)
                and final_mosaic_data_HWC.ndim == 3
                and final_mosaic_data_HWC.shape[-1] == 3
            )
            zemosaic_utils.write_final_fits_uint16_color_aware(
                final_fits_path,
                final_mosaic_data_HWC,
                header=final_header,
                force_rgb_planes=is_rgb,
                legacy_rgb_cube=legacy_rgb_flag,
                overwrite=True,
            )
            if is_rgb:
                pcb(
                    "run_info_phase6_saved_uint16_rgb_planes",
                    prog=None,
                    lvl="INFO_DETAIL",
                    filename=os.path.basename(final_fits_path),
                )
        else:
            zemosaic_utils.save_fits_image(
                image_data=final_mosaic_data_HWC,
                output_path=final_fits_path,
                header=final_header,
                overwrite=True,
                save_as_float=not save_final_as_uint16_config,
                legacy_rgb_cube=legacy_rgb_flag,
                progress_callback=progress_callback,
                axis_order="HWC",
            )
        
        if final_mosaic_coverage_HW is not None and np.any(final_mosaic_coverage_HW):
            coverage_path = os.path.join(output_folder, f"{output_base_name}_coverage.fits")
            cov_hdr = fits.Header() 
            if ASTROPY_AVAILABLE and final_output_wcs: 
                try: cov_hdr.update(final_output_wcs.to_header(relax=True))
                except: pass 
            cov_hdr['EXTNAME']=('COVERAGE','Coverage Map') 
            cov_hdr['BUNIT']=('count','Pixel contributions or sum of weights')
            zemosaic_utils.save_fits_image(
                final_mosaic_coverage_HW,
                coverage_path,
                header=cov_hdr,
                overwrite=True,
                save_as_float=True,
                progress_callback=progress_callback,
                axis_order="HWC",
            )
            pcb("run_info_coverage_map_saved", prog=None, lvl="INFO_DETAIL", filename=os.path.basename(coverage_path))
        
        current_global_progress = base_progress_phase6 + PROGRESS_WEIGHT_PHASE6_SAVE
        pcb("run_success_mosaic_saved", prog=current_global_progress, lvl="SUCCESS", filename=os.path.basename(final_fits_path))
    except Exception as e_save_m: 
        pcb("run_error_phase6_save_failed", prog=(base_progress_phase6 + PROGRESS_WEIGHT_PHASE6_SAVE), lvl="ERROR", error=str(e_save_m))
        logger.error("Erreur sauvegarde FITS final:", exc_info=True)
        # En cas d'échec de sauvegarde, on ne peut pas générer de preview car final_mosaic_data_HWC pourrait être le problème.
        # On essaie quand même de nettoyer avant de retourner.
        if 'final_mosaic_data_HWC' in locals() and final_mosaic_data_HWC is not None: del final_mosaic_data_HWC
        if 'final_mosaic_coverage_HW' in locals() and final_mosaic_coverage_HW is not None: del final_mosaic_coverage_HW
        gc.collect()
        return

    _log_memory_usage(progress_callback, "Fin Sauvegarde FITS (avant preview)")

    # --- MODIFIÉ : Génération de la Preview PNG avec stretch_auto_asifits_like ---
    if final_mosaic_data_HWC is not None and ZEMOSAIC_UTILS_AVAILABLE and zemosaic_utils:
        pcb("run_info_preview_stretch_started_auto_asifits", prog=None, lvl="INFO_DETAIL") # Log mis à jour
        try:
            # Downscale extremely large mosaics for preview to avoid OOM
            try:
                h_prev, w_prev = int(final_mosaic_data_HWC.shape[0]), int(final_mosaic_data_HWC.shape[1])
                max_preview_dim = 4000  # cap the longest side for preview
                step_h = max(1, h_prev // max_preview_dim)
                step_w = max(1, w_prev // max_preview_dim)
                step = max(step_h, step_w)
                if step > 1:
                    preview_view = final_mosaic_data_HWC[::step, ::step, :]
                    pcb("run_info_preview_downscale", prog=None, lvl="INFO_DETAIL", downscale_step=step, src_shape=str(final_mosaic_data_HWC.shape), preview_shape=str(preview_view.shape))
                else:
                    preview_view = final_mosaic_data_HWC
            except Exception:
                preview_view = final_mosaic_data_HWC

            # Vérifier si la fonction stretch_auto_asifits_like existe dans zemosaic_utils
            if hasattr(zemosaic_utils, 'stretch_auto_asifits_like') and callable(zemosaic_utils.stretch_auto_asifits_like):
                
                # Paramètres pour stretch_auto_asifits_like (à ajuster si besoin)
                # Ces valeurs sont des exemples, tu devras peut-être les affiner
                # ou les rendre configurables plus tard.
                preview_p_low = 2.5  # Percentile pour le point noir (plus élevé que pour asinh seul)
                preview_p_high = 99.8 # Percentile pour le point blanc initial
                                      # Facteur 'a' pour le stretch asinh après la normalisation initiale
                                      # Pour un stretch plus "doux" similaire à ASIFitsView, 'a' peut être plus grand.
                                      # ASIFitsView utilise souvent un 'midtones balance' (gamma-like) aussi.
                                      # Un 'a' de 10 comme dans ton code de test est très doux. Essayons 0.5 ou 1.0.
                preview_asinh_a = 20.0 # Test avec une valeur plus douce pour le 'a' de asinh

                # Prefer GPU stretch when GPU is enabled/available
                if use_gpu_phase5_flag and hasattr(zemosaic_utils, 'stretch_auto_asifits_like_gpu'):
                    m_stretched = zemosaic_utils.stretch_auto_asifits_like_gpu(
                        preview_view,
                        p_low=preview_p_low,
                        p_high=preview_p_high,
                        asinh_a=preview_asinh_a,
                        apply_wb=True,
                    )
                else:
                    m_stretched = zemosaic_utils.stretch_auto_asifits_like(
                        preview_view,
                        p_low=preview_p_low,
                        p_high=preview_p_high,
                        asinh_a=preview_asinh_a,
                        apply_wb=True  # Applique une balance des blancs automatique
                    )

                if m_stretched is not None:
                    img_u8 = (
                        np.nan_to_num(
                            np.clip(m_stretched.astype(np.float32), 0, 1)
                        )
                        * 255
                    ).astype(np.uint8)
                    png_path = os.path.join(output_folder, f"{output_base_name}_preview.png")
                    try: 
                        import cv2 # Importer cv2 seulement si nécessaire
                        img_bgr = cv2.cvtColor(img_u8, cv2.COLOR_RGB2BGR)
                        if cv2.imwrite(png_path, img_bgr): 
                            pcb("run_success_preview_saved_auto_asifits", prog=None, lvl="SUCCESS", filename=os.path.basename(png_path))
                        else: 
                            pcb("run_warn_preview_imwrite_failed_auto_asifits", prog=None, lvl="WARN", filename=os.path.basename(png_path))
                    except ImportError: 
                        pcb("run_warn_preview_opencv_missing_for_auto_asifits", prog=None, lvl="WARN")
                    except Exception as e_cv2_prev: 
                        pcb("run_error_preview_opencv_failed_auto_asifits", prog=None, lvl="ERROR", error=str(e_cv2_prev))
                else:
                    pcb("run_error_preview_stretch_auto_asifits_returned_none", prog=None, lvl="ERROR")
            else:
                pcb("run_warn_preview_stretch_auto_asifits_func_missing", prog=None, lvl="WARN")
                # Fallback sur l'ancienne méthode si stretch_auto_asifits_like n'est pas trouvée
                # (Tu peux supprimer ce fallback si tu es sûr que la fonction existe)
                pcb("run_info_preview_fallback_to_simple_asinh", prog=None, lvl="DEBUG_DETAIL")
                if hasattr(zemosaic_utils, 'stretch_percentile_rgb') and zemosaic_utils.ASTROPY_VISUALIZATION_AVAILABLE:
                     m_stretched_fallback = zemosaic_utils.stretch_percentile_rgb(final_mosaic_data_HWC, p_low=0.5, p_high=99.9, independent_channels=False, asinh_a=0.01 )
                     if m_stretched_fallback is not None:
                        img_u8_fb = (np.clip(m_stretched_fallback.astype(np.float32), 0, 1) * 255).astype(np.uint8)
                        png_path_fb = os.path.join(output_folder, f"{output_base_name}_preview_fallback.png")
                        try:
                            import cv2
                            img_bgr_fb = cv2.cvtColor(img_u8_fb, cv2.COLOR_RGB2BGR)
                            cv2.imwrite(png_path_fb, img_bgr_fb)
                            pcb("run_success_preview_saved_fallback", prog=None, lvl="INFO_DETAIL", filename=os.path.basename(png_path_fb))
                        except: pass # Ignorer erreur fallback

        except Exception as e_stretch_main: 
            pcb("run_error_preview_stretch_unexpected_main", prog=None, lvl="ERROR", error=str(e_stretch_main))
            logger.error("Erreur imprévue lors de la génération de la preview:", exc_info=True)
            
    if 'final_mosaic_data_HWC' in locals() and final_mosaic_data_HWC is not None: del final_mosaic_data_HWC
    if 'final_mosaic_coverage_HW' in locals() and final_mosaic_coverage_HW is not None: del final_mosaic_coverage_HW
    gc.collect()

    # Cleanup memmap .dat files now that arrays are released (Windows requires handles closed)
    try:
        if bool(coadd_use_memmap_config) and bool(coadd_cleanup_memmap_config) and coadd_memmap_dir_config:
            for _name in os.listdir(coadd_memmap_dir_config):
                name_l = _name.lower()
                if name_l.endswith('.dat') and (name_l.startswith('mosaic_') or name_l.startswith('coverage_') or name_l.startswith('zemosaic_')):
                    try:
                        os.remove(os.path.join(coadd_memmap_dir_config, _name))
                    except OSError:
                        pass
    except Exception:
        pass



    # --- Phase 7 (Nettoyage) ---
    # ... (contenu Phase 7 inchangé) ...
    base_progress_phase7 = current_global_progress
    _log_memory_usage(progress_callback, "Début Phase 7 (Nettoyage)")
    pcb("run_info_phase7_cleanup_starting", prog=base_progress_phase7, lvl="INFO")
    pcb("PHASE_UPDATE:7", prog=None, lvl="ETA_LEVEL")
    try:
        if cache_retention_mode == "keep":
            if os.path.exists(temp_image_cache_dir):
                pcb(
                    "run_info_temp_preprocessed_cache_kept",
                    prog=None,
                    lvl="INFO_DETAIL",
                    directory=temp_image_cache_dir,
                )
        else:
            if os.path.exists(temp_image_cache_dir):
                shutil.rmtree(temp_image_cache_dir)
                pcb(
                    "run_info_temp_preprocessed_cache_cleaned",
                    prog=None,
                    lvl="INFO_DETAIL",
                    directory=temp_image_cache_dir,
                )
        if (
            not two_pass_enabled
            and os.path.exists(temp_master_tile_storage_dir)
        ):
            shutil.rmtree(temp_master_tile_storage_dir)
            pcb("run_info_temp_master_tiles_fits_cleaned", prog=None, lvl="INFO_DETAIL", directory=temp_master_tile_storage_dir)
        elif two_pass_enabled and os.path.exists(temp_master_tile_storage_dir):
            pcb(
                "run_info_temp_master_tiles_kept_two_pass",
                prog=None,
                lvl="INFO_DETAIL",
                directory=temp_master_tile_storage_dir,
            )
    except Exception as e_clean_final: pcb("run_warn_phase7_cleanup_failed", prog=None, lvl="WARN", error=str(e_clean_final))
    current_global_progress = base_progress_phase7 + PROGRESS_WEIGHT_PHASE7_CLEANUP; current_global_progress = min(100, current_global_progress)
    _log_memory_usage(progress_callback, "Fin Phase 7"); pcb("CHRONO_STOP_REQUEST", prog=None, lvl="CHRONO_LEVEL"); update_gui_eta(0)
    total_duration_sec = time.monotonic() - start_time_total_run
    pcb("run_success_processing_completed", prog=current_global_progress, lvl="SUCCESS", duration=f"{total_duration_sec:.2f}")
    gc.collect(); _log_memory_usage(progress_callback, "Fin Run Hierarchical Mosaic (après GC final)")
    _log_alignment_warning_summary()
    logger.info(f"===== Run Hierarchical Mosaic COMPLETED in {total_duration_sec:.2f}s =====")
################################################################################
################################################################################
####

def run_hierarchical_mosaic_process(
    progress_queue,
    *args,
    solver_settings_dict=None,
    **kwargs,
):
    """Wrapper for running :func:`run_hierarchical_mosaic` in a separate process."""

    # progress_callback(stage: str, current: int, total: int)

    def queue_callback(*cb_args, **cb_kwargs):
        """Proxy callback used inside the worker process.

        It supports both legacy logging calls and the new progress
        reporting style ``progress_callback(stage, current, total)``.

        Legacy calls are forwarded unchanged as
        ``(message_key_or_raw, progress_value, level, kwargs)`` tuples.
        Stage updates are sent with ``"STAGE_PROGRESS"`` as the message key.
        """
        if (
            len(cb_args) == 3
            and not cb_kwargs
            and isinstance(cb_args[0], str)
            and isinstance(cb_args[1], int)
            and isinstance(cb_args[2], int)
        ):
            stage, current, total = cb_args
            progress_queue.put(("STAGE_PROGRESS", stage, current, {"total": total}))
            return

        message_key_or_raw = cb_args[0] if cb_args else ""
        progress_value = cb_args[1] if len(cb_args) > 1 else None
        level = cb_args[2] if len(cb_args) > 2 else cb_kwargs.pop("level", "INFO")
        if "lvl" in cb_kwargs:
            level = cb_kwargs.pop("lvl")
        # Only forward user-facing or control messages to the GUI queue
        lvl_str = str(level).upper() if isinstance(level, str) else "INFO"
        if lvl_str not in {"INFO", "WARN", "ERROR", "SUCCESS", "ETA_LEVEL", "CHRONO_LEVEL"}:
            return
        progress_queue.put((message_key_or_raw, progress_value, level, cb_kwargs))

    # Insert the process queue callback in the expected position (after
    # cluster threshold, target group count, and orientation split parameter).
    # With the current signature, progress_callback is the 11th positional arg.
    if len(args) > 10:
        candidate = args[10]
        if callable(candidate):
            # Replace the provided callback without disturbing other
            # positional arguments.
            full_args = args[:10] + (queue_callback,) + args[11:]
        else:
            # No callback was supplied: insert ours in the expected slot so
            # that subsequent parameters keep their intended positions.
            full_args = args[:10] + (queue_callback,) + args[10:]
    else:
        # Safety fallback: if the caller did not provide enough positional
        # arguments to reach the callback slot, append ours so the worker
        # still runs (mainly for CLI/debug scenarios).
        full_args = args + (queue_callback,)
    try:
        run_hierarchical_mosaic(*full_args, solver_settings=solver_settings_dict, **kwargs)
    except Exception as e_proc:
        progress_queue.put(("PROCESS_ERROR", None, "ERROR", {"error": str(e_proc)}))
    finally:
        progress_queue.put(("PROCESS_DONE", None, "INFO", {}))

if __name__ == "__main__":
    import argparse
    import json

    parser = argparse.ArgumentParser(description="ZeMosaic worker")
    parser.add_argument("input_folder", help="Folder with input FITS")
    parser.add_argument("output_folder", help="Destination folder")
    parser.add_argument("--config", default=None, help="Optional config JSON")
    parser.add_argument("--coadd_use_memmap", action="store_true",
                        help="Write sum/cov arrays to disk via numpy.memmap")
    parser.add_argument("--coadd_memmap_dir", default=None,
                        help="Directory to store *.dat blocks")
    parser.add_argument("--coadd_cleanup_memmap", action="store_true",
                        default=True,
                        help="Delete *.dat blocks when the run finishes")
    parser.add_argument("--no_auto_limit_frames", action="store_true",
                        help="Disable automatic frame limit per master tile")
    parser.add_argument("--assembly_process_workers", type=int, default=None,
                        help="Number of processes for final assembly (0=auto)")
    parser.add_argument("-W", "--winsor-workers", type=int, default=None,
                        help="Process workers for Winsorized rejection (1-16)")
    parser.add_argument("--max-raw-per-master-tile", type=int, default=None,
                        help="Cap raw frames per master tile (0=auto)")
    parser.add_argument("--solver-settings", default=None,
                        help="Path to solver settings JSON")
    args = parser.parse_args()

    cfg = {}
    if ZEMOSAIC_CONFIG_AVAILABLE and zemosaic_config:
        cfg.update(zemosaic_config.load_config())
    if args.config:
        try:
            with open(args.config, "r", encoding="utf-8") as f:
                cfg.update(json.load(f))
        except Exception:
            pass

    solver_cfg = {}
    if args.solver_settings:
        try:
            solver_cfg = SolverSettings.load(args.solver_settings).__dict__
        except Exception:
            solver_cfg = {}
    else:
        try:
            solver_cfg = SolverSettings.load_default().__dict__
        except Exception:
            solver_cfg = SolverSettings().__dict__

  <|MERGE_RESOLUTION|>--- conflicted
+++ resolved
@@ -139,7 +139,6 @@
     data: np.ndarray | None = None
 
 
-<<<<<<< HEAD
 def _apply_preview_quality_crop(
     tile_array: "np.ndarray",
     crop_settings: dict | None,
@@ -214,8 +213,6 @@
     return np.ascontiguousarray(cropped, dtype=np.float32)
 
 
-=======
->>>>>>> 6f0c6c7b
 def _score_anchor_candidate(
     stats: dict,
     group_median: float,
@@ -329,10 +326,7 @@
     seestar_groups: list[list[dict]],
     anchor_settings: dict,
     center_settings: dict,
-<<<<<<< HEAD
     quality_crop_settings: dict | None,
-=======
->>>>>>> 6f0c6c7b
     progress_callback: Callable | None = None,
 ) -> int | None:
     """Pick the best-quality anchor among the most central tiles."""
@@ -456,10 +450,7 @@
                 raise ValueError("no_cache")
             loaded_tile_ref = tile_array
             tile_array = _ensure_hwc_master_tile(tile_array, f"anchor_probe#{tile_id}")
-<<<<<<< HEAD
             tile_array = _apply_preview_quality_crop(tile_array, quality_crop_settings)
-=======
->>>>>>> 6f0c6c7b
             tile_array = np.asarray(tile_array, dtype=np.float32, order="C")
             preview_arr, _ = zemosaic_utils.create_downscaled_luminance_preview(
                 tile_array,
@@ -714,7 +705,6 @@
         if clip_low > clip_high:
             clip_low, clip_high = clip_high, clip_low
 
-<<<<<<< HEAD
         try:
             medians_before: list[float] = []
             for preview_entry, affine in zip(preview_arrays, sanitized):
@@ -766,53 +756,6 @@
                 logger_obj.debug("Traceback (intertile recenter):", exc_info=True)
         finally:
             preview_arrays.clear()
-=======
-        medians_before: list[float] = []
-        for preview_entry, affine in zip(preview_arrays, sanitized):
-            if preview_entry is None:
-                medians_before.append(float("nan"))
-                continue
-            gain_val, offset_val = affine
-            try:
-                corrected = preview_entry * float(gain_val) + float(offset_val)
-                med_val = float(np.nanmedian(corrected)) if corrected.size > 0 else float("nan")
-            except Exception:
-                med_val = float("nan")
-            medians_before.append(med_val)
-
-        finite_medians = [m for m in medians_before if math.isfinite(m) and m > 0]
-        if finite_medians:
-            target = float(np.median(finite_medians))
-            _log_and_callback(
-                "intertile_recenter_applied",
-                lvl="INFO",
-                callback=progress_callback,
-                target=target,
-                clip_low=clip_low,
-                clip_high=clip_high,
-            )
-            for idx, med_val in enumerate(medians_before):
-                if not (math.isfinite(med_val) and med_val > 0):
-                    continue
-                gain_adj = target / med_val if med_val != 0 else 1.0
-                if not math.isfinite(gain_adj) or gain_adj <= 0:
-                    continue
-                if gain_adj < clip_low:
-                    gain_adj = clip_low
-                elif gain_adj > clip_high:
-                    gain_adj = clip_high
-                gain_val, offset_val = sanitized[idx]
-                sanitized[idx] = (float(gain_val) * gain_adj, float(offset_val) * gain_adj)
-                _log_and_callback(
-                    "intertile_recenter_adjust",
-                    lvl="INFO_DETAIL",
-                    callback=progress_callback,
-                    tile=int(idx),
-                    median_before=med_val,
-                    gain_adj=gain_adj,
-                )
-        preview_arrays.clear()
->>>>>>> 6f0c6c7b
     elif intertile_global_recenter and preview_arrays:
         preview_arrays.clear()
 
@@ -7378,7 +7321,6 @@
         "span_range": anchor_quality_span_range_config,
         "median_clip_sigma": anchor_quality_median_clip_sigma_config,
     }
-<<<<<<< HEAD
     try:
         anchor_crop_band = max(4, int(quality_crop_band_px_config))
     except Exception:
@@ -7400,8 +7342,6 @@
         "margin_px": anchor_crop_margin,
         "k_sigma": anchor_crop_sigma,
     }
-=======
->>>>>>> 6f0c6c7b
     if center_out_settings["enabled"] and seestar_stack_groups:
         order_info = _compute_center_out_order(seestar_stack_groups)
         distances = {}
@@ -7425,10 +7365,7 @@
                 seestar_stack_groups,
                 anchor_quality_settings,
                 center_out_settings,
-<<<<<<< HEAD
                 anchor_crop_settings,
-=======
->>>>>>> 6f0c6c7b
                 progress_callback,
             )
             if selected_anchor is not None and selected_anchor in tile_id_order:
