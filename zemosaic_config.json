{
    "astap_executable_path": "C:/Program Files/astap/astap.exe",
    "astap_data_directory_path": "C:/Program Files/astap",
    "astap_default_search_radius": 3.0,
    "astap_default_downsample": 2,
    "astap_default_sensitivity": 100,
    "language": "en",
    "num_processing_workers": -1,
    "stacking_normalize_method": "linear_fit",
    "stacking_weighting_method": "noise_variance",
    "stacking_rejection_algorithm": "kappa_sigma",
    "stacking_kappa_low": 3.0,
    "stacking_kappa_high": 3.0,
    "stacking_winsor_limits": "0.05,0.05",
    "stacking_final_combine_method": "mean",
    "apply_radial_weight": false,
    "radial_feather_fraction": 0.8,
    "radial_shape_power": 2.0,
    "use_gpu_phase5": true,
    "gpu_id_phase5": 0,
    "gpu_selector": "NVIDIA GeForce RTX 3070 Laptop GPU",
    "final_assembly_method": "reproject_coadd",
    "solver_method": "ansvr",
    "astrometry_local_path": "",
    "astrometry_api_key": "",
    "save_final_as_uint16": false,
    "coadd_use_memmap": true,
    "coadd_memmap_dir": "",
    "coadd_cleanup_memmap": true,
    "assembly_process_workers": 0,
    "auto_limit_frames_per_master_tile": true,
    "winsor_worker_limit": 8,
<<<<<<< HEAD
    "max_raw_per_master_tile": 50,
=======
    "max_raw_per_master_tile": 30,
>>>>>>> f9f89304
    "apply_master_tile_crop": true,
    "master_tile_crop_percent": 18.0
}<|MERGE_RESOLUTION|>--- conflicted
+++ resolved
@@ -30,11 +30,9 @@
     "assembly_process_workers": 0,
     "auto_limit_frames_per_master_tile": true,
     "winsor_worker_limit": 8,
-<<<<<<< HEAD
+
     "max_raw_per_master_tile": 50,
-=======
-    "max_raw_per_master_tile": 30,
->>>>>>> f9f89304
+
     "apply_master_tile_crop": true,
     "master_tile_crop_percent": 18.0
 }